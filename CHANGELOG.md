# Changelog


## 0.9.1

### Added
<<<<<<< HEAD
- ~~`GetSolid()` method on GeometricElement that returns the Csg solid.~~
- `ToMesh()` method on GeometricElement that return the mesh of a processed solid.
=======

- `Transform(Plane plane)`
- `Polygon.Trimmed(Plane plane, bool flip)`
- `GetSolid()` method on GeometricElement that returns the Csg solid.
>>>>>>> 6d226ee6
- `Polygon.ToTransform()`
- `Elements.Anaysis.AnalysisImage`
- `Profile.CreateFromPolygons(IEnumerable<Polygon> polygons)`

### Changed

- `AnalysisMesh` now handles single valued analysis.
- `Polygon.Split()` can now handle polygons that are not in the XY plane.
<<<<<<< HEAD
- Leave the discriminator property during deserialization.  It will go to AdditionalProperties.

### Fixed
- Guard against missing transforms while generating CSGs.
=======
- Leave the discriminator property during deserialization. It will go to AdditionalProperties.
>>>>>>> 6d226ee6

## 0.9.0

### Added

- `Grid2d.IsOutside()`
- `GraphicsBuffers`

### Removed

- `BuiltInMaterials.Dirt`
- `BuiltInMaterials.Grass`

### Changed

- `Grid2d.IsTrimmed()` now takes an optional boolean parameter `treatFullyOutsideAsTrimmed`
- `ConstructedSolid` serializes and deserializes correctly.
- `Solid.AddFace(Polygon, Polygon[])` can take an optional third `mergeVerticesAndEdges` argument which will automatically reuse existing edges + vertices in the solid.
- Adds optional `tolerance` parameter to `Line.ExtendTo(Polygon)`, `Line.ExtendTo(IEnumerable<Line>)`, `Vector3.IsParallelTo(Vector3)`.
- `Mesh.GetBuffers` now returns a `GraphicsBuffers` object.
- `Solid.Tessellate` now returns a `GraphicsBuffers` object.
- `CsgExtensions.Tessellate` now returns a `GraphicsBuffers` object.

### Fixed

- Fixed a bug in `ConvexHull.FromPoints` when multiple X coordinates are equal.
- Fixed a bug in `Grid2d(Polygon, Vector3, Vector3, Vector3)` where U or V directions skew slightly when they nearly parallel with a boundary edge.

## 0.8.5

### Added

- `Elements.Spatial.CellComplex`
- `Grid2d.ToModelCurves()`
- Alpha release of `Hypar.Elements.Components`
- `Polyline.OffsetOnSide`
- `Ray.Intersects(Polygon)`
- `Vector3.DistanceTo(Polygon)`
- `(double Cut, double Fill) Topography.CutAndFill(Polygon perimeter, double topElevation, out Mesh cutVolume, out Mesh fillVolume, double batterAngle)`
- `void Topography.Trim(Polygon perimeter)`

### Changed

- `ColorScale` no longer bands colors but returns smooth gradient interpolation. It additionally now supports a list of values that correspond with the provided colors, allowing intentionally skewed interpolation.
- `Solids.Import` is now public.
- `Polygon.Contains` was modified to better handle polygons that are not on the XY plane.

### Fixed

## 0.8.4

### Added

- `BBox3.IsValid()`
- `BBox3.IsDegenerate()`
- `Elements.Light`
- `Elements.PointLight`
- `Elements.SpotLight`
- `Identity.AddOverrideIdentity`
- `Material.NormalTexture`
- `Polygon.PointInternal()`
- `Topography.DepthMesh`
- `Topography.DepthBelowMinimumElevation`
- `Topography.AbsoluteMinimumElevation`
- `Material.RepeatTexture`
- `BBox3.IsValid()`
- `BBox3.IsDegenerate()`
- `Polygon.Split(Polyline)`
- `Polygon.Split(IEnumerable<Polyline> polylines)`
- `Profile.Split(IEnumerable<Profile>, IEnumerable<Polyline> p)`
- `Elements.Spatial.HalfEdgeGraph2d`
  - `.Construct()`
  - `.Polygonize()`
- Release helper github action

### Changed

- `Elements.DirectionalLight` now inherits from `Elements.Light`.
- `Elements.ContentCatalog` now has a `ReferenceConfiguration` property.
- `SHSProfile`
- `SHSProfileFactory`
- `RHSProfile`
- `RHSProfileFactory`
- `Spatial.WebMercatorProjection.GetTileSizeMeters` produces a much more accurate result and requires a latitude.
- Adding glb elements to a model uses a cache rather than fetching the stream every time.
- `ProfileServer` is now `ProfileFactory`
- `WideFlangeProfileServer` is now `WideFlangeProfileFactory`
- First alpha after minor release logic was fixed
- `HSSPipeProfileServer` is now `HSSPipeProfileFactory`
- TypeGeneratorTests weren't actually running.
- `Profile.Split(IEnumerable<Profile>, Polyline p)` now uses improved logic

## 0.8.3

### Added

- `Profile.ToModelCurves()`
- `Profile.Difference()`
- `Profile.Intersection()`
- `Profile.Split()`
- `Profile.Segments()`
- `Bbox3.ToModelCurves()`
- `Line.ExtendTo(IEnumerable<Line>)`
- `Line.ExtendTo(Polyline)`
- `Line.ExtendTo(Profile)`
- `Line.ExtendTo(Polygon)`
- `ConvexHull.FromPoints(IEnumerable<Vector3>)`
- `ConvexHull.FromPolyline(Polyline)`
- `ConvexHull.FromPolylines(IEnumerable<Polyline>)`
- `ConvexHull.FromProfile(Profile)`
- `Polygon.FromAlignedBoundingBox2d(IEnumerable<Vector3>)`
- `Grid2d(Polygon, Grid1d, Grid1d)`
- `Grid2d(IEnumerable<Polygon>, Grid1d, Grid1d)`
- `Grid2d(Polygon, Vector3, Vector3, Vector3)`
- `Grid2d(IEnumerable<Polygon>, Vector3, Vector3, Vector3)`
- `Random.NextColor()` and `Random.NextMaterial()`
- `Validator.DisableValidationOnConstruction`
- `Vector3.ComputeDefaultBasisVectors()`

### Changed

- Make MeshConverter deserialization more flexible to accommodate a schema used in function `input_schema`.
- Prevent the Polygon / Polyline constructors from throwing an exception on duplicate vertices, by removing duplicates automatically.
- Make `Grid1d` and `Grid2d` serializable
- `new Transform(Vector3 origin, Vector3 xAxis, Vector3 yAxis, Vector3 zAxis)` did not unitize its axes, this is fixed.
- All solids and csgs will now have planar texture coordinates.
- Triangles are now validated to check for 3 distinct vertex positions.

### Fixed

- Fixed a bug where `Polygon.UnionAll` was sometimes returning null when it shouldn't (Thanks @M-Juliani !)
- Fixed [#517](https://github.com/hypar-io/Elements/issues/517)
- Fixed a bug where Grid2d subcells would not split correctly with `SplitAtPoint`
- Fixed [#528](https://github.com/hypar-io/Elements/issues/528)

## 0.8.2

### Changed

- The errors parameter for Model.FromJson now has the out modifier. It no longer takes a default value.
- Model deserialization only refreshes type cache if the `forceTypeReload` parameter is set to true.

### Fixed

- Fixed #483 `Deserialization of profiles created in UpdateRepresentation`
- Fixed #484 `Failure to deserialize Model if any assembly can't be loaded.`
- Fixed an issue where updates to a `Grid2d`'s component `Grid1d` axes would not propagate to the `Grid2d`.

### Added

- `Profile.UnionAll(...)` - Create a new set of profiles, merging any overlapping profiles and preserving internal voids.
- `Polyline.SharedSegments()` - Enables search for segments shared between two polylines.
- `Polyline.TransformSegment(...)` - Allows transforms for individual polyline segments. May be optionally flagged as polygon and/or planar motion.

## 0.8.1

### Added

- `TypeGenerator.CoreTypeNames`
- `MeshConverter`
- Implicit conversion of `Curve` types to `ModelCurve`.
- `byte[] Model.ToGlb(...)`
- `Grid1d.ClosestPosition()`
- `Grid1d.DivideByFixedLengthFromPoint()`
- `Grid2d.GetCellNodes()`

### Changed

- Removed `JsonInheritanceAttribute` from `Element` base types.
- `Sweep` contstructor now takes a rotation. Transformation of the profile based on rotation happens internal to the sweep's construction.
- `Polyline` are no longer required to be planar.
- Modifies Grid1d.DivideByFixedLengthFromPosition() to be more flexible — supporting a "position" outside the grids domain.
- Modifies Grid2d.GetCellSeparators() to support returning trimmed separators

### Removed

- `TypeGenerator.GetCoreTypeNames()`
- `UserElementAttribute`
- `NumericProperty`

### Fixed

- `Ray.Intersects` now calls `UpdateRepresentations` internally for accurate intersections.
- Fixed #470
- Fixes a bug in `Line.Trim(Polygon p)` where lines that started on the polygon would not be treated as outside the polygon.
- Fixes a bug in `Grid2d.IsTrimmed()` that would ignore cases where a cell was trimmed by an inner hole.

## 0.8.0

### Added

- `Hypar.Elements.Serialization.IFC` - IFC serialization code has been moved to a new project.
- `Hypar.Elements.CodeGeneration` - Code generation has been moved to a new project.
- `Elements.DirectionalLight` - You can now create a directional light in the model which will be written to glTF using the `KHR_lights_punctual` extension.
- `Elements.ContentElement` - This new class represents a piece of content meant to be instanced throughout a model.
  - The ContentElement is also added to the model by first checking for an available gltf, and then using a bounding box representation as a fallback.
- `Transform.Scaled()` - This new method returns a scaled copy of the transform, allowing for a fluent like api.
- `Transform.Moved(...)` - Return a copy of a transform moved by the specified amount.
- `Transform.Concatenated(...)` - Return a copy of a transform with the specified transform concatenated with it.
- `IHasOpenings.AddOpening(...)` - `AddOpening` provides an API which hides the internals of creating openings.
- `Opening.DepthFront` & `Opening.DepthBack` enable the creation of openings which extrude different amounts above and below their XY plane.
- Solid operations which have `IsVoid=true` now use csg operations.

### Changed

- Updated ImageSharp to 1.0.0.
- The source code is now structured with the typical .NET project layout of `/src` and `/test` per folder.
- `Opening` now has two primary constructors. The ability to create an opening with a profile has been removed. All profiles are now defined with a polygon as the perimeter.
- `Opening.Profile` is now deprecated. Please use `Opening.Perimeter`.
- `Polygon.Normal()` has been moved to the base class `Polyline.Normal()`.

### Fixed

- Fixed #313.
- Fixed #322.
- Fixed #342.
- Fixed #392.
- Fixed #407.
- Fixed #408
- Fixed #416.
- Fixed #417.
- Fixed #441

## 0.7.3

### Fixed

- CodeGen was failing intermittently
- Elements schemas with Dictionary types were failing to serialize
- [#355](https://github.com/hypar-io/Elements/issues/355)

### Added

- Elements supports the [Hub beta](https://hypar-io.github.io/Elements/Hub.html)
- CodeGen supports `input_schema`
- Hypar.Revit is completely rewritten as an external application, two external commands, and an IDirectContext3D server.

### Changed

- some Tessellate method signatures are updated to allow assigning colors at the time of tessellation as Revit requires vertex colors.
- Updates are made to the type generator to support compiling multiple types into an assembly on disk.

## 0.7.2

### Fixed

- [#307](https://github.com/hypar-io/Elements/issues/307)
- `Mesh.ComputeNormals()` would fail if there were any unconnected vertices.
- `new Vertex()` would ignore supplied Normals.
- `Vector3.ClosestPointOn(Line)` would return points that were not on the line.
- `Line.Intersects(Line)` in infinite mode would sometimes return erroneous results.
- `Vector3.AreCollinear()` would return the wrong result if the first two vertices were coincident.

### Added

- Added `Plane.ClosestPoint(Vector3 p)`
- New methods for dynamic type generation in `TypeGeneration`, utilized by the Grasshopper plugin.
- `Line.Trim(Polygon)`
- `Line.PointOnLine(Vector3 point)`
- **Grid1d**
  - `Grid1d(Grid1d other)` constructor
  - Adds `IgnoreOutsideDomain` flag to `SplitAtOffset`
  - Adds `SplitAtPoint(point)` and `SplitAtPoints(points)` methods
  - Adds internal `Evaluate(t)` method
  - Adds internal `SpawnSubGrid(domain)` method
- **Grid2d**
  - Adds `Grid2d(Grid2d other)` constructor
  - Adds `Grid2d(Grid2d other, Grid1d u, Grid1d v)` constructor
  - Adds `SplitAtPoint(point)` and `SplitAtPoints(points)` methods to Grid2d
  - Adds `Grid2d(Grid1d u, Grid1d v)` constructor
  - Adds support for curved 1d Grid axes
  - Adds private `SpawnSubGrid(Grid1d uCell, Grid1d vCell)` method
- `Curve.Transformed(transform)` (and related `XXX.TransformedXXX()` methods for child types Arc, Bezier, Line, Polyline, Polygon)

### Changed

- Updates to Elements Docs including Grasshopper + Excel.
- `Line.Intersects(Plane p)` supports infinite lines
- `Line.Intersects(Line l)` supports 3d line intersections
- `Line.Intersects(Line l)` now has an optional flag indicating whether to include the line ends as intersections.
- `Line.PointOnLine(Point)` now has an optional flag indicating whether to include points at the ends as "on" the line.
- **Grid1d / Grid2d**
  - Removes "Parent/child" updating from 1d grids / 2d grids in favor of always recalculating the 2d grid every time its `Cells` are accessed. This may have a bit of a performance hit, but it's worth it to make 2d grid behavior easier to reason about.
  - Allows Grid2ds to support construction from Grid1ds that are not straight lines. Previously Grid1ds could support any sort of curve and Grid2ds were stuck as dumb rectangles.
- **JsonInheritanceConverter**
  - Makes the Type Cache on the JsonInheritanceConverter static, and exposes a public method to refresh it. In the grasshopper context, new types may have been dynamically loaded since the JsonInheritanceConverter was initialized, so it needs to be refreshed before deserializing a model.
- **TypeGenerator**
  - Enables external overriding of the Templates path, as in GH's case the `Templates` folder is not in the same place as the executing assembly.
  - Exposes a public, synchronous method `GetSchema` to get a `JsonSchema` from uri (wrapping `GetSchemaAsync`)
  - Refactors some of the internal processes of `GenerateInMemoryAssemblyFromUrisAndLoadAsync`:
    - `GenerateCodeFromSchema()` produces csharp from a schema, including generating the namespace, typename, and local excludes
    - `GenerateCompilation()` takes the csharp and compiles it, using a new optional flag `frameworkBuild` to designate whether it should load netstandard or net framework reference assemblies.
    - `EmitAndLoad()` generates the assembly in memory and loads it into the app domain.
  - Adds an `EmitAndSave()` method that generates the assembly and writes it to a .dll on disk
  - Adds a public `GenerateAndSaveDllForSchema()` method used by grasshopper that generates code from a schema, generates a compilation, and saves it to disk as a DLL.
  - Adds a public `GetLoadedElementTypes()` method used by grasshopper to list all the currently loaded element types.

### Deprecated

- `Transform.OfXXX(xxx)` curve methods have been deprecated in favor of `XXX.Transformed(Transform)` and `XXX.TransformedXXX(Transform)`.

## 0.7.0

### Fixed

- [#271](https://github.com/hypar-io/Elements/issues/271)
- [#284](https://github.com/hypar-io/Elements/issues/284)
- [#285](https://github.com/hypar-io/Elements/issues/285)
- [#265](https://github.com/hypar-io/Elements/issues/265)
- [#221](https://github.com/hypar-io/Elements/issues/221)
- [#229](https://github.com/hypar-io/Elements/issues/229)
- [#189](https://github.com/hypar-io/Elements/issues/189)

### Added

- `Curve.ToPolyline(int divisions = 10)`
- `Circle.ToPolygon(int divisions = 10)`
- `Transform.Move(double x, double y, double z)`
- `Transform.Rotate(double angle)`
- `TypeGenerator.GenerateUserElementTypesFromUrisAsync(string[] uris, string outputBaseDir, bool isUserElement = false)`

### Changed

- Updated documentation to reflect the use of .NET Core 3.1.

### Deprecated

- `Polygon.Circle(...)`

## 0.6.2

### Added

- `Material.Unlit`
- `Material.DoubleSided`
- `Units.LengthUnit`
- `Elements.MeshImportElement`

## Changed

- `Mesh.AddVertex(...)` is now public.
- `Mesh.AddTriangle(...)` is now public.

### Removed

- `SolidOperation.GetSolid()`.

### Fixed

- #262
- Fixed an error where `Transform.OfPlane(...)` would not solve correctly if the plane was not at the world origin.

### Changed

- `Grid2d` now supports grids that are not parallel to the XY plane

## 0.6.0

### Added

- `ColorScale`
- `AnalysisMesh`
- `Ray.Intersects(...)` for `Plane`, `Face`, `Solid`, and `SolidOperation`

### Fixed

- Fix #253

## 0.5.2

### Fixed

- `Grid2d` constructors accepting a Transform interpreted the transform incorrectly.

## 0.5.1

### Added

- `Grid1d`
- `Grid2d`
- `Domain1d`
- `GeometricElement.IsElementDefinition`
- A `drawEdges` optional parameter to `Model.ToGlTF(...)` to enable edge rendering.
- `Polyline` and `Profile` now implement `IEquatable`.
- `Polygon.Union(IList<Polygon> firstSet, IList<Polygon> secondSet)`
- `Polygon.Difference(IList<Polygon> firstSet, IList<Polygon> secondSet)`
- `Polygon.XOR(IList<Polygon> firstSet, IList<Polygon> secondSet)`
- `Polygon.Intersection(IList<Polygon> firstSet, IList<Polygon> secondSet)`

### Changed

- `Vector.Normalized()` is now `Vector.Unitized()`
- `Color.ToString()` now returns a useful description

### Fixed

- Fixed an error with `Transform.OfVector(...)` where the translation of the transform was not applied.
- Fixed an error where `Mesh.ComputeNormals(...)` was not set to a unitized vector.
- Fixed an error with `BBox3`'s solver for Polygons

## 0.4.4

### Added

- `Contour`
- `Transform.Reflect(Vector3 n)`
- `ElementInstance`
- `Vector3.ClosestPointOn(Line line)`
- `Line.TrimTo(Line line)`
- `Line.ExtendTo(Line line)`
- `Line.Offset(double distance, bool flip = false)`
- `Line.DivideByLengthFromCenter(double l)`
- `Ray.Intersects(Ray ray, out Vector3 result, bool ignoreRayDirection)`
- `Polygon.Fillet(double radius)`
- `Arc.Complement()`
- `Polygons.Star(double outerRadius, double innerRadius, int points)`
- `Units.CardinalDirections`
- `Mesh.ComputeNormals`
- `Topography.AverageEdges(Topography target, Units.CardinalDirection edgeToAverage)`
- `Topography.GetEdgeVertices(Units.CardinalDirection direction)`
- `WebMercatorProjection`

### Fixed

- Fixed [#125](https://github.com/hypar-io/Hypar/issues/125).
- Fixed one Transform constructor whose computed axes were not unit length, causing the transform to scale.
- Topography is now written to IFC.

## 0.4.2

### Changed

- `Vector3` is now a struct.
- `Color` is now a struct.
- `ProfileServer.GetProfileByName(...)` is now deprecated in favor of `ProfileServer.GetProfileByType(...)`

### Added

- `Bezier`
- `WideFlangeProfileType`
- `HSSPipeProfileType`
- `Curve.MinimumChordLength` static property to allow the user to set the minimum chord length for subdivision of all curves for rendering.
- `Circle`
- `FrameType` Bezier curves can have their frames calculated using Frenet frames or "road like" frames.

## 0.4.0

### Changed

- All element types are partial classes with one part of the class generated from its JSON schema.
- `Polygon.Rectangle` constructor no longer takes an origin.
- `Polygon.Clip` now takes an optional additional set of holes.
- `Wall` and `Floor` constructors no longer take collections of `Opening`s.
  - Openings can be added using `wall.Openings.Add(...)`.
- `Polygon` now has more robust checks during construction.
  - All vertices must be coplanar.
  - Zero length segments are not allowed.
  - Self-intersecting segments are not allowed.
- `Solid`, `Face`, `Vertex`, `Edge`, `HalfEdge`, and `Loop` are now marked `internal`.
- `Quaternion` is now marked `internal`.
- `Matrix` is now marked `internal`.
- `SolidConverter` is now marked `internal`.
- `Elements.Serialization.IFC.ModelExtensions` is now marked `internal`.
- All core type property setters are now `public`.
- The `elevation` parameter has been removed from `Floor`. Floor elevation is now set by passing a `Transform` with a Z coordinate.

### Added

- `ModelCurve` - Draw curves in 3D.
- `ModelPoints` - Draw collections of points in 3D.
- `Elements.Generate.TypeGenerator` class.
- `/Schemas` directory.
- Optional `rotation` on `StructuralFraming` constructors.
- `Model` now has Elements property which is `IDictionary<Guid,Element>`.
- `double Vector3.CCW(Vector3 a, Vector3 b, Vector3 c)`
- `bool Line.Intersects(Line l)`
- `Elements.Validators.IValidator` and the `Elements.Validators.Validator` singleton to provide argument validation during construction of user elements.
- `Line.DivideByLength()`
- `Line.DivideByCount()`
- `Ray` class.
- `Vector3.IsZero()`

### Removed

- The empty Dynamo project.
- `ElementType`, `WallType`, `FloorType`, `StructuralFramingType`
- `MaterialLayer`
- `Transform` constructor taking `start` and `end` parameters. The `Transform` constructor which takes an X and a Z axis should now be used.

### Fixed

- Transforms are now consistently right-handed.
- Transforms on curves are now consistently oriented with the +X axis oriented to the "right" and the +Z axis oriented along the inverse of the tangent of the curve.
- Built in materials for displaying transforms are now red, green, and blue. Previously they were all red.
- All classes deriving from `Element` now pass their `id`, `transform`, and `name` to the base constructor.
- Line/plane intersections now return null if the intersection is "behind" the start of the line.
- Beams whose setbacks total more than the length of the beam no longer fail.
- Plane construction no longer fails when the normal vector and the origin vector are "parallel".
- Fixed #209.
- Topography is now serialized to JSON.
- Built in materials now have an assigned Id.

## 0.3.8

### Changed

- Elements representing building components now return positive areas.
- Added Area property to:
  Panel
  Space
  Added Volume property to:
- Floor
- Space
  Added positive area calculation to:
- Floor
- Mass
- Added positive Volume calculation to:
- StructuralFraming
- Beam.Volume() throws an InvalidOperationException for non-linear beams.
- Added TODO to support Volume() for all beam curves.

## 0.3.6

### Changed

- Edges are no longer written to the glTF file.
- Large performance improvements made to glTF writing using `Buffer.BlockCopy` and writing buffers directly from tesselation to glTF buffer.

### Fixed

- Fix #177.

## 0.3.4

### Changed

- Numerous comments were updated for clarity.
- Numerous styling changes were made to the documentation to align with the Hypar brand.

### Fixed

- Fixed an error where vertex colors were not correctly encoded in the glTF.

## 0.3.3

### Fixed

- Fix #173.
- Fix #7.

## 0.3.0

### Changed

- `Element.Id` is now a `Guid`.

### Fixed

- Fix #107.
- Fix #132.
- Fix #137.
- Fix #144.
- Fix #142.

## 0.2.17

### Added

- The `Kernel` singleton has been added to contain all geometry methods for creating solids.

### Fixed

- Fixed an error where, when writing edges to gltf, ushort would be overflowed and wrap back to 0 causing a loop not to terminate.

## 0.2.16

### Added

- Materials are now serialized to IFC using `IfcStyledItem`.

### Fixed

- Fixed an error where we returned directly after processing child Elements of an `IAggregateElements`, before we could process the parent element.
- Fixed writing of gltf files so that the `.bin` file is located adjacent to the `.gltf`.

## 0.2.15

### Added

- `Space` elements are now serialized to IFC as `IfcSpace`.

## 0.2.5

### Changed

- `IHasOpenings.Openings[]` is now `IHasOpenings.List<Opening>[]`.

### Fixed

- `Opening` elements are now serialized to IFC as `IfcOpeningElement`.

## 0.2.4.4

### Changed

- `Solid.Slice()` has been made internal. It's not yet ready for consumers. See [#103](https://github.com/hypar-io/elements/issues/103)

## 0.2.4.3

### Fixed

- Spaces are now correctly colored. See [#134](https://github.com/hypar-io/elements/issues/134).

## 0.2.4.2

### Added

- Added `ToIfcWall()` extension method to save a `Wall` to an `IfcWall`.

### Fixed

- `Space.Profile` is set in the constructor when a `Space` is constructed with a profile. [#132](https://github.com/hypar-io/elements/pull/132)
- Sub-elements of `IAggregateElements` are now added to the `Model`. [#137](https://github.com/hypar-io/elements/pull/137)

## 0.2.4.1

### Added

- Added `StandardWall`, for walls defined along a curve. `Wall` continues to be for walls defined by a planar profile extruded to a height.
- Added `Polygon.L`.

### Changed

- `Floor` constructors no longer have `material` parameter. Materials are now specified through the `FloorType`.
- `IAggregateElement` is now `IAggregateElements`.
- `Panel` now takes `Polygon` instead of `Vector3[]`.

## 0.2.4

### Changed

- `IGeometry3D` is now `ISolid`.
- `ISolid` (formerly `IGeometry3D`) now contains one solid, not an array of solids.

### Removed

- `Solid.Material`. Elements are now expected to implement the `IMaterial` interface or have an `IElementType<T>` which specifies a material.

## 0.2.3

### Added

- `MaterialLayer`
- `StructuralFramingType` - `StructuralFramingType` combines a `Profile` and a `Material` to define a type for framing elements.

### Changed

- `IProfileProvider` is now `IProfile`
- `IElementTypeProvider` is now `IElementType`
- All structural framing type constructors now take a `StructuralFramingType` in place of a `Profile` and a `Material`.
- All properties serialize to JSON using camel case.
- Many expensive properties were converted to methods.
- A constructor has been added to `WallType` that takes a collection of `MaterialLayer`.

## 0.2.2

### Added

- `Matrix.Determinant()`
- `Matrix.Inverse()`
- `Transform.Invert()`
- `Model.ToIFC()`
- `Elements.Serialization.JSON` namespace.
- `Elements.Serialization.IFC` namespace.
- `Elements.Serialization.glTF` namespace.

### Changed

- Wall constructor which uses a center line can now have a Transform specified.
- `Profile.ComputeTransform()` now finds the first 3 non-collinear points for calculating its plane. Previously, this function would break when two of the first three vertices were co-linear.
- Using Hypar.IFC2X3 for interaction with IFC.
- `Line.Thicken()` now throws an exception when the line does not have the same elevation for both end points.
- `Model.SaveGlb()` is now `Model.ToGlTF()`.

## 0.2.1

### Added

- The `Topography` class has been added.
- `Transform.OfPoint(Vector3 vector)` has been added to transform a vector as a point with translation. This was previously `Transform.OfVector(Vector3 vector)`. All sites previously using `OfVector(...)` are now using `OfPoint(...)`.
- `Material.DoubleSided`
- `Loop.InsertEdgeAfter()`
- `Solid.Slice()`
- `Model.Extensions`

### Changed

- `Transform.OfVector(Vector3 vector)` now does proper vector transformation without translation.
- Attempting to construct a `Vector3` with NaN or Infinite arguments will throw an `ArgumentOutOfRangeException`.

## 0.2.0

### Added

- IFC implementation has begun with `Model.FromIFC(...)`. Support includes reading of Walls, Slabs, Spaces, Beams, and Columns. Brep booleans required for Wall and Slab openings are not yet supported and are instead converted to Polygon openings in Wall and Floor profiles.
- The `Elements.Geometry.Profiles` namespace has been added. All profile servers can now be found here.
- The `Elements.Geometry.Solids` namespace has been added.
- The Frame type has been added to represent a continuous extrusion of a profile around a polygonal perimeter.
- The `ModelTest` base class has been added. Inheriting from this test class enables a test to automatically write its `Model` to a `.glb` file and to serialize and deserialize to/from JSON to ensure the stability of serialization.
- The `Solid.ToGlb` extension method has been added to enable serializing one `Solid` to glTF for testing.

### Changed

- Element identifiers are now of type `long`.
- Breps have been re-implemented in the `Solid` class. Currently only planar trimmed faces are supported.
- Many improvements to JSON serialization have been added, including the ability to serialize breps.
- '{element}.AddParameter' has been renamed to '{element}.AddProperty'.
- The `Hypar.Geometry` namespace is now `Elements.Geometry`.
- The `Hypar.Elements` namespace is now `Elements`.

### Removed

- The `IProfile` interface has been removed.
- The `Extrusion` class and `IBrep` have been replaced with the `Solid` class. The IGeometry interface now returns a `Solid[]`.
- Many uses of `System.Linq` have been removed.
- Many uses of `IEnumerable<T>` have been replaced with `T[]`.<|MERGE_RESOLUTION|>--- conflicted
+++ resolved
@@ -4,15 +4,11 @@
 ## 0.9.1
 
 ### Added
-<<<<<<< HEAD
+
+- `Transform(Plane plane)`
+- `Polygon.Trimmed(Plane plane, bool flip)`
 - ~~`GetSolid()` method on GeometricElement that returns the Csg solid.~~
 - `ToMesh()` method on GeometricElement that return the mesh of a processed solid.
-=======
-
-- `Transform(Plane plane)`
-- `Polygon.Trimmed(Plane plane, bool flip)`
-- `GetSolid()` method on GeometricElement that returns the Csg solid.
->>>>>>> 6d226ee6
 - `Polygon.ToTransform()`
 - `Elements.Anaysis.AnalysisImage`
 - `Profile.CreateFromPolygons(IEnumerable<Polygon> polygons)`
@@ -21,14 +17,10 @@
 
 - `AnalysisMesh` now handles single valued analysis.
 - `Polygon.Split()` can now handle polygons that are not in the XY plane.
-<<<<<<< HEAD
 - Leave the discriminator property during deserialization.  It will go to AdditionalProperties.
 
 ### Fixed
 - Guard against missing transforms while generating CSGs.
-=======
-- Leave the discriminator property during deserialization. It will go to AdditionalProperties.
->>>>>>> 6d226ee6
 
 ## 0.9.0
 
