--- conflicted
+++ resolved
@@ -1,8 +1,5 @@
-<<<<<<< HEAD
 # Changelog
 
-=======
->>>>>>> 63bbf50b
 ## 0.9.1
 
 ### Added
@@ -29,14 +26,8 @@
 - Code-generated constructors now get default arguments for inherited properties.
 
 ### Fixed
-<<<<<<< HEAD
-=======
 
 - Guard against missing transforms while generating CSGs.
-
-### Fixed
->>>>>>> 63bbf50b
-
 - Fixed a bug ([#585](https://github.com/hypar-io/Elements/issues/585)) where CSG Booleans for certain representations (especially laminae) would fail.
 - Guard against missing transforms while generating CSGs.
 - In rare cases a `Line.Intersect(Line)` call would fail if there were near-duplicate vertices, this is fixed.
