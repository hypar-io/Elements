# Changelog

## 1.0.1

### Added

<<<<<<< HEAD
### Changed

- Simplified `IEnumerable<Vector3>.ToGraphicsBuffers()`
- `TryToGraphicsBuffers` is now public
=======
`EdgeDisplaySettings` for materials to control the display of lines in supported viewers (like Hypar.io).
>>>>>>> dfe28c1c

## 1.0.0

### Added

- `Mesh.Sphere(double radius, int divisions)`
- `Material.EmissiveTexture`
- `Material.EmissiveFactor`
- `PriorityQueue`
- `AdaptiveGraphRouting`
- `AdaptiveGrid` constructor with no parameters.
- `AdaptiveGrid.AddVertexStrip(IList<Vector3> points)`
- `AdaptiveGrid.CutEdge(Edge edge, Vector3 position)`
- `AdaptiveGrid.ClosestVertex(Vector3 location)` and `AdaptiveGrid.ClosestEdge(Vector3 location)`
- `AdaptiveGrid.RemoveEdge(Edge edge)`

### Changed

- Remove `removeCutEdges` from `AdaptiveGrid.SubtractBox` and always remove cut parts of intersected edges.
- `GenerateUserElementTypeFromUriAsync` now takes an optional `excludedTypes`
  argument.
- Remove `AdaptiveGrid` reference from `Edge` and `Vertex` Move `Edge.GetVertices` and `Edge.GetLine` to `AdaptiveGrid`.
- Rename `AdaptiveGrid.DeleteEdge(Edge edge)` into `RemoveEdge` and is not public.
- `AdaptiveGrid.AddEdge(ulong vertexId1, ulong vertexId2)` is now public.

### Fixed

- `Vector3.AreCollinear(Vector3 a, Vector3 b, Vector3 c)` would return `false` if two points are coincident but not exactly.
- `Line.TryGetOverlap(Line line, out Line overlap)` would return incorrect results due to wrong internal sorting.
- `Profile.UnionAll, Difference, Intersection, Offset` no longer produce internal loops in `Perimeter` or `Voids`.

## 0.9.9

### Added

- `Solid.Union(Solid a, Transform aTransform, Solid b, Transform bTransform)`
- `Solid.Union(SolidOperation a, SolidOperation b)`
- `Solid.Difference(Solid a, Transform aTransform, Solid b, Transform bTransform)`
- `Solid.Difference(SolidOperation a, SolidOperation b)`
- `Solid.Intersection(Solid a, Transform aTransform, Solid b, Transform bTransform)`
- `Solid.Intersection(SolidOperation a, SolidOperation b)`
- `Solid.Intersects(Plane p, out List<Polygon> result)`
- `SetClassification`
- `LocalClassification`
- `ModelLines`
- `AdaptiveGrid.AddVertex(Vector3 point, List<Vertex> connections)`
- `Color.SRGBToLinear(double c)`
- `Color.LinearToSRGB(double c)`
- `Line.IsCollinear(Line line)`
- `Line.GetOverlap(Line line)`

### Changed

- Add parameter `removeCutEdges` to `AdaptiveGrid.SubtractBox` that control if cut parts of intersected edges need to be inserted into the graph.
- Material colors are now exported to glTF using linear color space. Conversion from sRGB to linear color space happens during glTF export.

### Fixed

- Under some circumstances `Bezier.Length()` would return incorrect results

## 0.9.8

### Added

- `Polyline.Edges()`
- `Model.ToJson(string path)`
- `new Color(string hexOrName)`
- implicit conversion from string to Color

### Fixed

- Fix `GridLine` deserialization from obsoleted values of either `Line` or `Geometry`.

## 0.9.7

### Added

- `GridLine.GetCircleTransform()`
- `Network.ToModelText(List<Vector3> nodeLocations, Color color)`
- Content Elements can now use an optional disk cache when running locally for testing purposes, to speed up repeated tests or runs, by setting `GltfExtensions.GltfCachePath`.
- `Transform.Rotated()`
- `BBox3.PointAt`
- `BBox3.TransformAt`
- `BBox3.UVWAtPoint`
- `BBox3.XSize`, `BBox3.YSize`, `BBox3.ZSize`
- `BBox3.XDomain`, `BBox3.YDomain`, `BBox3.ZDomain`
- `Box` type, representing an oriented 3d box.
  - `Box.PointAt`
  - `Box.TransformAt`
  - `Box.UVWAtPoint`
  - `Box.UVWToBox`
  - `Box.BoxToUVW`
  - `Box.TransformBetween`
- `ModelCurve.SetSelectable(bool selectable)` can be used to disable selectability of a model curve in the Hypar UI.
- `Elements.Playground` project.

### Changed

- Support non-linear gridlines by deprecating `GridLine.Line` and replacing it with `GridLine.Curve`.
- Add use new CSG library and test it's effectiveness

### Fixed

- Under some circumstances when a line originated nearly within tolerance of a polygon, `Line.Trim` would return the wrong result.
- #722

## 0.9.6

### Added

- `Position.FromVectorMeters`
- `Elements.Geometry.Profiles.IProfileFactory`
- `Elements.Geometry.Profiles.ParametricProfile`
- `Elements.Geometry.Profiles.VectorExpression`
- `Elements.Geometry.Profiles.ProfileFactoryBase`
- `Elements.Geometry.Profiles.ParametricProfileFactory`
- `Elements.Geometry.Profiles.WTProfileType`
- `Elements.Geometry.Profiles.WTProfile`
- `Elements.Geometry.Profiles.WTProfileFactory`
- `Elements.Geometry.Profiles.LProfileType`
- `Elements.Geometry.Profiles.LProfile`
- `Elements.Geometry.Profiles.LProfileFactory`
- `Elements.Geometry.Profiles.MCProfileType`
- `Elements.Geometry.Profiles.MCProfile`
- `Elements.Geometry.Profiles.MCProfileFactory`
- `Elements.Geometry.Profiles.HSSProfileType`
- `Elements.Geometry.Profiles.HSSProfile`
- `Elements.Geometry.Profiles.HSSProfileFactory`
- `Elements.Geometry.Profiles.WProfileType`
- `Elements.Geometry.Profiles.WProfile`
- `Elements.Geometry.Profiles.WProfileFactory`
- `Grid2d.GetTrimmedCellProfiles`
- `Ceiling`
- `GridLine`
- `FitLine(IList<Point2d> points)`
- `HalfEdgeGraph.Construct(IEnumerable<Line> lines)`
- `Polyline.Project(Plane plane)`
- `new Mesh(Mesh mesh)`
- `new Topography(Mesh mesh, Material material, Transform transform, Guid id, string name)`
- `Ray.Intersects(Mesh mesh)`
- `Transform.CreateHorizontalFrameAlongCurve()`

### Changed

- Change default for `useReferenceOrientation` when generating content catalogs.
- Deprecate `CreateOrientedAlongCurve` (and add `CreateHorizontalFrameAlongCurve`) for clarity per [#687](https://github.com/hypar-io/Elements/issues/687) (Thanks @gytaco!)
- `Position.ToVectorMeters` now requires a `relativeToOrigin` Position, so that it will actually give meaningful measurements in meters.
- glTF generation now uses material IDs instead of names for material names, to prevent collisions.
- Line.PointAt does not round input values near 0 or 1 anymore.
- `Polygon` constructor throws error if there are less than 3 vertices provided.
- Decrease intersection tolerance for Grid2d polygon splitting.
- Added `includeCoincidenceAtEdge` parameter to `Line.Trim`.
- Improved the logic of `AreCollinear` to utilize perpendicular distance for tolerance checks.
- `BBox3` constructor now takes an `IEnumerable<Vector3>` instead of a `IList<Vector3>` as input.
- `Vector3Extensions.Unitized` no longer takes a tolerance for its zero-length check.
- `AdaptiveGrid` no longer inrsect new edges with all existing edges when new region is added to the grid.

## 0.9.5

### Added

- `Identity.AddOverrideIdentity(this Element element, dynamic overrideObject)`
- `GeometricElement.ModifyVertexAttributes`
- `Polygon.Contains3D` method for checking polygon containment in 3D.
- `WallByProfile.AddOpenings()`
- `Profile.Project(Plane)`

### Changed

- Wall doesn't have Height or Profile any more.
- WallByProfile deprecates `Profile` and has methods/constructors to use Perimeter and Openings only.
- `Polygon.Area()` will now calculate the area of a polygon in 3D.
- WallByProfile updated constructor options and `UpdateRepresentation` logic.
- Code generation includes an empty constructor for generated types.

### Fixed

- WallByProfile was failing to deserialize walls without openings.

## 0.9.4

### Added

- `LineSegmentExtensions.Intersections(this IList<Line> lines)`
- `Elements.Search.DistanceComparer`
- `Elements.Search.DirectionComparer`
- `Elements.Search.Network<T>`
- `Elements.ElementProxy<T>`
- `Identity.AddOverrideValue`
- `ModelExtensions.AllElementsOfType<T>(this Dictionary<string, Model> models, string modelName)`
- `Polygon RemoveVerticesNearCurve(Curve curve, double tolerance)`

### Changed

- `Identity.AddOverrideIdentity` is now an extension method.
- Profile operations throw fewer exceptions when some piece of the profile is invalid, preferring instead to return a partial result or a null.

### Fixed

- `Line.ExtendTo` would sometimes return erroneous results if any of the trimming segments crossed the origin.

### Fixed

## 0.9.3

### Added

- Support for DXF from many basic elements.
- `SetOperations.ClassifySegments2d(Polygon a, Polygon b, Func<(Vector3 from, Vector3 to, SetClassification classification), bool> filter = null)`
- `SetOperations.BuildGraph(List<(Vector3 from, Vector3 to, SetClassification classification)> set, SetClassification shared)`
- `RandomExtensions.NextRayInPlane(this Random random, Vector3 origin, Vector3 normal)`
- `RandomExtensions.NextRay(this Random random, Vector3 origin)`
- `ModelArrows`
- `ModelText`
- `Vector3.IsUnitized()`
- `Transform.Inverted()`
- `AdaptiveGrid`
- `Line.Intersects(BBox3 box, out List<Vector3> results, bool infinite = false)`
- `Vector3.AreCoplanar(Vector3 a, Vector3 b, Vector3 c, Vector3 d)`
- `Line.IsAlmostEqualTo(Line line)`
- `ConvexHull.FromPointsInPlane(IEnumerable<Vector3> points, Vector3 normalVectorOfFrame)`

### Changed

### Fixed

- Deduplicate catalog names during code generation.
- Fix some issues with code generation and deserialization of `Vector3` and `Mesh` types.
- Fixed an issue where gLTFs would occasionally be generated with incorrect vertex normals.

## 0.9.2

### Added

- `Polyline.Split(List<Vector3> point)`
- `Polygon.Split(List<Vector3> point)`
- `Polygon.TrimmedTo(List<Polygon> polygons)`
- `Vector3.>=`
- `Vector3.<=`
- `Plane.Intersects(Plane a, Plane b)`
- A handful of convenience operators and conversions:
  - implicit `(double X, double Y, double Z)` => `Vector3`
  - implicit `(double X, double Y)` => `Vector3`
  - implicit `(int X, int Y, int Z)` => `Vector3`
  - implicit `(int X, int Y)` => `Vector3`
  - implicit `(double R, double G, double B, double A)` => `Color`
  - implicit `(double R, double G, double B)` => `Color`
  - `new Polygon(params Vector3[] vertices)`
  - `new Polyline(params Vector3[] vertices)`
  - implicit `SolidOperation` => `Representation`
  - `new Representation(params SolidOperation[] solidOperations)`
  - `Polygon.Split(params Polyline[] polylines)`
  - `Polygon.UnionAll(params Polygon[] polygons)`
  - `Polygon.Difference(params Polygon[] polygons)`
  - `Polygon.Union(params Polygon[] polygons)`
- `Profile.Offset()`
- Overloads with `maxDistance` parameter for
  - `Line.ExtendTo(IEnumerable<Line>)`
  - `Line.ExtendTo(Polyline)`
  - `Line.ExtendTo(Polygon)`
  - `Line.ExtendTo(Profile)`
- Support for DXF from many basic elements.

### Changed

- Some changes to `ContentElement` instance glTF serialization to allow selectability and transformability in the Hypar UI.
- Added `Symbols` property to `ContentElement`.
- Introduce a `SkipCSGUnion` flag on Representation, as a hack to get around CSG failures.

### Fixed

- [#616](https://github.com/hypar-io/Elements/issues/616) Code generation from local files now supplies a directory path to help resolve local references.

## 0.9.1

### Added

- `Transform(Plane plane)`
- `Polygon.Trimmed(Plane plane, bool flip)`
- ~~`GetSolid()` method on GeometricElement that returns the Csg solid.~~
- `ToMesh()` method on GeometricElement that return the mesh of a processed solid.
- `Polygon.ToTransform()`
- `Elements.Anaysis.AnalysisImage`
- `Profile.CreateFromPolygons(IEnumerable<Polygon> polygons)`
- `CellComplex`:
  - `Cell.TraverseNeighbors(Vector3 target, double? completedRadius)`
  - `Edge.TraverseNeighbors(Vector3 target, double? completedRadius)`
  - `Face.TraverseNeighbors(Vector3 target, double? completedRadius)`
  - `Face.TraverseNeighbors(Vector3 target, bool? parallel, bool? includeSharedVertices, double? completedRadius)`
- Dxf creation framework with first Dxf converter.
- `new BBox3(Element element)`
- `Bbox3.Corners()`
- `Vector3.AreCollinear(Vector3 a, Vector3 b, Vector3 c)`
- `Polygon.CollinearPointsRemoved()`

### Changed

- `AnalysisMesh` now handles single valued analysis.
- `Polygon.Split()` can now handle polygons that are not in the XY plane.
- Leave the discriminator property during deserialization. It will go to AdditionalProperties.
- `Lamina` representations can now include voids/holes.

### Fixed

- Guard against missing transforms while generating CSGs.
- Fixed a bug ([#585](https://github.com/hypar-io/Elements/issues/585)) where CSG Booleans for certain representations (especially laminae) would fail.
- Guard against missing transforms while generating CSGs.
- In rare cases a `Line.Intersect(Line)` call would fail if there were near-duplicate vertices, this is fixed.
- `Grid1d.ClosestPosition` now does a better job finding points on polyline axes.
- Code-generated constructors now get default arguments for inherited properties.
- `IsDegenerate()` method was reversed.
- Adding content elements that contain multiple nodes used to only add the first mesh, now it adds all the nodes in the referenced glb hierarchy.
- `Transform.OfVector(Vector)` is not applying translation anymore as vector doesn't have a position by definition.

## 0.9.0

### Added

- `Grid2d.IsOutside()`
- `GraphicsBuffers`

### Removed

- `BuiltInMaterials.Dirt`
- `BuiltInMaterials.Grass`

### Changed

- `Grid2d.IsTrimmed()` now takes an optional boolean parameter `treatFullyOutsideAsTrimmed`
- `ConstructedSolid` serializes and deserializes correctly.
- `Solid.AddFace(Polygon, Polygon[])` can take an optional third `mergeVerticesAndEdges` argument which will automatically reuse existing edges + vertices in the solid.
- Adds optional `tolerance` parameter to `Line.ExtendTo(Polygon)`, `Line.ExtendTo(IEnumerable<Line>)`, `Vector3.IsParallelTo(Vector3)`.
- `Mesh.GetBuffers` now returns a `GraphicsBuffers` object.
- `Solid.Tessellate` now returns a `GraphicsBuffers` object.
- `CsgExtensions.Tessellate` now returns a `GraphicsBuffers` object.

### Fixed

- Fixed a bug in `ConvexHull.FromPoints` when multiple X coordinates are equal.
- Fixed a bug in `Grid2d(Polygon, Vector3, Vector3, Vector3)` where U or V directions skew slightly when they nearly parallel with a boundary edge.

## 0.8.5

### Added

- `Elements.Spatial.CellComplex`
- `Grid2d.ToModelCurves()`
- Alpha release of `Hypar.Elements.Components`
- `Polyline.OffsetOnSide`
- `Ray.Intersects(Polygon)`
- `Vector3.DistanceTo(Polygon)`
- `(double Cut, double Fill) Topography.CutAndFill(Polygon perimeter, double topElevation, out Mesh cutVolume, out Mesh fillVolume, double batterAngle)`
- `void Topography.Trim(Polygon perimeter)`

### Changed

- `ColorScale` no longer bands colors but returns smooth gradient interpolation. It additionally now supports a list of values that correspond with the provided colors, allowing intentionally skewed interpolation.
- `Solids.Import` is now public.
- `Polygon.Contains` was modified to better handle polygons that are not on the XY plane.

### Fixed

## 0.8.4

### Added

- `BBox3.IsValid()`
- `BBox3.IsDegenerate()`
- `Elements.Light`
- `Elements.PointLight`
- `Elements.SpotLight`
- `Identity.AddOverrideIdentity`
- `Material.NormalTexture`
- `Polygon.PointInternal()`
- `Topography.DepthMesh`
- `Topography.DepthBelowMinimumElevation`
- `Topography.AbsoluteMinimumElevation`
- `Material.RepeatTexture`
- `BBox3.IsValid()`
- `BBox3.IsDegenerate()`
- `Polygon.Split(Polyline)`
- `Polygon.Split(IEnumerable<Polyline> polylines)`
- `Profile.Split(IEnumerable<Profile>, IEnumerable<Polyline> p)`
- `Elements.Spatial.HalfEdgeGraph2d`
  - `.Construct()`
  - `.Polygonize()`
- Release helper github action

### Changed

- `Elements.DirectionalLight` now inherits from `Elements.Light`.
- `Elements.ContentCatalog` now has a `ReferenceConfiguration` property.
- `SHSProfile`
- `SHSProfileFactory`
- `RHSProfile`
- `RHSProfileFactory`
- `Spatial.WebMercatorProjection.GetTileSizeMeters` produces a much more accurate result and requires a latitude.
- Adding glb elements to a model uses a cache rather than fetching the stream every time.
- `ProfileServer` is now `ProfileFactory`
- `WideFlangeProfileServer` is now `WideFlangeProfileFactory`
- First alpha after minor release logic was fixed
- `HSSPipeProfileServer` is now `HSSPipeProfileFactory`
- TypeGeneratorTests weren't actually running.
- `Profile.Split(IEnumerable<Profile>, Polyline p)` now uses improved logic

## 0.8.3

### Added

- `Profile.ToModelCurves()`
- `Profile.Difference()`
- `Profile.Intersection()`
- `Profile.Split()`
- `Profile.Segments()`
- `Bbox3.ToModelCurves()`
- `Line.ExtendTo(IEnumerable<Line>)`
- `Line.ExtendTo(Polyline)`
- `Line.ExtendTo(Profile)`
- `Line.ExtendTo(Polygon)`
- `ConvexHull.FromPoints(IEnumerable<Vector3>)`
- `ConvexHull.FromPolyline(Polyline)`
- `ConvexHull.FromPolylines(IEnumerable<Polyline>)`
- `ConvexHull.FromProfile(Profile)`
- `Polygon.FromAlignedBoundingBox2d(IEnumerable<Vector3>)`
- `Grid2d(Polygon, Grid1d, Grid1d)`
- `Grid2d(IEnumerable<Polygon>, Grid1d, Grid1d)`
- `Grid2d(Polygon, Vector3, Vector3, Vector3)`
- `Grid2d(IEnumerable<Polygon>, Vector3, Vector3, Vector3)`
- `Random.NextColor()` and `Random.NextMaterial()`
- `Validator.DisableValidationOnConstruction`
- `Vector3.ComputeDefaultBasisVectors()`

### Changed

- Make MeshConverter deserialization more flexible to accommodate a schema used in function `input_schema`.
- Prevent the Polygon / Polyline constructors from throwing an exception on duplicate vertices, by removing duplicates automatically.
- Make `Grid1d` and `Grid2d` serializable
- `new Transform(Vector3 origin, Vector3 xAxis, Vector3 yAxis, Vector3 zAxis)` did not unitize its axes, this is fixed.
- All solids and csgs will now have planar texture coordinates.
- Triangles are now validated to check for 3 distinct vertex positions.

### Fixed

- Fixed a bug where `Polygon.UnionAll` was sometimes returning null when it shouldn't (Thanks @M-Juliani !)
- Fixed [#517](https://github.com/hypar-io/Elements/issues/517)
- Fixed a bug where Grid2d subcells would not split correctly with `SplitAtPoint`
- Fixed [#528](https://github.com/hypar-io/Elements/issues/528)

## 0.8.2

### Changed

- The errors parameter for Model.FromJson now has the out modifier. It no longer takes a default value.
- Model deserialization only refreshes type cache if the `forceTypeReload` parameter is set to true.

### Fixed

- Fixed #483 `Deserialization of profiles created in UpdateRepresentation`
- Fixed #484 `Failure to deserialize Model if any assembly can't be loaded.`
- Fixed an issue where updates to a `Grid2d`'s component `Grid1d` axes would not propagate to the `Grid2d`.

### Added

- `Profile.UnionAll(...)` - Create a new set of profiles, merging any overlapping profiles and preserving internal voids.
- `Polyline.SharedSegments()` - Enables search for segments shared between two polylines.
- `Polyline.TransformSegment(...)` - Allows transforms for individual polyline segments. May be optionally flagged as polygon and/or planar motion.

## 0.8.1

### Added

- `TypeGenerator.CoreTypeNames`
- `MeshConverter`
- Implicit conversion of `Curve` types to `ModelCurve`.
- `byte[] Model.ToGlb(...)`
- `Grid1d.ClosestPosition()`
- `Grid1d.DivideByFixedLengthFromPoint()`
- `Grid2d.GetCellNodes()`

### Changed

- Removed `JsonInheritanceAttribute` from `Element` base types.
- `Sweep` contstructor now takes a rotation. Transformation of the profile based on rotation happens internal to the sweep's construction.
- `Polyline` are no longer required to be planar.
- Modifies Grid1d.DivideByFixedLengthFromPosition() to be more flexible — supporting a "position" outside the grids domain.
- Modifies Grid2d.GetCellSeparators() to support returning trimmed separators

### Removed

- `TypeGenerator.GetCoreTypeNames()`
- `UserElementAttribute`
- `NumericProperty`

### Fixed

- `Ray.Intersects` now calls `UpdateRepresentations` internally for accurate intersections.
- Fixed #470
- Fixes a bug in `Line.Trim(Polygon p)` where lines that started on the polygon would not be treated as outside the polygon.
- Fixes a bug in `Grid2d.IsTrimmed()` that would ignore cases where a cell was trimmed by an inner hole.

## 0.8.0

### Added

- `Hypar.Elements.Serialization.IFC` - IFC serialization code has been moved to a new project.
- `Hypar.Elements.CodeGeneration` - Code generation has been moved to a new project.
- `Elements.DirectionalLight` - You can now create a directional light in the model which will be written to glTF using the `KHR_lights_punctual` extension.
- `Elements.ContentElement` - This new class represents a piece of content meant to be instanced throughout a model.
  - The ContentElement is also added to the model by first checking for an available gltf, and then using a bounding box representation as a fallback.
- `Transform.Scaled()` - This new method returns a scaled copy of the transform, allowing for a fluent like api.
- `Transform.Moved(...)` - Return a copy of a transform moved by the specified amount.
- `Transform.Concatenated(...)` - Return a copy of a transform with the specified transform concatenated with it.
- `IHasOpenings.AddOpening(...)` - `AddOpening` provides an API which hides the internals of creating openings.
- `Opening.DepthFront` & `Opening.DepthBack` enable the creation of openings which extrude different amounts above and below their XY plane.
- Solid operations which have `IsVoid=true` now use csg operations.

### Changed

- Updated ImageSharp to 1.0.0.
- The source code is now structured with the typical .NET project layout of `/src` and `/test` per folder.
- `Opening` now has two primary constructors. The ability to create an opening with a profile has been removed. All profiles are now defined with a polygon as the perimeter.
- `Opening.Profile` is now deprecated. Please use `Opening.Perimeter`.
- `Polygon.Normal()` has been moved to the base class `Polyline.Normal()`.

### Fixed

- Fixed #313.
- Fixed #322.
- Fixed #342.
- Fixed #392.
- Fixed #407.
- Fixed #408
- Fixed #416.
- Fixed #417.
- Fixed #441

## 0.7.3

### Fixed

- CodeGen was failing intermittently
- Elements schemas with Dictionary types were failing to serialize
- [#355](https://github.com/hypar-io/Elements/issues/355)

### Added

- Elements supports the [Hub beta](https://hypar-io.github.io/Elements/Hub.html)
- CodeGen supports `input_schema`
- Hypar.Revit is completely rewritten as an external application, two external commands, and an IDirectContext3D server.

### Changed

- some Tessellate method signatures are updated to allow assigning colors at the time of tessellation as Revit requires vertex colors.
- Updates are made to the type generator to support compiling multiple types into an assembly on disk.

## 0.7.2

### Fixed

- [#307](https://github.com/hypar-io/Elements/issues/307)
- `Mesh.ComputeNormals()` would fail if there were any unconnected vertices.
- `new Vertex()` would ignore supplied Normals.
- `Vector3.ClosestPointOn(Line)` would return points that were not on the line.
- `Line.Intersects(Line)` in infinite mode would sometimes return erroneous results.
- `Vector3.AreCollinear()` would return the wrong result if the first two vertices were coincident.

### Added

- Added `Plane.ClosestPoint(Vector3 p)`
- New methods for dynamic type generation in `TypeGeneration`, utilized by the Grasshopper plugin.
- `Line.Trim(Polygon)`
- `Line.PointOnLine(Vector3 point)`
- **Grid1d**
  - `Grid1d(Grid1d other)` constructor
  - Adds `IgnoreOutsideDomain` flag to `SplitAtOffset`
  - Adds `SplitAtPoint(point)` and `SplitAtPoints(points)` methods
  - Adds internal `Evaluate(t)` method
  - Adds internal `SpawnSubGrid(domain)` method
- **Grid2d**
  - Adds `Grid2d(Grid2d other)` constructor
  - Adds `Grid2d(Grid2d other, Grid1d u, Grid1d v)` constructor
  - Adds `SplitAtPoint(point)` and `SplitAtPoints(points)` methods to Grid2d
  - Adds `Grid2d(Grid1d u, Grid1d v)` constructor
  - Adds support for curved 1d Grid axes
  - Adds private `SpawnSubGrid(Grid1d uCell, Grid1d vCell)` method
- `Curve.Transformed(transform)` (and related `XXX.TransformedXXX()` methods for child types Arc, Bezier, Line, Polyline, Polygon)

### Changed

- Updates to Elements Docs including Grasshopper + Excel.
- `Line.Intersects(Plane p)` supports infinite lines
- `Line.Intersects(Line l)` supports 3d line intersections
- `Line.Intersects(Line l)` now has an optional flag indicating whether to include the line ends as intersections.
- `Line.PointOnLine(Point)` now has an optional flag indicating whether to include points at the ends as "on" the line.
- **Grid1d / Grid2d**
  - Removes "Parent/child" updating from 1d grids / 2d grids in favor of always recalculating the 2d grid every time its `Cells` are accessed. This may have a bit of a performance hit, but it's worth it to make 2d grid behavior easier to reason about.
  - Allows Grid2ds to support construction from Grid1ds that are not straight lines. Previously Grid1ds could support any sort of curve and Grid2ds were stuck as dumb rectangles.
- **JsonInheritanceConverter**
  - Makes the Type Cache on the JsonInheritanceConverter static, and exposes a public method to refresh it. In the grasshopper context, new types may have been dynamically loaded since the JsonInheritanceConverter was initialized, so it needs to be refreshed before deserializing a model.
- **TypeGenerator**
  - Enables external overriding of the Templates path, as in GH's case the `Templates` folder is not in the same place as the executing assembly.
  - Exposes a public, synchronous method `GetSchema` to get a `JsonSchema` from uri (wrapping `GetSchemaAsync`)
  - Refactors some of the internal processes of `GenerateInMemoryAssemblyFromUrisAndLoadAsync`:
    - `GenerateCodeFromSchema()` produces csharp from a schema, including generating the namespace, typename, and local excludes
    - `GenerateCompilation()` takes the csharp and compiles it, using a new optional flag `frameworkBuild` to designate whether it should load netstandard or net framework reference assemblies.
    - `EmitAndLoad()` generates the assembly in memory and loads it into the app domain.
  - Adds an `EmitAndSave()` method that generates the assembly and writes it to a .dll on disk
  - Adds a public `GenerateAndSaveDllForSchema()` method used by grasshopper that generates code from a schema, generates a compilation, and saves it to disk as a DLL.
  - Adds a public `GetLoadedElementTypes()` method used by grasshopper to list all the currently loaded element types.

### Deprecated

- `Transform.OfXXX(xxx)` curve methods have been deprecated in favor of `XXX.Transformed(Transform)` and `XXX.TransformedXXX(Transform)`.

## 0.7.0

### Fixed

- [#271](https://github.com/hypar-io/Elements/issues/271)
- [#284](https://github.com/hypar-io/Elements/issues/284)
- [#285](https://github.com/hypar-io/Elements/issues/285)
- [#265](https://github.com/hypar-io/Elements/issues/265)
- [#221](https://github.com/hypar-io/Elements/issues/221)
- [#229](https://github.com/hypar-io/Elements/issues/229)
- [#189](https://github.com/hypar-io/Elements/issues/189)

### Added

- `Curve.ToPolyline(int divisions = 10)`
- `Circle.ToPolygon(int divisions = 10)`
- `Transform.Move(double x, double y, double z)`
- `Transform.Rotate(double angle)`
- `TypeGenerator.GenerateUserElementTypesFromUrisAsync(string[] uris, string outputBaseDir, bool isUserElement = false)`

### Changed

- Updated documentation to reflect the use of .NET Core 3.1.

### Deprecated

- `Polygon.Circle(...)`

## 0.6.2

### Added

- `Material.Unlit`
- `Material.DoubleSided`
- `Units.LengthUnit`
- `Elements.MeshImportElement`

## Changed

- `Mesh.AddVertex(...)` is now public.
- `Mesh.AddTriangle(...)` is now public.

### Removed

- `SolidOperation.GetSolid()`.

### Fixed

- #262
- Fixed an error where `Transform.OfPlane(...)` would not solve correctly if the plane was not at the world origin.

### Changed

- `Grid2d` now supports grids that are not parallel to the XY plane

## 0.6.0

### Added

- `ColorScale`
- `AnalysisMesh`
- `Ray.Intersects(...)` for `Plane`, `Face`, `Solid`, and `SolidOperation`

### Fixed

- Fix #253

## 0.5.2

### Fixed

- `Grid2d` constructors accepting a Transform interpreted the transform incorrectly.

## 0.5.1

### Added

- `Grid1d`
- `Grid2d`
- `Domain1d`
- `GeometricElement.IsElementDefinition`
- A `drawEdges` optional parameter to `Model.ToGlTF(...)` to enable edge rendering.
- `Polyline` and `Profile` now implement `IEquatable`.
- `Polygon.Union(IList<Polygon> firstSet, IList<Polygon> secondSet)`
- `Polygon.Difference(IList<Polygon> firstSet, IList<Polygon> secondSet)`
- `Polygon.XOR(IList<Polygon> firstSet, IList<Polygon> secondSet)`
- `Polygon.Intersection(IList<Polygon> firstSet, IList<Polygon> secondSet)`

### Changed

- `Vector.Normalized()` is now `Vector.Unitized()`
- `Color.ToString()` now returns a useful description

### Fixed

- Fixed an error with `Transform.OfVector(...)` where the translation of the transform was not applied.
- Fixed an error where `Mesh.ComputeNormals(...)` was not set to a unitized vector.
- Fixed an error with `BBox3`'s solver for Polygons

## 0.4.4

### Added

- `Contour`
- `Transform.Reflect(Vector3 n)`
- `ElementInstance`
- `Vector3.ClosestPointOn(Line line)`
- `Line.TrimTo(Line line)`
- `Line.ExtendTo(Line line)`
- `Line.Offset(double distance, bool flip = false)`
- `Line.DivideByLengthFromCenter(double l)`
- `Ray.Intersects(Ray ray, out Vector3 result, bool ignoreRayDirection)`
- `Polygon.Fillet(double radius)`
- `Arc.Complement()`
- `Polygons.Star(double outerRadius, double innerRadius, int points)`
- `Units.CardinalDirections`
- `Mesh.ComputeNormals`
- `Topography.AverageEdges(Topography target, Units.CardinalDirection edgeToAverage)`
- `Topography.GetEdgeVertices(Units.CardinalDirection direction)`
- `WebMercatorProjection`

### Fixed

- Fixed [#125](https://github.com/hypar-io/Hypar/issues/125).
- Fixed one Transform constructor whose computed axes were not unit length, causing the transform to scale.
- Topography is now written to IFC.

## 0.4.2

### Changed

- `Vector3` is now a struct.
- `Color` is now a struct.
- `ProfileServer.GetProfileByName(...)` is now deprecated in favor of `ProfileServer.GetProfileByType(...)`

### Added

- `Bezier`
- `WideFlangeProfileType`
- `HSSPipeProfileType`
- `Curve.MinimumChordLength` static property to allow the user to set the minimum chord length for subdivision of all curves for rendering.
- `Circle`
- `FrameType` Bezier curves can have their frames calculated using Frenet frames or "road like" frames.

## 0.4.0

### Changed

- All element types are partial classes with one part of the class generated from its JSON schema.
- `Polygon.Rectangle` constructor no longer takes an origin.
- `Polygon.Clip` now takes an optional additional set of holes.
- `Wall` and `Floor` constructors no longer take collections of `Opening`s.
  - Openings can be added using `wall.Openings.Add(...)`.
- `Polygon` now has more robust checks during construction.
  - All vertices must be coplanar.
  - Zero length segments are not allowed.
  - Self-intersecting segments are not allowed.
- `Solid`, `Face`, `Vertex`, `Edge`, `HalfEdge`, and `Loop` are now marked `internal`.
- `Quaternion` is now marked `internal`.
- `Matrix` is now marked `internal`.
- `SolidConverter` is now marked `internal`.
- `Elements.Serialization.IFC.ModelExtensions` is now marked `internal`.
- All core type property setters are now `public`.
- The `elevation` parameter has been removed from `Floor`. Floor elevation is now set by passing a `Transform` with a Z coordinate.

### Added

- `ModelCurve` - Draw curves in 3D.
- `ModelPoints` - Draw collections of points in 3D.
- `Elements.Generate.TypeGenerator` class.
- `/Schemas` directory.
- Optional `rotation` on `StructuralFraming` constructors.
- `Model` now has Elements property which is `IDictionary<Guid,Element>`.
- `double Vector3.CCW(Vector3 a, Vector3 b, Vector3 c)`
- `bool Line.Intersects(Line l)`
- `Elements.Validators.IValidator` and the `Elements.Validators.Validator` singleton to provide argument validation during construction of user elements.
- `Line.DivideByLength()`
- `Line.DivideByCount()`
- `Ray` class.
- `Vector3.IsZero()`

### Removed

- The empty Dynamo project.
- `ElementType`, `WallType`, `FloorType`, `StructuralFramingType`
- `MaterialLayer`
- `Transform` constructor taking `start` and `end` parameters. The `Transform` constructor which takes an X and a Z axis should now be used.

### Fixed

- Transforms are now consistently right-handed.
- Transforms on curves are now consistently oriented with the +X axis oriented to the "right" and the +Z axis oriented along the inverse of the tangent of the curve.
- Built in materials for displaying transforms are now red, green, and blue. Previously they were all red.
- All classes deriving from `Element` now pass their `id`, `transform`, and `name` to the base constructor.
- Line/plane intersections now return null if the intersection is "behind" the start of the line.
- Beams whose setbacks total more than the length of the beam no longer fail.
- Plane construction no longer fails when the normal vector and the origin vector are "parallel".
- Fixed #209.
- Topography is now serialized to JSON.
- Built in materials now have an assigned Id.

## 0.3.8

### Changed

- Elements representing building components now return positive areas.
- Added Area property to:
  Panel
  Space
  Added Volume property to:
- Floor
- Space
  Added positive area calculation to:
- Floor
- Mass
- Added positive Volume calculation to:
- StructuralFraming
- Beam.Volume() throws an InvalidOperationException for non-linear beams.
- Added TODO to support Volume() for all beam curves.

## 0.3.6

### Changed

- Edges are no longer written to the glTF file.
- Large performance improvements made to glTF writing using `Buffer.BlockCopy` and writing buffers directly from tesselation to glTF buffer.

### Fixed

- Fix #177.

## 0.3.4

### Changed

- Numerous comments were updated for clarity.
- Numerous styling changes were made to the documentation to align with the Hypar brand.

### Fixed

- Fixed an error where vertex colors were not correctly encoded in the glTF.

## 0.3.3

### Fixed

- Fix #173.
- Fix #7.

## 0.3.0

### Changed

- `Element.Id` is now a `Guid`.

### Fixed

- Fix #107.
- Fix #132.
- Fix #137.
- Fix #144.
- Fix #142.

## 0.2.17

### Added

- The `Kernel` singleton has been added to contain all geometry methods for creating solids.

### Fixed

- Fixed an error where, when writing edges to gltf, ushort would be overflowed and wrap back to 0 causing a loop not to terminate.

## 0.2.16

### Added

- Materials are now serialized to IFC using `IfcStyledItem`.

### Fixed

- Fixed an error where we returned directly after processing child Elements of an `IAggregateElements`, before we could process the parent element.
- Fixed writing of gltf files so that the `.bin` file is located adjacent to the `.gltf`.

## 0.2.15

### Added

- `Space` elements are now serialized to IFC as `IfcSpace`.

## 0.2.5

### Changed

- `IHasOpenings.Openings[]` is now `IHasOpenings.List<Opening>[]`.

### Fixed

- `Opening` elements are now serialized to IFC as `IfcOpeningElement`.

## 0.2.4.4

### Changed

- `Solid.Slice()` has been made internal. It's not yet ready for consumers. See [#103](https://github.com/hypar-io/elements/issues/103)

## 0.2.4.3

### Fixed

- Spaces are now correctly colored. See [#134](https://github.com/hypar-io/elements/issues/134).

## 0.2.4.2

### Added

- Added `ToIfcWall()` extension method to save a `Wall` to an `IfcWall`.

### Fixed

- `Space.Profile` is set in the constructor when a `Space` is constructed with a profile. [#132](https://github.com/hypar-io/elements/pull/132)
- Sub-elements of `IAggregateElements` are now added to the `Model`. [#137](https://github.com/hypar-io/elements/pull/137)

## 0.2.4.1

### Added

- Added `StandardWall`, for walls defined along a curve. `Wall` continues to be for walls defined by a planar profile extruded to a height.
- Added `Polygon.L`.

### Changed

- `Floor` constructors no longer have `material` parameter. Materials are now specified through the `FloorType`.
- `IAggregateElement` is now `IAggregateElements`.
- `Panel` now takes `Polygon` instead of `Vector3[]`.

## 0.2.4

### Changed

- `IGeometry3D` is now `ISolid`.
- `ISolid` (formerly `IGeometry3D`) now contains one solid, not an array of solids.

### Removed

- `Solid.Material`. Elements are now expected to implement the `IMaterial` interface or have an `IElementType<T>` which specifies a material.

## 0.2.3

### Added

- `MaterialLayer`
- `StructuralFramingType` - `StructuralFramingType` combines a `Profile` and a `Material` to define a type for framing elements.

### Changed

- `IProfileProvider` is now `IProfile`
- `IElementTypeProvider` is now `IElementType`
- All structural framing type constructors now take a `StructuralFramingType` in place of a `Profile` and a `Material`.
- All properties serialize to JSON using camel case.
- Many expensive properties were converted to methods.
- A constructor has been added to `WallType` that takes a collection of `MaterialLayer`.

## 0.2.2

### Added

- `Matrix.Determinant()`
- `Matrix.Inverse()`
- `Transform.Invert()`
- `Model.ToIFC()`
- `Elements.Serialization.JSON` namespace.
- `Elements.Serialization.IFC` namespace.
- `Elements.Serialization.glTF` namespace.

### Changed

- Wall constructor which uses a center line can now have a Transform specified.
- `Profile.ComputeTransform()` now finds the first 3 non-collinear points for calculating its plane. Previously, this function would break when two of the first three vertices were co-linear.
- Using Hypar.IFC2X3 for interaction with IFC.
- `Line.Thicken()` now throws an exception when the line does not have the same elevation for both end points.
- `Model.SaveGlb()` is now `Model.ToGlTF()`.

## 0.2.1

### Added

- The `Topography` class has been added.
- `Transform.OfPoint(Vector3 vector)` has been added to transform a vector as a point with translation. This was previously `Transform.OfVector(Vector3 vector)`. All sites previously using `OfVector(...)` are now using `OfPoint(...)`.
- `Material.DoubleSided`
- `Loop.InsertEdgeAfter()`
- `Solid.Slice()`
- `Model.Extensions`

### Changed

- `Transform.OfVector(Vector3 vector)` now does proper vector transformation without translation.
- Attempting to construct a `Vector3` with NaN or Infinite arguments will throw an `ArgumentOutOfRangeException`.

## 0.2.0

### Added

- IFC implementation has begun with `Model.FromIFC(...)`. Support includes reading of Walls, Slabs, Spaces, Beams, and Columns. Brep booleans required for Wall and Slab openings are not yet supported and are instead converted to Polygon openings in Wall and Floor profiles.
- The `Elements.Geometry.Profiles` namespace has been added. All profile servers can now be found here.
- The `Elements.Geometry.Solids` namespace has been added.
- The Frame type has been added to represent a continuous extrusion of a profile around a polygonal perimeter.
- The `ModelTest` base class has been added. Inheriting from this test class enables a test to automatically write its `Model` to a `.glb` file and to serialize and deserialize to/from JSON to ensure the stability of serialization.
- The `Solid.ToGlb` extension method has been added to enable serializing one `Solid` to glTF for testing.

### Changed

- Element identifiers are now of type `long`.
- Breps have been re-implemented in the `Solid` class. Currently only planar trimmed faces are supported.
- Many improvements to JSON serialization have been added, including the ability to serialize breps.
- '{element}.AddParameter' has been renamed to '{element}.AddProperty'.
- The `Hypar.Geometry` namespace is now `Elements.Geometry`.
- The `Hypar.Elements` namespace is now `Elements`.

### Removed

- The `IProfile` interface has been removed.
- The `Extrusion` class and `IBrep` have been replaced with the `Solid` class. The IGeometry interface now returns a `Solid[]`.
- Many uses of `System.Linq` have been removed.
- Many uses of `IEnumerable<T>` have been replaced with `T[]`.<|MERGE_RESOLUTION|>--- conflicted
+++ resolved
@@ -4,14 +4,12 @@
 
 ### Added
 
-<<<<<<< HEAD
+- `EdgeDisplaySettings` for materials to control the display of lines in supported viewers (like Hypar.io).
+
 ### Changed
 
 - Simplified `IEnumerable<Vector3>.ToGraphicsBuffers()`
 - `TryToGraphicsBuffers` is now public
-=======
-`EdgeDisplaySettings` for materials to control the display of lines in supported viewers (like Hypar.io).
->>>>>>> dfe28c1c
 
 ## 1.0.0
 
