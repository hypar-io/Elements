# Changelog

## 0.9.2

### Added

- `Polyline.Split(List<Vector3> point)`
- `Polygon.Split(List<Vector3> point)`
- `Polygon.TrimmedTo(List<Polygon> polygons)`
- `Vector3.>=`
- `Vector3.<=`
- `Plane.Intersects(Plane a, Plane b)`
<<<<<<< HEAD
- `GeometricElement.Openings`

### Removed
- `IHasOpenings`
=======
- A handful of convenience operators and conversions:
  - implicit `(double X, double Y, double Z)` => `Vector3`
  - implicit `(double X, double Y)` => `Vector3`
  - implicit `(int X, int Y, int Z)` => `Vector3`
  - implicit `(int X, int Y)` => `Vector3`
  - implicit `(double R, double G, double B, double A)` => `Color`
  - implicit `(double R, double G, double B)` => `Color`
  - `new Polygon(params Vector3[] vertices)`
  - `new Polyline(params Vector3[] vertices)`
  - implicit `SolidOperation` => `Representation`
  - `new Representation(params SolidOperation[] solidOperations)`
  - `Polygon.Split(params Polyline[] polylines)`
  - `Polygon.UnionAll(params Polygon[] polygons)`
  - `Polygon.Difference(params Polygon[] polygons)`
  - `Polygon.Union(params Polygon[] polygons)`

### Changed

- Some changes to `ContentElement` instance glTF serialization to allow selectability and transformability in the Hypar UI.

### Fixed

- [#616](https://github.com/hypar-io/Elements/issues/616) Code generation from local files now supplies a directory path to help resolve local references.
>>>>>>> f43588d4

## 0.9.1

### Added

- `Transform(Plane plane)`
- `Polygon.Trimmed(Plane plane, bool flip)`
- ~~`GetSolid()` method on GeometricElement that returns the Csg solid.~~
- `ToMesh()` method on GeometricElement that return the mesh of a processed solid.
- `Polygon.ToTransform()`
- `Elements.Anaysis.AnalysisImage`
- `Profile.CreateFromPolygons(IEnumerable<Polygon> polygons)`
- `CellComplex`:
  - `Cell.TraverseNeighbors(Vector3 target, double? completedRadius)`
  - `Edge.TraverseNeighbors(Vector3 target, double? completedRadius)`
  - `Face.TraverseNeighbors(Vector3 target, double? completedRadius)`
  - `Face.TraverseNeighbors(Vector3 target, bool? parallel, bool? includeSharedVertices, double? completedRadius)`
- Dxf creation framework with first Dxf converter.
- `new BBox3(Element element)`
- `Bbox3.Corners()`
- `Vector3.AreCollinear(Vector3 a, Vector3 b, Vector3 c)`
- `Polygon.CollinearPointsRemoved()`

### Changed

- `AnalysisMesh` now handles single valued analysis.
- `Polygon.Split()` can now handle polygons that are not in the XY plane.
- Leave the discriminator property during deserialization. It will go to AdditionalProperties.
- `Lamina` representations can now include voids/holes.

### Fixed

- Guard against missing transforms while generating CSGs.
- Fixed a bug ([#585](https://github.com/hypar-io/Elements/issues/585)) where CSG Booleans for certain representations (especially laminae) would fail.
- Guard against missing transforms while generating CSGs.
- In rare cases a `Line.Intersect(Line)` call would fail if there were near-duplicate vertices, this is fixed.
- `Grid1d.ClosestPosition` now does a better job finding points on polyline axes.
- Code-generated constructors now get default arguments for inherited properties.
- `IsDegenerate()` method was reversed.
- Adding content elements that contain multiple nodes used to only add the first mesh, now it adds all the nodes in the referenced glb hierarchy.
- `Transform.OfVector(Vector)` is not applying translation anymore as vector doesn't have a position by definition.

## 0.9.0

### Added

- `Grid2d.IsOutside()`
- `GraphicsBuffers`

### Removed

- `BuiltInMaterials.Dirt`
- `BuiltInMaterials.Grass`

### Changed

- `Grid2d.IsTrimmed()` now takes an optional boolean parameter `treatFullyOutsideAsTrimmed`
- `ConstructedSolid` serializes and deserializes correctly.
- `Solid.AddFace(Polygon, Polygon[])` can take an optional third `mergeVerticesAndEdges` argument which will automatically reuse existing edges + vertices in the solid.
- Adds optional `tolerance` parameter to `Line.ExtendTo(Polygon)`, `Line.ExtendTo(IEnumerable<Line>)`, `Vector3.IsParallelTo(Vector3)`.
- `Mesh.GetBuffers` now returns a `GraphicsBuffers` object.
- `Solid.Tessellate` now returns a `GraphicsBuffers` object.
- `CsgExtensions.Tessellate` now returns a `GraphicsBuffers` object.

### Fixed

- Fixed a bug in `ConvexHull.FromPoints` when multiple X coordinates are equal.
- Fixed a bug in `Grid2d(Polygon, Vector3, Vector3, Vector3)` where U or V directions skew slightly when they nearly parallel with a boundary edge.

## 0.8.5

### Added

- `Elements.Spatial.CellComplex`
- `Grid2d.ToModelCurves()`
- Alpha release of `Hypar.Elements.Components`
- `Polyline.OffsetOnSide`
- `Ray.Intersects(Polygon)`
- `Vector3.DistanceTo(Polygon)`
- `(double Cut, double Fill) Topography.CutAndFill(Polygon perimeter, double topElevation, out Mesh cutVolume, out Mesh fillVolume, double batterAngle)`
- `void Topography.Trim(Polygon perimeter)`

### Changed

- `ColorScale` no longer bands colors but returns smooth gradient interpolation. It additionally now supports a list of values that correspond with the provided colors, allowing intentionally skewed interpolation.
- `Solids.Import` is now public.
- `Polygon.Contains` was modified to better handle polygons that are not on the XY plane.

### Fixed

## 0.8.4

### Added

- `BBox3.IsValid()`
- `BBox3.IsDegenerate()`
- `Elements.Light`
- `Elements.PointLight`
- `Elements.SpotLight`
- `Identity.AddOverrideIdentity`
- `Material.NormalTexture`
- `Polygon.PointInternal()`
- `Topography.DepthMesh`
- `Topography.DepthBelowMinimumElevation`
- `Topography.AbsoluteMinimumElevation`
- `Material.RepeatTexture`
- `BBox3.IsValid()`
- `BBox3.IsDegenerate()`
- `Polygon.Split(Polyline)`
- `Polygon.Split(IEnumerable<Polyline> polylines)`
- `Profile.Split(IEnumerable<Profile>, IEnumerable<Polyline> p)`
- `Elements.Spatial.HalfEdgeGraph2d`
  - `.Construct()`
  - `.Polygonize()`
- Release helper github action

### Changed

- `Elements.DirectionalLight` now inherits from `Elements.Light`.
- `Elements.ContentCatalog` now has a `ReferenceConfiguration` property.
- `SHSProfile`
- `SHSProfileFactory`
- `RHSProfile`
- `RHSProfileFactory`
- `Spatial.WebMercatorProjection.GetTileSizeMeters` produces a much more accurate result and requires a latitude.
- Adding glb elements to a model uses a cache rather than fetching the stream every time.
- `ProfileServer` is now `ProfileFactory`
- `WideFlangeProfileServer` is now `WideFlangeProfileFactory`
- First alpha after minor release logic was fixed
- `HSSPipeProfileServer` is now `HSSPipeProfileFactory`
- TypeGeneratorTests weren't actually running.
- `Profile.Split(IEnumerable<Profile>, Polyline p)` now uses improved logic

## 0.8.3

### Added

- `Profile.ToModelCurves()`
- `Profile.Difference()`
- `Profile.Intersection()`
- `Profile.Split()`
- `Profile.Segments()`
- `Bbox3.ToModelCurves()`
- `Line.ExtendTo(IEnumerable<Line>)`
- `Line.ExtendTo(Polyline)`
- `Line.ExtendTo(Profile)`
- `Line.ExtendTo(Polygon)`
- `ConvexHull.FromPoints(IEnumerable<Vector3>)`
- `ConvexHull.FromPolyline(Polyline)`
- `ConvexHull.FromPolylines(IEnumerable<Polyline>)`
- `ConvexHull.FromProfile(Profile)`
- `Polygon.FromAlignedBoundingBox2d(IEnumerable<Vector3>)`
- `Grid2d(Polygon, Grid1d, Grid1d)`
- `Grid2d(IEnumerable<Polygon>, Grid1d, Grid1d)`
- `Grid2d(Polygon, Vector3, Vector3, Vector3)`
- `Grid2d(IEnumerable<Polygon>, Vector3, Vector3, Vector3)`
- `Random.NextColor()` and `Random.NextMaterial()`
- `Validator.DisableValidationOnConstruction`
- `Vector3.ComputeDefaultBasisVectors()`

### Changed

- Make MeshConverter deserialization more flexible to accommodate a schema used in function `input_schema`.
- Prevent the Polygon / Polyline constructors from throwing an exception on duplicate vertices, by removing duplicates automatically.
- Make `Grid1d` and `Grid2d` serializable
- `new Transform(Vector3 origin, Vector3 xAxis, Vector3 yAxis, Vector3 zAxis)` did not unitize its axes, this is fixed.
- All solids and csgs will now have planar texture coordinates.
- Triangles are now validated to check for 3 distinct vertex positions.

### Fixed

- Fixed a bug where `Polygon.UnionAll` was sometimes returning null when it shouldn't (Thanks @M-Juliani !)
- Fixed [#517](https://github.com/hypar-io/Elements/issues/517)
- Fixed a bug where Grid2d subcells would not split correctly with `SplitAtPoint`
- Fixed [#528](https://github.com/hypar-io/Elements/issues/528)

## 0.8.2

### Changed

- The errors parameter for Model.FromJson now has the out modifier. It no longer takes a default value.
- Model deserialization only refreshes type cache if the `forceTypeReload` parameter is set to true.

### Fixed

- Fixed #483 `Deserialization of profiles created in UpdateRepresentation`
- Fixed #484 `Failure to deserialize Model if any assembly can't be loaded.`
- Fixed an issue where updates to a `Grid2d`'s component `Grid1d` axes would not propagate to the `Grid2d`.

### Added

- `Profile.UnionAll(...)` - Create a new set of profiles, merging any overlapping profiles and preserving internal voids.
- `Polyline.SharedSegments()` - Enables search for segments shared between two polylines.
- `Polyline.TransformSegment(...)` - Allows transforms for individual polyline segments. May be optionally flagged as polygon and/or planar motion.

## 0.8.1

### Added

- `TypeGenerator.CoreTypeNames`
- `MeshConverter`
- Implicit conversion of `Curve` types to `ModelCurve`.
- `byte[] Model.ToGlb(...)`
- `Grid1d.ClosestPosition()`
- `Grid1d.DivideByFixedLengthFromPoint()`
- `Grid2d.GetCellNodes()`

### Changed

- Removed `JsonInheritanceAttribute` from `Element` base types.
- `Sweep` contstructor now takes a rotation. Transformation of the profile based on rotation happens internal to the sweep's construction.
- `Polyline` are no longer required to be planar.
- Modifies Grid1d.DivideByFixedLengthFromPosition() to be more flexible — supporting a "position" outside the grids domain.
- Modifies Grid2d.GetCellSeparators() to support returning trimmed separators

### Removed

- `TypeGenerator.GetCoreTypeNames()`
- `UserElementAttribute`
- `NumericProperty`

### Fixed

- `Ray.Intersects` now calls `UpdateRepresentations` internally for accurate intersections.
- Fixed #470
- Fixes a bug in `Line.Trim(Polygon p)` where lines that started on the polygon would not be treated as outside the polygon.
- Fixes a bug in `Grid2d.IsTrimmed()` that would ignore cases where a cell was trimmed by an inner hole.

## 0.8.0

### Added

- `Hypar.Elements.Serialization.IFC` - IFC serialization code has been moved to a new project.
- `Hypar.Elements.CodeGeneration` - Code generation has been moved to a new project.
- `Elements.DirectionalLight` - You can now create a directional light in the model which will be written to glTF using the `KHR_lights_punctual` extension.
- `Elements.ContentElement` - This new class represents a piece of content meant to be instanced throughout a model.
  - The ContentElement is also added to the model by first checking for an available gltf, and then using a bounding box representation as a fallback.
- `Transform.Scaled()` - This new method returns a scaled copy of the transform, allowing for a fluent like api.
- `Transform.Moved(...)` - Return a copy of a transform moved by the specified amount.
- `Transform.Concatenated(...)` - Return a copy of a transform with the specified transform concatenated with it.
- `IHasOpenings.AddOpening(...)` - `AddOpening` provides an API which hides the internals of creating openings.
- `Opening.DepthFront` & `Opening.DepthBack` enable the creation of openings which extrude different amounts above and below their XY plane.
- Solid operations which have `IsVoid=true` now use csg operations.

### Changed

- Updated ImageSharp to 1.0.0.
- The source code is now structured with the typical .NET project layout of `/src` and `/test` per folder.
- `Opening` now has two primary constructors. The ability to create an opening with a profile has been removed. All profiles are now defined with a polygon as the perimeter.
- `Opening.Profile` is now deprecated. Please use `Opening.Perimeter`.
- `Polygon.Normal()` has been moved to the base class `Polyline.Normal()`.

### Fixed

- Fixed #313.
- Fixed #322.
- Fixed #342.
- Fixed #392.
- Fixed #407.
- Fixed #408
- Fixed #416.
- Fixed #417.
- Fixed #441

## 0.7.3

### Fixed

- CodeGen was failing intermittently
- Elements schemas with Dictionary types were failing to serialize
- [#355](https://github.com/hypar-io/Elements/issues/355)

### Added

- Elements supports the [Hub beta](https://hypar-io.github.io/Elements/Hub.html)
- CodeGen supports `input_schema`
- Hypar.Revit is completely rewritten as an external application, two external commands, and an IDirectContext3D server.

### Changed

- some Tessellate method signatures are updated to allow assigning colors at the time of tessellation as Revit requires vertex colors.
- Updates are made to the type generator to support compiling multiple types into an assembly on disk.

## 0.7.2

### Fixed

- [#307](https://github.com/hypar-io/Elements/issues/307)
- `Mesh.ComputeNormals()` would fail if there were any unconnected vertices.
- `new Vertex()` would ignore supplied Normals.
- `Vector3.ClosestPointOn(Line)` would return points that were not on the line.
- `Line.Intersects(Line)` in infinite mode would sometimes return erroneous results.
- `Vector3.AreCollinear()` would return the wrong result if the first two vertices were coincident.

### Added

- Added `Plane.ClosestPoint(Vector3 p)`
- New methods for dynamic type generation in `TypeGeneration`, utilized by the Grasshopper plugin.
- `Line.Trim(Polygon)`
- `Line.PointOnLine(Vector3 point)`
- **Grid1d**
  - `Grid1d(Grid1d other)` constructor
  - Adds `IgnoreOutsideDomain` flag to `SplitAtOffset`
  - Adds `SplitAtPoint(point)` and `SplitAtPoints(points)` methods
  - Adds internal `Evaluate(t)` method
  - Adds internal `SpawnSubGrid(domain)` method
- **Grid2d**
  - Adds `Grid2d(Grid2d other)` constructor
  - Adds `Grid2d(Grid2d other, Grid1d u, Grid1d v)` constructor
  - Adds `SplitAtPoint(point)` and `SplitAtPoints(points)` methods to Grid2d
  - Adds `Grid2d(Grid1d u, Grid1d v)` constructor
  - Adds support for curved 1d Grid axes
  - Adds private `SpawnSubGrid(Grid1d uCell, Grid1d vCell)` method
- `Curve.Transformed(transform)` (and related `XXX.TransformedXXX()` methods for child types Arc, Bezier, Line, Polyline, Polygon)

### Changed

- Updates to Elements Docs including Grasshopper + Excel.
- `Line.Intersects(Plane p)` supports infinite lines
- `Line.Intersects(Line l)` supports 3d line intersections
- `Line.Intersects(Line l)` now has an optional flag indicating whether to include the line ends as intersections.
- `Line.PointOnLine(Point)` now has an optional flag indicating whether to include points at the ends as "on" the line.
- **Grid1d / Grid2d**
  - Removes "Parent/child" updating from 1d grids / 2d grids in favor of always recalculating the 2d grid every time its `Cells` are accessed. This may have a bit of a performance hit, but it's worth it to make 2d grid behavior easier to reason about.
  - Allows Grid2ds to support construction from Grid1ds that are not straight lines. Previously Grid1ds could support any sort of curve and Grid2ds were stuck as dumb rectangles.
- **JsonInheritanceConverter**
  - Makes the Type Cache on the JsonInheritanceConverter static, and exposes a public method to refresh it. In the grasshopper context, new types may have been dynamically loaded since the JsonInheritanceConverter was initialized, so it needs to be refreshed before deserializing a model.
- **TypeGenerator**
  - Enables external overriding of the Templates path, as in GH's case the `Templates` folder is not in the same place as the executing assembly.
  - Exposes a public, synchronous method `GetSchema` to get a `JsonSchema` from uri (wrapping `GetSchemaAsync`)
  - Refactors some of the internal processes of `GenerateInMemoryAssemblyFromUrisAndLoadAsync`:
    - `GenerateCodeFromSchema()` produces csharp from a schema, including generating the namespace, typename, and local excludes
    - `GenerateCompilation()` takes the csharp and compiles it, using a new optional flag `frameworkBuild` to designate whether it should load netstandard or net framework reference assemblies.
    - `EmitAndLoad()` generates the assembly in memory and loads it into the app domain.
  - Adds an `EmitAndSave()` method that generates the assembly and writes it to a .dll on disk
  - Adds a public `GenerateAndSaveDllForSchema()` method used by grasshopper that generates code from a schema, generates a compilation, and saves it to disk as a DLL.
  - Adds a public `GetLoadedElementTypes()` method used by grasshopper to list all the currently loaded element types.

### Deprecated

- `Transform.OfXXX(xxx)` curve methods have been deprecated in favor of `XXX.Transformed(Transform)` and `XXX.TransformedXXX(Transform)`.

## 0.7.0

### Fixed

- [#271](https://github.com/hypar-io/Elements/issues/271)
- [#284](https://github.com/hypar-io/Elements/issues/284)
- [#285](https://github.com/hypar-io/Elements/issues/285)
- [#265](https://github.com/hypar-io/Elements/issues/265)
- [#221](https://github.com/hypar-io/Elements/issues/221)
- [#229](https://github.com/hypar-io/Elements/issues/229)
- [#189](https://github.com/hypar-io/Elements/issues/189)

### Added

- `Curve.ToPolyline(int divisions = 10)`
- `Circle.ToPolygon(int divisions = 10)`
- `Transform.Move(double x, double y, double z)`
- `Transform.Rotate(double angle)`
- `TypeGenerator.GenerateUserElementTypesFromUrisAsync(string[] uris, string outputBaseDir, bool isUserElement = false)`

### Changed

- Updated documentation to reflect the use of .NET Core 3.1.

### Deprecated

- `Polygon.Circle(...)`

## 0.6.2

### Added

- `Material.Unlit`
- `Material.DoubleSided`
- `Units.LengthUnit`
- `Elements.MeshImportElement`

## Changed

- `Mesh.AddVertex(...)` is now public.
- `Mesh.AddTriangle(...)` is now public.

### Removed

- `SolidOperation.GetSolid()`.

### Fixed

- #262
- Fixed an error where `Transform.OfPlane(...)` would not solve correctly if the plane was not at the world origin.

### Changed

- `Grid2d` now supports grids that are not parallel to the XY plane

## 0.6.0

### Added

- `ColorScale`
- `AnalysisMesh`
- `Ray.Intersects(...)` for `Plane`, `Face`, `Solid`, and `SolidOperation`

### Fixed

- Fix #253

## 0.5.2

### Fixed

- `Grid2d` constructors accepting a Transform interpreted the transform incorrectly.

## 0.5.1

### Added

- `Grid1d`
- `Grid2d`
- `Domain1d`
- `GeometricElement.IsElementDefinition`
- A `drawEdges` optional parameter to `Model.ToGlTF(...)` to enable edge rendering.
- `Polyline` and `Profile` now implement `IEquatable`.
- `Polygon.Union(IList<Polygon> firstSet, IList<Polygon> secondSet)`
- `Polygon.Difference(IList<Polygon> firstSet, IList<Polygon> secondSet)`
- `Polygon.XOR(IList<Polygon> firstSet, IList<Polygon> secondSet)`
- `Polygon.Intersection(IList<Polygon> firstSet, IList<Polygon> secondSet)`

### Changed

- `Vector.Normalized()` is now `Vector.Unitized()`
- `Color.ToString()` now returns a useful description

### Fixed

- Fixed an error with `Transform.OfVector(...)` where the translation of the transform was not applied.
- Fixed an error where `Mesh.ComputeNormals(...)` was not set to a unitized vector.
- Fixed an error with `BBox3`'s solver for Polygons

## 0.4.4

### Added

- `Contour`
- `Transform.Reflect(Vector3 n)`
- `ElementInstance`
- `Vector3.ClosestPointOn(Line line)`
- `Line.TrimTo(Line line)`
- `Line.ExtendTo(Line line)`
- `Line.Offset(double distance, bool flip = false)`
- `Line.DivideByLengthFromCenter(double l)`
- `Ray.Intersects(Ray ray, out Vector3 result, bool ignoreRayDirection)`
- `Polygon.Fillet(double radius)`
- `Arc.Complement()`
- `Polygons.Star(double outerRadius, double innerRadius, int points)`
- `Units.CardinalDirections`
- `Mesh.ComputeNormals`
- `Topography.AverageEdges(Topography target, Units.CardinalDirection edgeToAverage)`
- `Topography.GetEdgeVertices(Units.CardinalDirection direction)`
- `WebMercatorProjection`

### Fixed

- Fixed [#125](https://github.com/hypar-io/Hypar/issues/125).
- Fixed one Transform constructor whose computed axes were not unit length, causing the transform to scale.
- Topography is now written to IFC.

## 0.4.2

### Changed

- `Vector3` is now a struct.
- `Color` is now a struct.
- `ProfileServer.GetProfileByName(...)` is now deprecated in favor of `ProfileServer.GetProfileByType(...)`

### Added

- `Bezier`
- `WideFlangeProfileType`
- `HSSPipeProfileType`
- `Curve.MinimumChordLength` static property to allow the user to set the minimum chord length for subdivision of all curves for rendering.
- `Circle`
- `FrameType` Bezier curves can have their frames calculated using Frenet frames or "road like" frames.

## 0.4.0

### Changed

- All element types are partial classes with one part of the class generated from its JSON schema.
- `Polygon.Rectangle` constructor no longer takes an origin.
- `Polygon.Clip` now takes an optional additional set of holes.
- `Wall` and `Floor` constructors no longer take collections of `Opening`s.
  - Openings can be added using `wall.Openings.Add(...)`.
- `Polygon` now has more robust checks during construction.
  - All vertices must be coplanar.
  - Zero length segments are not allowed.
  - Self-intersecting segments are not allowed.
- `Solid`, `Face`, `Vertex`, `Edge`, `HalfEdge`, and `Loop` are now marked `internal`.
- `Quaternion` is now marked `internal`.
- `Matrix` is now marked `internal`.
- `SolidConverter` is now marked `internal`.
- `Elements.Serialization.IFC.ModelExtensions` is now marked `internal`.
- All core type property setters are now `public`.
- The `elevation` parameter has been removed from `Floor`. Floor elevation is now set by passing a `Transform` with a Z coordinate.

### Added

- `ModelCurve` - Draw curves in 3D.
- `ModelPoints` - Draw collections of points in 3D.
- `Elements.Generate.TypeGenerator` class.
- `/Schemas` directory.
- Optional `rotation` on `StructuralFraming` constructors.
- `Model` now has Elements property which is `IDictionary<Guid,Element>`.
- `double Vector3.CCW(Vector3 a, Vector3 b, Vector3 c)`
- `bool Line.Intersects(Line l)`
- `Elements.Validators.IValidator` and the `Elements.Validators.Validator` singleton to provide argument validation during construction of user elements.
- `Line.DivideByLength()`
- `Line.DivideByCount()`
- `Ray` class.
- `Vector3.IsZero()`

### Removed

- The empty Dynamo project.
- `ElementType`, `WallType`, `FloorType`, `StructuralFramingType`
- `MaterialLayer`
- `Transform` constructor taking `start` and `end` parameters. The `Transform` constructor which takes an X and a Z axis should now be used.

### Fixed

- Transforms are now consistently right-handed.
- Transforms on curves are now consistently oriented with the +X axis oriented to the "right" and the +Z axis oriented along the inverse of the tangent of the curve.
- Built in materials for displaying transforms are now red, green, and blue. Previously they were all red.
- All classes deriving from `Element` now pass their `id`, `transform`, and `name` to the base constructor.
- Line/plane intersections now return null if the intersection is "behind" the start of the line.
- Beams whose setbacks total more than the length of the beam no longer fail.
- Plane construction no longer fails when the normal vector and the origin vector are "parallel".
- Fixed #209.
- Topography is now serialized to JSON.
- Built in materials now have an assigned Id.

## 0.3.8

### Changed

- Elements representing building components now return positive areas.
- Added Area property to:
  Panel
  Space
  Added Volume property to:
- Floor
- Space
  Added positive area calculation to:
- Floor
- Mass
- Added positive Volume calculation to:
- StructuralFraming
- Beam.Volume() throws an InvalidOperationException for non-linear beams.
- Added TODO to support Volume() for all beam curves.

## 0.3.6

### Changed

- Edges are no longer written to the glTF file.
- Large performance improvements made to glTF writing using `Buffer.BlockCopy` and writing buffers directly from tesselation to glTF buffer.

### Fixed

- Fix #177.

## 0.3.4

### Changed

- Numerous comments were updated for clarity.
- Numerous styling changes were made to the documentation to align with the Hypar brand.

### Fixed

- Fixed an error where vertex colors were not correctly encoded in the glTF.

## 0.3.3

### Fixed

- Fix #173.
- Fix #7.

## 0.3.0

### Changed

- `Element.Id` is now a `Guid`.

### Fixed

- Fix #107.
- Fix #132.
- Fix #137.
- Fix #144.
- Fix #142.

## 0.2.17

### Added

- The `Kernel` singleton has been added to contain all geometry methods for creating solids.

### Fixed

- Fixed an error where, when writing edges to gltf, ushort would be overflowed and wrap back to 0 causing a loop not to terminate.

## 0.2.16

### Added

- Materials are now serialized to IFC using `IfcStyledItem`.

### Fixed

- Fixed an error where we returned directly after processing child Elements of an `IAggregateElements`, before we could process the parent element.
- Fixed writing of gltf files so that the `.bin` file is located adjacent to the `.gltf`.

## 0.2.15

### Added

- `Space` elements are now serialized to IFC as `IfcSpace`.

## 0.2.5

### Changed

- `IHasOpenings.Openings[]` is now `IHasOpenings.List<Opening>[]`.

### Fixed

- `Opening` elements are now serialized to IFC as `IfcOpeningElement`.

## 0.2.4.4

### Changed

- `Solid.Slice()` has been made internal. It's not yet ready for consumers. See [#103](https://github.com/hypar-io/elements/issues/103)

## 0.2.4.3

### Fixed

- Spaces are now correctly colored. See [#134](https://github.com/hypar-io/elements/issues/134).

## 0.2.4.2

### Added

- Added `ToIfcWall()` extension method to save a `Wall` to an `IfcWall`.

### Fixed

- `Space.Profile` is set in the constructor when a `Space` is constructed with a profile. [#132](https://github.com/hypar-io/elements/pull/132)
- Sub-elements of `IAggregateElements` are now added to the `Model`. [#137](https://github.com/hypar-io/elements/pull/137)

## 0.2.4.1

### Added

- Added `StandardWall`, for walls defined along a curve. `Wall` continues to be for walls defined by a planar profile extruded to a height.
- Added `Polygon.L`.

### Changed

- `Floor` constructors no longer have `material` parameter. Materials are now specified through the `FloorType`.
- `IAggregateElement` is now `IAggregateElements`.
- `Panel` now takes `Polygon` instead of `Vector3[]`.

## 0.2.4

### Changed

- `IGeometry3D` is now `ISolid`.
- `ISolid` (formerly `IGeometry3D`) now contains one solid, not an array of solids.

### Removed

- `Solid.Material`. Elements are now expected to implement the `IMaterial` interface or have an `IElementType<T>` which specifies a material.

## 0.2.3

### Added

- `MaterialLayer`
- `StructuralFramingType` - `StructuralFramingType` combines a `Profile` and a `Material` to define a type for framing elements.

### Changed

- `IProfileProvider` is now `IProfile`
- `IElementTypeProvider` is now `IElementType`
- All structural framing type constructors now take a `StructuralFramingType` in place of a `Profile` and a `Material`.
- All properties serialize to JSON using camel case.
- Many expensive properties were converted to methods.
- A constructor has been added to `WallType` that takes a collection of `MaterialLayer`.

## 0.2.2

### Added

- `Matrix.Determinant()`
- `Matrix.Inverse()`
- `Transform.Invert()`
- `Model.ToIFC()`
- `Elements.Serialization.JSON` namespace.
- `Elements.Serialization.IFC` namespace.
- `Elements.Serialization.glTF` namespace.

### Changed

- Wall constructor which uses a center line can now have a Transform specified.
- `Profile.ComputeTransform()` now finds the first 3 non-collinear points for calculating its plane. Previously, this function would break when two of the first three vertices were co-linear.
- Using Hypar.IFC2X3 for interaction with IFC.
- `Line.Thicken()` now throws an exception when the line does not have the same elevation for both end points.
- `Model.SaveGlb()` is now `Model.ToGlTF()`.

## 0.2.1

### Added

- The `Topography` class has been added.
- `Transform.OfPoint(Vector3 vector)` has been added to transform a vector as a point with translation. This was previously `Transform.OfVector(Vector3 vector)`. All sites previously using `OfVector(...)` are now using `OfPoint(...)`.
- `Material.DoubleSided`
- `Loop.InsertEdgeAfter()`
- `Solid.Slice()`
- `Model.Extensions`

### Changed

- `Transform.OfVector(Vector3 vector)` now does proper vector transformation without translation.
- Attempting to construct a `Vector3` with NaN or Infinite arguments will throw an `ArgumentOutOfRangeException`.

## 0.2.0

### Added

- IFC implementation has begun with `Model.FromIFC(...)`. Support includes reading of Walls, Slabs, Spaces, Beams, and Columns. Brep booleans required for Wall and Slab openings are not yet supported and are instead converted to Polygon openings in Wall and Floor profiles.
- The `Elements.Geometry.Profiles` namespace has been added. All profile servers can now be found here.
- The `Elements.Geometry.Solids` namespace has been added.
- The Frame type has been added to represent a continuous extrusion of a profile around a polygonal perimeter.
- The `ModelTest` base class has been added. Inheriting from this test class enables a test to automatically write its `Model` to a `.glb` file and to serialize and deserialize to/from JSON to ensure the stability of serialization.
- The `Solid.ToGlb` extension method has been added to enable serializing one `Solid` to glTF for testing.

### Changed

- Element identifiers are now of type `long`.
- Breps have been re-implemented in the `Solid` class. Currently only planar trimmed faces are supported.
- Many improvements to JSON serialization have been added, including the ability to serialize breps.
- '{element}.AddParameter' has been renamed to '{element}.AddProperty'.
- The `Hypar.Geometry` namespace is now `Elements.Geometry`.
- The `Hypar.Elements` namespace is now `Elements`.

### Removed

- The `IProfile` interface has been removed.
- The `Extrusion` class and `IBrep` have been replaced with the `Solid` class. The IGeometry interface now returns a `Solid[]`.
- Many uses of `System.Linq` have been removed.
- Many uses of `IEnumerable<T>` have been replaced with `T[]`.<|MERGE_RESOLUTION|>--- conflicted
+++ resolved
@@ -10,12 +10,10 @@
 - `Vector3.>=`
 - `Vector3.<=`
 - `Plane.Intersects(Plane a, Plane b)`
-<<<<<<< HEAD
 - `GeometricElement.Openings`
 
 ### Removed
 - `IHasOpenings`
-=======
 - A handful of convenience operators and conversions:
   - implicit `(double X, double Y, double Z)` => `Vector3`
   - implicit `(double X, double Y)` => `Vector3`
@@ -39,7 +37,6 @@
 ### Fixed
 
 - [#616](https://github.com/hypar-io/Elements/issues/616) Code generation from local files now supplies a directory path to help resolve local references.
->>>>>>> f43588d4
 
 ## 0.9.1
 
