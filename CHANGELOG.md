# Changelog

## 0.8.3

### Added
- Profile.ToModelCurves()
- Bbox3.ToModelCurves()
### Changed
- Make MeshConverter deserialization more flexible to accommodate a schema used in function `input_schema`.
<<<<<<< HEAD
- Make Grid1d and Grid2d serializable
=======
- new Transform(Vector3 origin, Vector3 xAxis, Vector3 yAxis, Vector3 zAxis) did not unitize its axes, this is fixed.
>>>>>>> 5133f53a

### Fixed
- Fixed a bug where Polygon.UnionAll was sometimes returning null when it shouldn't (Thanks @M-Juliani !)
## 0.8.2

### Changed

- The errors parameter for Model.FromJson now has the out modifier. It no longer takes a default value.
- Model deserialization only refreshes type cache if the `forceTypeReload` parameter is set to true.

### Fixed

- Fixed #483 `Deserialization of profiles created in UpdateRepresentation`
- Fixed #484 `Failure to deserialize Model if any assembly can't be loaded.`
- Fixed an issue where updates to a `Grid2d`'s component `Grid1d` axes would not propagate to the `Grid2d`.  

### Added

- `Profile.UnionAll(...)` - Create a new set of profiles, merging any overlapping profiles and preserving internal voids.
- `Polyline.SharedSegments()` - Enables search for segments shared between two polylines.
- `Polyline.TransformSegment(...)` - Allows transforms for individual polyline segments. May be optionally flagged as polygon and/or planar motion.

## 0.8.1

### Added

- `TypeGenerator.CoreTypeNames`
- `MeshConverter`
- Implicit conversion of `Curve` types to `ModelCurve`.
- `byte[] Model.ToGlb(...)`
- `Grid1d.ClosestPosition()`
- `Grid1d.DivideByFixedLengthFromPoint()`
- `Grid2d.GetCellNodes()`

### Changed

- Removed `JsonInheritanceAttribute` from `Element` base types.
- `Sweep` contstructor now takes a rotation. Transformation of the profile based on rotation happens internal to the sweep's construction.
- `Polyline` are no longer required to be planar.
- Modifies Grid1d.DivideByFixedLengthFromPosition() to be more flexible — supporting a "position" outside the grids domain.
- Modifies Grid2d.GetCellSeparators() to support returning trimmed separators

### Removed

- `TypeGenerator.GetCoreTypeNames()`
- `UserElementAttribute`
- `NumericProperty`

### Fixed

- `Ray.Intersects` now calls `UpdateRepresentations` internally for accurate intersections.
- Fixed #470
- Fixes a bug in `Line.Trim(Polygon p)` where lines that started on the polygon would not be treated as outside the polygon.
- Fixes a bug in `Grid2d.IsTrimmed()` that would ignore cases where a cell was trimmed by an inner hole.

## 0.8.0

### Added

- `Hypar.Elements.Serialization.IFC` - IFC serialization code has been moved to a new project.
- `Hypar.Elements.CodeGeneration` - Code generation has been moved to a new project.
- `Elements.DirectionalLight` - You can now create a directional light in the model which will be written to glTF using the `KHR_lights_punctual` extension.
- `Elements.ContentElement` - This new class represents a piece of content meant to be instanced throughout a model.
  - The ContentElement is also added to the model by first checking for an available gltf, and then using a bounding box representation as a fallback.
- `Transform.Scaled()` - This new method returns a scaled copy of the transform, allowing for a fluent like api.
- `Transform.Moved(...)` - Return a copy of a transform moved by the specified amount.
- `Transform.Concatenated(...)` - Return a copy of a transform with the specified transform concatenated with it.
- `IHasOpenings.AddOpening(...)` - `AddOpening` provides an API which hides the internals of creating openings.
- `Opening.DepthFront` & `Opening.DepthBack` enable the creation of openings which extrude different amounts above and below their XY plane.
- Solid operations which have `IsVoid=true` now use csg operations.

### Changed

- Updated ImageSharp to 1.0.0.
- The source code is now structured with the typical .NET project layout of `/src` and `/test` per folder.
- `Opening` now has two primary constructors. The ability to create an opening with a profile has been removed. All profiles are now defined with a polygon as the perimeter.
- `Opening.Profile` is now deprecated. Please use `Opening.Perimeter`.
- `Polygon.Normal()` has been moved to the base class `Polyline.Normal()`.

### Fixed

- Fixed #313.
- Fixed #322.
- Fixed #342.
- Fixed #392.
- Fixed #407.
- Fixed #408
- Fixed #416.
- Fixed #417.
- Fixed #441

## 0.7.3

### Fixed

- CodeGen was failing intermittently
- Elements schemas with Dictionary types were failing to serialize
- [#355](https://github.com/hypar-io/Elements/issues/355)

### Added

- Elements supports the [Hub beta](https://hypar-io.github.io/Elements/Hub.html)
- CodeGen supports `input_schema`
- Hypar.Revit is completely rewritten as an external application, two external commands, and an IDirectContext3D server.

### Changed

- some Tessellate method signatures are updated to allow assigning colors at the time of tessellation as Revit requires vertex colors.
- Updates are made to the type generator to support compiling multiple types into an assembly on disk.

## 0.7.2

### Fixed

- [#307](https://github.com/hypar-io/Elements/issues/307)
- `Mesh.ComputeNormals()` would fail if there were any unconnected vertices.
- `new Vertex()` would ignore supplied Normals.
- `Vector3.ClosestPointOn(Line)` would return points that were not on the line.
- `Line.Intersects(Line)` in infinite mode would sometimes return erroneous results.
- `Vector3.AreCollinear()` would return the wrong result if the first two vertices were coincident.

### Added

- Added `Plane.ClosestPoint(Vector3 p)`
- New methods for dynamic type generation in `TypeGeneration`, utilized by the Grasshopper plugin.
- `Line.Trim(Polygon)`
- `Line.PointOnLine(Vector3 point)`
- **Grid1d**
  - `Grid1d(Grid1d other)` constructor
  - Adds `IgnoreOutsideDomain` flag to `SplitAtOffset`
  - Adds `SplitAtPoint(point)` and `SplitAtPoints(points)` methods
  - Adds internal `Evaluate(t)` method
  - Adds internal `SpawnSubGrid(domain)` method
- **Grid2d**
  - Adds `Grid2d(Grid2d other)` constructor
  - Adds `Grid2d(Grid2d other, Grid1d u, Grid1d v)` constructor
  - Adds `SplitAtPoint(point)` and `SplitAtPoints(points)` methods to Grid2d
  - Adds `Grid2d(Grid1d u, Grid1d v)` constructor
  - Adds support for curved 1d Grid axes
  - Adds private `SpawnSubGrid(Grid1d uCell, Grid1d vCell)` method
- `Curve.Transformed(transform)` (and related `XXX.TransformedXXX()` methods for child types Arc, Bezier, Line, Polyline, Polygon)

### Changed

- Updates to Elements Docs including Grasshopper + Excel.
- `Line.Intersects(Plane p)` supports infinite lines
- `Line.Intersects(Line l)` supports 3d line intersections
- `Line.Intersects(Line l)` now has an optional flag indicating whether to include the line ends as intersections.
- `Line.PointOnLine(Point)` now has an optional flag indicating whether to include points at the ends as "on" the line.
- **Grid1d / Grid2d**
  - Removes "Parent/child" updating from 1d grids / 2d grids in favor of always recalculating the 2d grid every time its `Cells` are accessed. This may have a bit of a performance hit, but it's worth it to make 2d grid behavior easier to reason about.
  - Allows Grid2ds to support construction from Grid1ds that are not straight lines. Previously Grid1ds could support any sort of curve and Grid2ds were stuck as dumb rectangles.
- **JsonInheritanceConverter**
  - Makes the Type Cache on the JsonInheritanceConverter static, and exposes a public method to refresh it. In the grasshopper context, new types may have been dynamically loaded since the JsonInheritanceConverter was initialized, so it needs to be refreshed before deserializing a model.
- **TypeGenerator**
  - Enables external overriding of the Templates path, as in GH's case the `Templates` folder is not in the same place as the executing assembly.
  - Exposes a public, synchronous method `GetSchema` to get a `JsonSchema` from uri (wrapping `GetSchemaAsync`)
  - Refactors some of the internal processes of `GenerateInMemoryAssemblyFromUrisAndLoadAsync`:
    - `GenerateCodeFromSchema()` produces csharp from a schema, including generating the namespace, typename, and local excludes
    - `GenerateCompilation()` takes the csharp and compiles it, using a new optional flag `frameworkBuild` to designate whether it should load netstandard or net framework reference assemblies.
    - `EmitAndLoad()` generates the assembly in memory and loads it into the app domain.
  - Adds an `EmitAndSave()` method that generates the assembly and writes it to a .dll on disk
  - Adds a public `GenerateAndSaveDllForSchema()` method used by grasshopper that generates code from a schema, generates a compilation, and saves it to disk as a DLL.
  - Adds a public `GetLoadedElementTypes()` method used by grasshopper to list all the currently loaded element types.

### Deprecated

- `Transform.OfXXX(xxx)` curve methods have been deprecated in favor of `XXX.Transformed(Transform)` and `XXX.TransformedXXX(Transform)`.

## 0.7.0

### Fixed

- [#271](https://github.com/hypar-io/Elements/issues/271)
- [#284](https://github.com/hypar-io/Elements/issues/284)
- [#285](https://github.com/hypar-io/Elements/issues/285)
- [#265](https://github.com/hypar-io/Elements/issues/265)
- [#221](https://github.com/hypar-io/Elements/issues/221)
- [#229](https://github.com/hypar-io/Elements/issues/229)
- [#189](https://github.com/hypar-io/Elements/issues/189)

### Added

- `Curve.ToPolyline(int divisions = 10)`
- `Circle.ToPolygon(int divisions = 10)`
- `Transform.Move(double x, double y, double z)`
- `Transform.Rotate(double angle)`
- `TypeGenerator.GenerateUserElementTypesFromUrisAsync(string[] uris, string outputBaseDir, bool isUserElement = false)`

### Changed

- Updated documentation to reflect the use of .NET Core 3.1.

### Deprecated

- `Polygon.Circle(...)`

## 0.6.2

### Added

- `Material.Unlit`
- `Material.DoubleSided`
- `Units.LengthUnit`
- `Elements.MeshImportElement`

## Changed

- `Mesh.AddVertex(...)` is now public.
- `Mesh.AddTriangle(...)` is now public.

### Removed

- `SolidOperation.GetSolid()`.

### Fixed

- #262
- Fixed an error where `Transform.OfPlane(...)` would not solve correctly if the plane was not at the world origin.

### Changed

- `Grid2d` now supports grids that are not parallel to the XY plane

## 0.6.0

### Added

- `ColorScale`
- `AnalysisMesh`
- `Ray.Intersects(...)` for `Plane`, `Face`, `Solid`, and `SolidOperation`

### Fixed

- Fix #253

## 0.5.2

### Fixed

- `Grid2d` constructors accepting a Transform interpreted the transform incorrectly.

## 0.5.1

### Added

- `Grid1d`
- `Grid2d`
- `Domain1d`
- `GeometricElement.IsElementDefinition`
- A `drawEdges` optional parameter to `Model.ToGlTF(...)` to enable edge rendering.
- `Polyline` and `Profile` now implement `IEquatable`.
- `Polygon.Union(IList<Polygon> firstSet, IList<Polygon> secondSet)`
- `Polygon.Difference(IList<Polygon> firstSet, IList<Polygon> secondSet)`
- `Polygon.XOR(IList<Polygon> firstSet, IList<Polygon> secondSet)`
- `Polygon.Intersection(IList<Polygon> firstSet, IList<Polygon> secondSet)`

### Changed

- `Vector.Normalized()` is now `Vector.Unitized()`
- `Color.ToString()` now returns a useful description

### Fixed

- Fixed an error with `Transform.OfVector(...)` where the translation of the transform was not applied.
- Fixed an error where `Mesh.ComputeNormals(...)` was not set to a unitized vector.
- Fixed an error with `BBox3`'s solver for Polygons

## 0.4.4

### Added

- `Contour`
- `Transform.Reflect(Vector3 n)`
- `ElementInstance`
- `Vector3.ClosestPointOn(Line line)`
- `Line.TrimTo(Line line)`
- `Line.ExtendTo(Line line)`
- `Line.Offset(double distance, bool flip = false)`
- `Line.DivideByLengthFromCenter(double l)`
- `Ray.Intersects(Ray ray, out Vector3 result, bool ignoreRayDirection)`
- `Polygon.Fillet(double radius)`
- `Arc.Complement()`
- `Polygons.Star(double outerRadius, double innerRadius, int points)`
- `Units.CardinalDirections`
- `Mesh.ComputeNormals`
- `Topography.AverageEdges(Topography target, Units.CardinalDirection edgeToAverage)`
- `Topography.GetEdgeVertices(Units.CardinalDirection direction)`
- `WebMercatorProjection`

### Fixed

- Fixed [#125](https://github.com/hypar-io/Hypar/issues/125).
- Fixed one Transform constructor whose computed axes were not unit length, causing the transform to scale.
- Topography is now written to IFC.

## 0.4.2

### Changed

- `Vector3` is now a struct.
- `Color` is now a struct.
- `ProfileServer.GetProfileByName(...)` is now deprecated in favor of `ProfileServer.GetProfileByType(...)`

### Added

- `Bezier`
- `WideFlangeProfileType`
- `HSSPipeProfileType`
- `Curve.MinimumChordLength` static property to allow the user to set the minimum chord length for subdivision of all curves for rendering.
- `Circle`
- `FrameType` Bezier curves can have their frames calculated using Frenet frames or "road like" frames.

## 0.4.0

### Changed

- All element types are partial classes with one part of the class generated from its JSON schema.
- `Polygon.Rectangle` constructor no longer takes an origin.
- `Polygon.Clip` now takes an optional additional set of holes.
- `Wall` and `Floor` constructors no longer take collections of `Opening`s.
  - Openings can be added using `wall.Openings.Add(...)`.
- `Polygon` now has more robust checks during construction.
  - All vertices must be coplanar.
  - Zero length segments are not allowed.
  - Self-intersecting segments are not allowed.
- `Solid`, `Face`, `Vertex`, `Edge`, `HalfEdge`, and `Loop` are now marked `internal`.
- `Quaternion` is now marked `internal`.
- `Matrix` is now marked `internal`.
- `SolidConverter` is now marked `internal`.
- `Elements.Serialization.IFC.ModelExtensions` is now marked `internal`.
- All core type property setters are now `public`.
- The `elevation` parameter has been removed from `Floor`. Floor elevation is now set by passing a `Transform` with a Z coordinate.

### Added

- `ModelCurve` - Draw curves in 3D.
- `ModelPoints` - Draw collections of points in 3D.
- `Elements.Generate.TypeGenerator` class.
- `/Schemas` directory.
- Optional `rotation` on `StructuralFraming` constructors.
- `Model` now has Elements property which is `IDictionary<Guid,Element>`.
- `double Vector3.CCW(Vector3 a, Vector3 b, Vector3 c)`
- `bool Line.Intersects(Line l)`
- `Elements.Validators.IValidator` and the `Elements.Validators.Validator` singleton to provide argument validation during construction of user elements.
- `Line.DivideByLength()`
- `Line.DivideByCount()`
- `Ray` class.
- `Vector3.IsZero()`

### Removed

- The empty Dynamo project.
- `ElementType`, `WallType`, `FloorType`, `StructuralFramingType`
- `MaterialLayer`
- `Transform` constructor taking `start` and `end` parameters. The `Transform` constructor which takes an X and a Z axis should now be used.

### Fixed

- Transforms are now consistently right-handed.
- Transforms on curves are now consistently oriented with the +X axis oriented to the "right" and the +Z axis oriented along the inverse of the tangent of the curve.
- Built in materials for displaying transforms are now red, green, and blue. Previously they were all red.
- All classes deriving from `Element` now pass their `id`, `transform`, and `name` to the base constructor.
- Line/plane intersections now return null if the intersection is "behind" the start of the line.
- Beams whose setbacks total more than the length of the beam no longer fail.
- Plane construction no longer fails when the normal vector and the origin vector are "parallel".
- Fixed #209.
- Topography is now serialized to JSON.
- Built in materials now have an assigned Id.

## 0.3.8

### Changed

- Elements representing building components now return positive areas.
- Added Area property to:
  Panel
  Space
  Added Volume property to:
- Floor
- Space
  Added positive area calculation to:
- Floor
- Mass
- Added positive Volume calculation to:
- StructuralFraming
- Beam.Volume() throws an InvalidOperationException for non-linear beams.
- Added TODO to support Volume() for all beam curves.

## 0.3.6

### Changed

- Edges are no longer written to the glTF file.
- Large performance improvements made to glTF writing using `Buffer.BlockCopy` and writing buffers directly from tesselation to glTF buffer.

### Fixed

- Fix #177.

## 0.3.4

### Changed

- Numerous comments were updated for clarity.
- Numerous styling changes were made to the documentation to align with the Hypar brand.

### Fixed

- Fixed an error where vertex colors were not correctly encoded in the glTF.

## 0.3.3

### Fixed

- Fix #173.
- Fix #7.

## 0.3.0

### Changed

- `Element.Id` is now a `Guid`.

### Fixed

- Fix #107.
- Fix #132.
- Fix #137.
- Fix #144.
- Fix #142.

## 0.2.17

### Added

- The `Kernel` singleton has been added to contain all geometry methods for creating solids.

### Fixed

- Fixed an error where, when writing edges to gltf, ushort would be overflowed and wrap back to 0 causing a loop not to terminate.

## 0.2.16

### Added

- Materials are now serialized to IFC using `IfcStyledItem`.

### Fixed

- Fixed an error where we returned directly after processing child Elements of an `IAggregateElements`, before we could process the parent element.
- Fixed writing of gltf files so that the `.bin` file is located adjacent to the `.gltf`.

## 0.2.15

### Added

- `Space` elements are now serialized to IFC as `IfcSpace`.

## 0.2.5

### Changed

- `IHasOpenings.Openings[]` is now `IHasOpenings.List<Opening>[]`.

### Fixed

- `Opening` elements are now serialized to IFC as `IfcOpeningElement`.

## 0.2.4.4

### Changed

- `Solid.Slice()` has been made internal. It's not yet ready for consumers. See [#103](https://github.com/hypar-io/elements/issues/103)

## 0.2.4.3

### Fixed

- Spaces are now correctly colored. See [#134](https://github.com/hypar-io/elements/issues/134).

## 0.2.4.2

### Added

- Added `ToIfcWall()` extension method to save a `Wall` to an `IfcWall`.

### Fixed

- `Space.Profile` is set in the constructor when a `Space` is constructed with a profile. [#132](https://github.com/hypar-io/elements/pull/132)
- Sub-elements of `IAggregateElements` are now added to the `Model`. [#137](https://github.com/hypar-io/elements/pull/137)

## 0.2.4.1

### Added

- Added `StandardWall`, for walls defined along a curve. `Wall` continues to be for walls defined by a planar profile extruded to a height.
- Added `Polygon.L`.

### Changed

- `Floor` constructors no longer have `material` parameter. Materials are now specified through the `FloorType`.
- `IAggregateElement` is now `IAggregateElements`.
- `Panel` now takes `Polygon` instead of `Vector3[]`.

## 0.2.4

### Changed

- `IGeometry3D` is now `ISolid`.
- `ISolid` (formerly `IGeometry3D`) now contains one solid, not an array of solids.

### Removed

- `Solid.Material`. Elements are now expected to implement the `IMaterial` interface or have an `IElementType<T>` which specifies a material.

## 0.2.3

### Added

- `MaterialLayer`
- `StructuralFramingType` - `StructuralFramingType` combines a `Profile` and a `Material` to define a type for framing elements.

### Changed

- `IProfileProvider` is now `IProfile`
- `IElementTypeProvider` is now `IElementType`
- All structural framing type constructors now take a `StructuralFramingType` in place of a `Profile` and a `Material`.
- All properties serialize to JSON using camel case.
- Many expensive properties were converted to methods.
- A constructor has been added to `WallType` that takes a collection of `MaterialLayer`.

## 0.2.2

### Added

- `Matrix.Determinant()`
- `Matrix.Inverse()`
- `Transform.Invert()`
- `Model.ToIFC()`
- `Elements.Serialization.JSON` namespace.
- `Elements.Serialization.IFC` namespace.
- `Elements.Serialization.glTF` namespace.

### Changed

- Wall constructor which uses a center line can now have a Transform specified.
- `Profile.ComputeTransform()` now finds the first 3 non-collinear points for calculating its plane. Previously, this function would break when two of the first three vertices were co-linear.
- Using Hypar.IFC2X3 for interaction with IFC.
- `Line.Thicken()` now throws an exception when the line does not have the same elevation for both end points.
- `Model.SaveGlb()` is now `Model.ToGlTF()`.

## 0.2.1

### Added

- The `Topography` class has been added.
- `Transform.OfPoint(Vector3 vector)` has been added to transform a vector as a point with translation. This was previously `Transform.OfVector(Vector3 vector)`. All sites previously using `OfVector(...)` are now using `OfPoint(...)`.
- `Material.DoubleSided`
- `Loop.InsertEdgeAfter()`
- `Solid.Slice()`
- `Model.Extensions`

### Changed

- `Transform.OfVector(Vector3 vector)` now does proper vector transformation without translation.
- Attempting to construct a `Vector3` with NaN or Infinite arguments will throw an `ArgumentOutOfRangeException`.

## 0.2.0

### Added

- IFC implementation has begun with `Model.FromIFC(...)`. Support includes reading of Walls, Slabs, Spaces, Beams, and Columns. Brep booleans required for Wall and Slab openings are not yet supported and are instead converted to Polygon openings in Wall and Floor profiles.
- The `Elements.Geometry.Profiles` namespace has been added. All profile servers can now be found here.
- The `Elements.Geometry.Solids` namespace has been added.
- The Frame type has been added to represent a continuous extrusion of a profile around a polygonal perimeter.
- The `ModelTest` base class has been added. Inheriting from this test class enables a test to automatically write its `Model` to a `.glb` file and to serialize and deserialize to/from JSON to ensure the stability of serialization.
- The `Solid.ToGlb` extension method has been added to enable serializing one `Solid` to glTF for testing.

### Changed

- Element identifiers are now of type `long`.
- Breps have been re-implemented in the `Solid` class. Currently only planar trimmed faces are supported.
- Many improvements to JSON serialization have been added, including the ability to serialize breps.
- '{element}.AddParameter' has been renamed to '{element}.AddProperty'.
- The `Hypar.Geometry` namespace is now `Elements.Geometry`.
- The `Hypar.Elements` namespace is now `Elements`.

### Removed

- The `IProfile` interface has been removed.
- The `Extrusion` class and `IBrep` have been replaced with the `Solid` class. The IGeometry interface now returns a `Solid[]`.
- Many uses of `System.Linq` have been removed.
- Many uses of `IEnumerable<T>` have been replaced with `T[]`.<|MERGE_RESOLUTION|>--- conflicted
+++ resolved
@@ -7,11 +7,8 @@
 - Bbox3.ToModelCurves()
 ### Changed
 - Make MeshConverter deserialization more flexible to accommodate a schema used in function `input_schema`.
-<<<<<<< HEAD
 - Make Grid1d and Grid2d serializable
-=======
 - new Transform(Vector3 origin, Vector3 xAxis, Vector3 yAxis, Vector3 zAxis) did not unitize its axes, this is fixed.
->>>>>>> 5133f53a
 
 ### Fixed
 - Fixed a bug where Polygon.UnionAll was sometimes returning null when it shouldn't (Thanks @M-Juliani !)
