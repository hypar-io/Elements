--- conflicted
+++ resolved
@@ -38,12 +38,9 @@
 - Using Multiple `ModelText`s would sometimes result in a corrupted texture atlas, with cutoff text. This is fixed.
 - #865
 - `Network`: intersections are not created for some E-shape cases
-<<<<<<< HEAD
 - `AdaptiveGrid`: adding a vertex to a grid that has no transformation no longer cause point precision loss.
-=======
 - `Vector3.AreCoplanar` would sometimes return false negatives.
 - Fix the polygon centroid calculation to remove collinear vertices.
->>>>>>> 8769cbd4
 
 ## 1.6.0
 
