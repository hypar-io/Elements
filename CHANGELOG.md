--- conflicted
+++ resolved
@@ -70,12 +70,6 @@
 - `Vector3.>=`
 - `Vector3.<=`
 - `Plane.Intersects(Plane a, Plane b)`
-<<<<<<< HEAD
-- `GeometricElement.Openings`
-
-### Removed
-- `IHasOpenings`
-=======
 - A handful of convenience operators and conversions:
   - implicit `(double X, double Y, double Z)` => `Vector3`
   - implicit `(double X, double Y)` => `Vector3`
@@ -108,7 +102,6 @@
 ### Fixed
 
 - [#616](https://github.com/hypar-io/Elements/issues/616) Code generation from local files now supplies a directory path to help resolve local references.
->>>>>>> 48bb6e8b
 
 ## 0.9.1
 
