# Changelog

<<<<<<< HEAD
## 2.0

### Added

- `ITrimmedCurve<TBasis>`
- `IBoundedCurve`
- `TrimmedCurve`
- `BoundedCurve`
- `InfiniteLine`
- `IConic`

### Changed

- `Polyline` now inherits from `BoundedCurve`.
- `Polyline` is now parameterized 0->length.
- `Arc` now inherits from `TrimmedCurve<Circle>`.
- `Arc` is now parameterized 0->2Pi
- `Line` now inherits from `TrimmedCurve<InfiniteLine>`.
- `Line` is now parameterized 0->length.
- `Bezier` now inherits from `BoundedCurve`.
- `Polyline` is now parameterized 0->length.
- `Circle` is now parameteried 0->2Pi.
- `Line` is now parameterized 0->length.

### Fixed

- #865
=======
## 1.6.0

### Fixed

- #965
>>>>>>> abd722d6

## 1.5.0

### Added

- `Extrude` Solid Operation supports an optional `ReverseWinding` parameter to purposely turn its normals inside out.
- `MappingBase` and first Revit mapping class to support mapping data for a Revit Converter.

### Changed
- Element deserialization no longer requires `Name` to be present — it can be omitted.

## 1.4.0

### Added

- `AdaptiveGraphRouting.ErrorMessages`
- `EdgeInfo.Flags`
- `Elements.Spatial.WeightModifier`
- `AdaptiveGraphRouting.GetWeightModifier(string name)`
- `AdaptiveGraphRouting.AddWeightModifier`,
- `AdaptiveGraphRouting.RemoveWeightModifier`
- `AdaptiveGraphRouting.ClearWeightModifiers`,
- `AdaptiveGraphRouting.AddPlaneModifier(string name, Plane plane, double factor)`
- `SvgSection.SaveAsSvg`, `SvgSection.SaveAsPdf`
- `Network.TraverseLeftWithoutLeaves()`
- `Profile.Cleaned()`
- `Message.FromCurve`
- `RoutingHintLine.IsNearby`
- `RoutingHintLine.Affects`
- `SvgFaceElevation`
- `Units.FeetToFeetAndFractionalInches`, `Units.InchesToFractionalInches`
- `Line.DistanceTo(Line other)`

### Changed

- Remove the BBox3 validator.
- `RoutingConfiguration.MainLayer` and `RoutingConfiguration.LayerPenalty` are set obsolete.
- `EdgeInfo.HasVerticalChange` is set obsolete.
- `AdaptiveGraphRouting.RenderElements` is no longer paint hint lines in two different colors. Instead regular edges are paint into three groups. Weights are included to additional properties of produced elements.
- Removed rule exception from `AdaptiveGraphRouting` that prevented vertical edges turn cost being discounter.
- `Message.FromLine` is set obsolete.
- In `AdaptiveGridRouting`, if there are several connection points with the same cost - choose one that is closer to the trunk.
- GLTF writing now includes an ad-hoc `HYPAR_info` extension which aids in mapping between GLTF content and element ids in the model.
- `AdaptiveGrid.Tolerance` is not distance tolerance. Half the tolerance is used for individual coordinates snapping inside the grid.

### Fixed

- Fix `Obstacle.FromLine` if line is vertical and start point is positioned higher than end.
- Materials exported to glTF now have their `RoughnessFactor` set correctly.
- Materials exported to glTF no longer use the `KHR_materials_pbrSpecularGlossiness` extension, as this extension is being sunset in favor of `KHR_materials_specular` and `KHR_materials_ior`.
- Gltfs that are merged that require additional extensions will also merge their extensions.
- Don't try to save test models that have no name, they can interfere with each other because they want to save to the same file.
- Fixed an issue where `Grid2d.GetCells()` multiple times could fail to return the correct results on subsequent calls, because changes to the axis grids were not invalidating the grid's computed cells.
- Adding the first vertex to a mesh with `merge: true` would throw an exception, this is fixed.
- Handle quotes in string literals for content catalog code generation by doubling them up.
- Fix `AdaptiveGrid.TryGetVertexIndex` returning `false` for existing vertex if other vertex has similar X or Y coordinate.

## 1.3.0

### Added

- `AdaptiveGrid.AddVerticesWithCustomExtension(IList<Vector3> points, double extendDistance)`
- `AdaptiveGrid.HintExtendDistance`
- `AdaptiveGrid.SnapshotEdgesOnPlane(Plane plane, IEnumerable<Edge> edgesToCheck)`
- `AdaptiveGrid.InsertSnapshot(List<(Vector3 Start, Vector3 End)> storedEdges, Transform transform, bool connect)`
- `RoutingHintLine.Is2D`
- `Obstacle.Orientation`
- `Elements.Spatial.AdaptiveGrid.EdgeInfo`
- `Elements.Spatial.AdaptiveGrid.TreeNode`
- `IEnumerable<Vector3>.UniqueWithinTolerance(double tolerance = Vector3.EPSILON)`
- `Plane.XY`, `Plane.XZ`, and `Plane.YZ` static properties
- `Vector3.DistanceTo(Ray ray)`
- `Ray.Intersects(Ray ray, out Vector3 result, out RayIntersectionResult intersectionResult, bool ignoreRayDirection = false)`
- `RayIntersectionResult`

### Changed

- `Line.PointOnLine` - added `tolerance` parameter.
- `AdaptiveGrid.AddVertices` with `ConnectCutAndExtend` now extends only up to `HintExtendDistance` distance and inserts not exttended points as is otherwise ever if they are not touching the grid.
- Created `EdgeInfo` structure in `AdaptiveGraphRouting` instead of a value pair. Added `HasVerticalChange` parameter to it.
- Moved `BranchSide`, `RoutingVertex`, `RoutingConfiguration`, `RoutingHintLine`, `TreeOrder` from `AdaptiveGraphRouting` to their own files.
- `RoutingVertex` - removed `Guides`.
- `AdaptiveGraphRouting.BuildSpanningTree` functions are simplified. Also, they use only single `tailPoint` now.
- `AdaptiveGraphRouting.BuildSpanningTree` no longer require to have at least one hint line.
- `AdaptiveGraphRouting.BuildSpanningTree` and `AdaptiveGraphRouting.BuildSimpleNetwork` now return `IDictionary<ulong, TreeNode>`.
- Don't log all vertex creation actions during Debug mode geometry generation.
- `Polyline.GetSubsegment` changes direction of output polyline when parameters reversed
- `Line.IsCollinear` - added `tolerance` parameter.
- `Polygon.CollinearPointsRemoved` - added `tolerance` parameter.
- `Line.TryGetOverlap` - added `tolerance` parameter.
- `CatalogGenerator` always uses en-US culture.

### Fixed

- `Line.Intersects` for `BBox3` - better detection of line with one intersection that just touches box corner.
- `Obstacle.FromWall` and `Obstacle.FromLine` produced wrong `Points` when diagonal.
- `AdaptiveGridRouting.BuildSimpleNetwork` now correctly uses `RoutingVertex.IsolationRadius`.
- Fix #898
- `Polyline.Intersects(Polygon polygon, out List<Polyline> sharedSegments)` fix bug when odd number of intersections between polyline and polygon

## 1.2.0

### Added

- `Polygon(IList<Vector3> @vertices, bool disableValidation = false)`
- `Polygon(bool disableValidation, params Vector3[] vertices)`
- `Polyline(IList<Vector3> @vertices, bool disableValidation = false)`
- `Polyline(bool disableValidation, params Vector3[] vertices)`
- `Mesh.Intersects(Ray)` (same as `Ray.Intersects(Mesh)`)
- `Ray.NearbyPoints()`
- `PointOctree<T>`
- `Message` class along with helper creation methods.
- `AdaptiveGrid.Obstacle.AllowOutsideBoundary` property
- `AdaptiveGrid.Obstacle.Intersects(Polyline polyline, double tolerance = 1e-05)` method
- `AdaptiveGrid.Obstacle.Intersects(Line line, double tolerance = 1e-05)` method
- `AdaptiveGrid.Obstacle.IsInside(Vector3 point, double tolerance = 1e-05)` method
- `Elements.SVG.SvgSection.CreatePlanFromFromModels(IList<Model> models, double elevation, SvgContext frontContext, SvgContext backContext, string path, bool showGrid = true, double gridHeadExtension = 2.0, double gridHeadRadius = 0.5, PlanRotation planRotation = PlanRotation.Angle, double planRotationDegrees = 0.0)`
- `Polygons.U`
- `Network.FindAllClosedRegions(List<Vector3> allNodeLocations)`
- `Network.TraverseSmallestPlaneAngle((int currentIndex, int previousIndex, IEnumerable<int> edgeIndices) traversalData, List<Vector3> allNodeLocations, List<LocalEdge> visitedEdges, Network<T> network)`
- `GeometricElement.Intersects(Plane plane, out Dictionary<Guid, List<Polygon>> intersectionPolygons, out Dictionary<Guid, List<Polygon>> beyondPolygons, out Dictionary<Guid, List<Line>> lines)`

### Changed

- MeshElement constructor signature modified to be compatible with code generation.
- Improved performance of mesh/ray intersection
- `BBox3.Extend` method is public now
- `AdaptiveGrid.Boundary` can be left null.
- `Obstacle` properties `Points`, `Offset`, `Perimeter` and `Transform` can be modified from outside.
- `LinearDimension`s now support `IOverrideLinked` behavior.

### Fixed

- Fixed a bug where `Polyline.Frames` would return inconsistently-oriented transforms.
- `Obstacle.FromBox` works properly with `AdaptiveGrid` transformation.
- `AdaptiveGrid.SubtractObstacle` worked incorrectly in `AdaptiveGrid.Boundary` had elevation.
- #805
- `Polyline.Intersects(Polygon polygon, out List<Polyline> sharedSegments)` bug when polyline start/end is on polygon perimeter
- `GltfBufferExtensions.CombineBufferAndFixRefs` bug when combining buffers from multiple gltf files.
- `Obstacle.FromWall` was failing when producing a polygon.
- `Network` incorrect tree building and search of intersections

## 1.1.0

### Added

- `Material` now supports a `DrawInFront` property.
- `Model.Intersect(Plane plane, out List<Geometry.Polygon> intersectionPolygons, out List<Geometry.Polygon> beyondPolygons)`
- `GeometricElement.UpdateBoundsAndCsg()`
- `EdgeExtensions.Intersects(this (Vector3 from, Vector3 to) edge, Plane plane, out Vector3 result)`
- `RelationToPlane` enum.
- `BBox3.Intersects(Plane plane, out RelationToPlane relationToPlane)`
- `BBox3.Extend(Vector3 point)`
- `BBox3.Extend(params Vector3[] points)`
- `TiledCeiling.GetTileCells()`
- `AdaptiveGridRouting.AddRoutingFilter(RoutingFilter f)`
- `AdaptiveGraphRouting.RoutingConfiguration.SupportedAngles` property.
- Default values for `AdaptiveGraphRouting.RoutingConfiguration` constructor.
- `Line.BestFit(IList<Vector3> points)`
- `Vector3Extensions.BestFitLine(this IList<Vector3> points)`
- `Polygon.FromAlignedBoundingBox2d(IEnumerable<Vector3> points, Vector3 axis, double minSideSize = 0.1)`
- `Transform.RotateAboutPoint` and `Transform.RotatedAboutPoint` convenience methods.
- `Solid.ToCSG()` extension method is now an instance method on `Solid`.
- `DoubleToleranceComparer`
- `Line.IsOnPlane()` method
- `Polyline.Intersects(Line line, out List<Vector3> intersections, bool infinite = false, bool includeEnds = false)` method
- `Polyline.GetParameterAt(Vector3 point)` method
- `Polyline.GetSubsegment(Vector3 start, Vector3 end)` method
- `Polygon.GetSharedSegments(Polyline polyline)` method
- `BBox3.Offset(double amount)`
- `Obstacle` in `Elements.Spatial.AdaptiveGrid`
- `IAddVertexStrategy` with `Connect` and `ConnectWithAngle` implementations in `Elements.Spatial.AdaptiveGrid`
- `AdaptiveGrid.Boundaries`
- `AdaptiveGrid.AddVertex(Vector3 point)`
- `AdaptiveGrid.AddVertex(Vector3 point, IAddVertexStrategy strategy, bool cut = true)`
- `AdaptiveGrid.AddEdge(Vertex a, Vertex b, bool cut = true)`
- `AdaptiveGrid.AddEdge(Vector3 a, Vector3 b, bool cut = true)`

### Changed

- `AdaptiveGraphRouting` how recognizes edges as affected by hint line of the same direction if part of it is close enough.
- `Vector3.AreCollinear` are renamed into `Vector3.AreCollinearByDistance` and added `tolerance` parameter.
- `Line.Trim` - added `infinite` for the cases when line needs to be treated as infinite.
- `Vector3.ClosestPointOn` - added `infinite` for the cases when line needs to be treated as infinite.
- `Elements.Geometry.Solids.Edge` public constructor
- `Elements.Geometry.Solids.Vertex` public constructor
- `Line.PointOnLine` now uses distance to line instead of dot product.

### Fixed

- `Profile.Split` would sometimes fail if the profile being split contained voids.
- `Line.Intersects(BBox3 box, out List<Vector> results, bool infinite = false)` fix incomplete results when line misaligned with bounding box
- Fixed a mathematical error in `MercatorProjection.MetersToLatLon`, which was returning longitude values that were skewed.
- `Grid2d.IsTrimmed` would occasionally return `true` for cells that were not actually trimmed.
- `Vector3[].AreCoplanar()` computed its tolerance for deviation incorrectly, this is fixed.
- `Polyline.Intersects(Line line, out List<Vector3> intersections, bool infinite = false, bool includeEnds = false)` fix wrong results when infinite flag is set, fix for overlapping points when include ends is set.

## 1.0.1

### Added

- `Dimension`
- `LinearDimension`
- `AlignedDimension`
- `ContinuousDimension`
- `Vector3.AreCollinearByAngle(Vector3 a, Vector3 b, Vector3 c, double tolerance)`

### Fixed

- `Line.IsCollinear(Line line)` would return `false` if lines are close to each other but not collinear
- `Vector3.AreCollinear(Vector3 a, Vector3 b, Vector3 c)` would return `false` if points coordinates difference is larger than `Vector3.EPSILON`
- `EdgeDisplaySettings` for materials to control the display of lines in supported viewers (like Hypar.io).
- `Line.GetUParameter(Vector 3)` - calculate U parameter for point on line
- `Line.MergeCollinearLine(Line line)` creates new line containing all four collinear vertices
- `Line.Projected(Plane plane)` create new line projected onto plane
- `Profile.Split` would sometimes fail if the profile being split contained voids.

### Changed

- Simplified `IEnumerable<Vector3>.ToGraphicsBuffers()`
- `TryToGraphicsBuffers` is now public
- `Solid SweepFaceAlongCurve` now has an additional parameter, `profileRotation`, which enables the caller to pass a profile rotation into sweep creation.

## 1.0.0

### Added

- `Mesh.Sphere(double radius, int divisions)`
- `Material.EmissiveTexture`
- `Material.EmissiveFactor`
- `PriorityQueue`
- `AdaptiveGraphRouting`
- `AdaptiveGrid` constructor with no parameters.
- `AdaptiveGrid.AddVertexStrip(IList<Vector3> points)`
- `AdaptiveGrid.CutEdge(Edge edge, Vector3 position)`
- `AdaptiveGrid.ClosestVertex(Vector3 location)` and `AdaptiveGrid.ClosestEdge(Vector3 location)`
- `AdaptiveGrid.RemoveEdge(Edge edge)`

### Changed

- Remove `removeCutEdges` from `AdaptiveGrid.SubtractBox` and always remove cut parts of intersected edges.
- `GenerateUserElementTypeFromUriAsync` now takes an optional `excludedTypes`
  argument.
- Remove `AdaptiveGrid` reference from `Edge` and `Vertex` Move `Edge.GetVertices` and `Edge.GetLine` to `AdaptiveGrid`.
- Rename `AdaptiveGrid.DeleteEdge(Edge edge)` into `RemoveEdge` and is not public.
- `AdaptiveGrid.AddEdge(ulong vertexId1, ulong vertexId2)` is now public.

### Fixed

- `Vector3.AreCollinear(Vector3 a, Vector3 b, Vector3 c)` would return `false` if two points are coincident but not exactly.
- `Line.TryGetOverlap(Line line, out Line overlap)` would return incorrect results due to wrong internal sorting.
- `Profile.UnionAll, Difference, Intersection, Offset` no longer produce internal loops in `Perimeter` or `Voids`.

## 0.9.9

### Added

- `Solid.Union(Solid a, Transform aTransform, Solid b, Transform bTransform)`
- `Solid.Union(SolidOperation a, SolidOperation b)`
- `Solid.Difference(Solid a, Transform aTransform, Solid b, Transform bTransform)`
- `Solid.Difference(SolidOperation a, SolidOperation b)`
- `Solid.Intersection(Solid a, Transform aTransform, Solid b, Transform bTransform)`
- `Solid.Intersection(SolidOperation a, SolidOperation b)`
- `Solid.Intersects(Plane p, out List<Polygon> result)`
- `SetClassification`
- `LocalClassification`
- `ModelLines`
- `AdaptiveGrid.AddVertex(Vector3 point, List<Vertex> connections)`
- `Color.SRGBToLinear(double c)`
- `Color.LinearToSRGB(double c)`
- `Line.IsCollinear(Line line)`
- `Line.GetOverlap(Line line)`

### Changed

- Add parameter `removeCutEdges` to `AdaptiveGrid.SubtractBox` that control if cut parts of intersected edges need to be inserted into the graph.
- Material colors are now exported to glTF using linear color space. Conversion from sRGB to linear color space happens during glTF export.

### Fixed

- Under some circumstances `Bezier.Length()` would return incorrect results

## 0.9.8

### Added

- `Polyline.Edges()`
- `Model.ToJson(string path)`
- `new Color(string hexOrName)`
- implicit conversion from string to Color

### Fixed

- Fix `GridLine` deserialization from obsoleted values of either `Line` or `Geometry`.

## 0.9.7

### Added

- `GridLine.GetCircleTransform()`
- `Network.ToModelText(List<Vector3> nodeLocations, Color color)`
- Content Elements can now use an optional disk cache when running locally for testing purposes, to speed up repeated tests or runs, by setting `GltfExtensions.GltfCachePath`.
- `Transform.Rotated()`
- `BBox3.PointAt`
- `BBox3.TransformAt`
- `BBox3.UVWAtPoint`
- `BBox3.XSize`, `BBox3.YSize`, `BBox3.ZSize`
- `BBox3.XDomain`, `BBox3.YDomain`, `BBox3.ZDomain`
- `Box` type, representing an oriented 3d box.
  - `Box.PointAt`
  - `Box.TransformAt`
  - `Box.UVWAtPoint`
  - `Box.UVWToBox`
  - `Box.BoxToUVW`
  - `Box.TransformBetween`
- `ModelCurve.SetSelectable(bool selectable)` can be used to disable selectability of a model curve in the Hypar UI.
- `Elements.Playground` project.

### Changed

- Support non-linear gridlines by deprecating `GridLine.Line` and replacing it with `GridLine.Curve`.
- Add use new CSG library and test it's effectiveness

### Fixed

- Under some circumstances when a line originated nearly within tolerance of a polygon, `Line.Trim` would return the wrong result.
- #722

## 0.9.6

### Added

- `Position.FromVectorMeters`
- `Elements.Geometry.Profiles.IProfileFactory`
- `Elements.Geometry.Profiles.ParametricProfile`
- `Elements.Geometry.Profiles.VectorExpression`
- `Elements.Geometry.Profiles.ProfileFactoryBase`
- `Elements.Geometry.Profiles.ParametricProfileFactory`
- `Elements.Geometry.Profiles.WTProfileType`
- `Elements.Geometry.Profiles.WTProfile`
- `Elements.Geometry.Profiles.WTProfileFactory`
- `Elements.Geometry.Profiles.LProfileType`
- `Elements.Geometry.Profiles.LProfile`
- `Elements.Geometry.Profiles.LProfileFactory`
- `Elements.Geometry.Profiles.MCProfileType`
- `Elements.Geometry.Profiles.MCProfile`
- `Elements.Geometry.Profiles.MCProfileFactory`
- `Elements.Geometry.Profiles.HSSProfileType`
- `Elements.Geometry.Profiles.HSSProfile`
- `Elements.Geometry.Profiles.HSSProfileFactory`
- `Elements.Geometry.Profiles.WProfileType`
- `Elements.Geometry.Profiles.WProfile`
- `Elements.Geometry.Profiles.WProfileFactory`
- `Grid2d.GetTrimmedCellProfiles`
- `Ceiling`
- `GridLine`
- `FitLine(IList<Point2d> points)`
- `HalfEdgeGraph.Construct(IEnumerable<Line> lines)`
- `Polyline.Project(Plane plane)`
- `new Mesh(Mesh mesh)`
- `new Topography(Mesh mesh, Material material, Transform transform, Guid id, string name)`
- `Ray.Intersects(Mesh mesh)`
- `Transform.CreateHorizontalFrameAlongCurve()`

### Changed

- Change default for `useReferenceOrientation` when generating content catalogs.
- Deprecate `CreateOrientedAlongCurve` (and add `CreateHorizontalFrameAlongCurve`) for clarity per [#687](https://github.com/hypar-io/Elements/issues/687) (Thanks @gytaco!)
- `Position.ToVectorMeters` now requires a `relativeToOrigin` Position, so that it will actually give meaningful measurements in meters.
- glTF generation now uses material IDs instead of names for material names, to prevent collisions.
- Line.PointAt does not round input values near 0 or 1 anymore.
- `Polygon` constructor throws error if there are less than 3 vertices provided.
- Decrease intersection tolerance for Grid2d polygon splitting.
- Added `includeCoincidenceAtEdge` parameter to `Line.Trim`.
- Improved the logic of `AreCollinear` to utilize perpendicular distance for tolerance checks.
- `BBox3` constructor now takes an `IEnumerable<Vector3>` instead of a `IList<Vector3>` as input.
- `Vector3Extensions.Unitized` no longer takes a tolerance for its zero-length check.
- `AdaptiveGrid` no longer inrsect new edges with all existing edges when new region is added to the grid.

## 0.9.5

### Added

- `Identity.AddOverrideIdentity(this Element element, dynamic overrideObject)`
- `GeometricElement.ModifyVertexAttributes`
- `Polygon.Contains3D` method for checking polygon containment in 3D.
- `WallByProfile.AddOpenings()`
- `Profile.Project(Plane)`

### Changed

- Wall doesn't have Height or Profile any more.
- WallByProfile deprecates `Profile` and has methods/constructors to use Perimeter and Openings only.
- `Polygon.Area()` will now calculate the area of a polygon in 3D.
- WallByProfile updated constructor options and `UpdateRepresentation` logic.
- Code generation includes an empty constructor for generated types.

### Fixed

- WallByProfile was failing to deserialize walls without openings.

## 0.9.4

### Added

- `LineSegmentExtensions.Intersections(this IList<Line> lines)`
- `Elements.Search.DistanceComparer`
- `Elements.Search.DirectionComparer`
- `Elements.Search.Network<T>`
- `Elements.ElementProxy<T>`
- `Identity.AddOverrideValue`
- `ModelExtensions.AllElementsOfType<T>(this Dictionary<string, Model> models, string modelName)`
- `Polygon RemoveVerticesNearCurve(Curve curve, double tolerance)`

### Changed

- `Identity.AddOverrideIdentity` is now an extension method.
- Profile operations throw fewer exceptions when some piece of the profile is invalid, preferring instead to return a partial result or a null.

### Fixed

- `Line.ExtendTo` would sometimes return erroneous results if any of the trimming segments crossed the origin.

### Fixed

## 0.9.3

### Added

- Support for DXF from many basic elements.
- `SetOperations.ClassifySegments2d(Polygon a, Polygon b, Func<(Vector3 from, Vector3 to, SetClassification classification), bool> filter = null)`
- `SetOperations.BuildGraph(List<(Vector3 from, Vector3 to, SetClassification classification)> set, SetClassification shared)`
- `RandomExtensions.NextRayInPlane(this Random random, Vector3 origin, Vector3 normal)`
- `RandomExtensions.NextRay(this Random random, Vector3 origin)`
- `ModelArrows`
- `ModelText`
- `Vector3.IsUnitized()`
- `Transform.Inverted()`
- `AdaptiveGrid`
- `Line.Intersects(BBox3 box, out List<Vector3> results, bool infinite = false)`
- `Vector3.AreCoplanar(Vector3 a, Vector3 b, Vector3 c, Vector3 d)`
- `Line.IsAlmostEqualTo(Line line)`
- `ConvexHull.FromPointsInPlane(IEnumerable<Vector3> points, Vector3 normalVectorOfFrame)`

### Changed

### Fixed

- Deduplicate catalog names during code generation.
- Fix some issues with code generation and deserialization of `Vector3` and `Mesh` types.
- Fixed an issue where gLTFs would occasionally be generated with incorrect vertex normals.

## 0.9.2

### Added

- `Polyline.Split(List<Vector3> point)`
- `Polygon.Split(List<Vector3> point)`
- `Polygon.TrimmedTo(List<Polygon> polygons)`
- `Vector3.>=`
- `Vector3.<=`
- `Plane.Intersects(Plane a, Plane b)`
- A handful of convenience operators and conversions:
  - implicit `(double X, double Y, double Z)` => `Vector3`
  - implicit `(double X, double Y)` => `Vector3`
  - implicit `(int X, int Y, int Z)` => `Vector3`
  - implicit `(int X, int Y)` => `Vector3`
  - implicit `(double R, double G, double B, double A)` => `Color`
  - implicit `(double R, double G, double B)` => `Color`
  - `new Polygon(params Vector3[] vertices)`
  - `new Polyline(params Vector3[] vertices)`
  - implicit `SolidOperation` => `Representation`
  - `new Representation(params SolidOperation[] solidOperations)`
  - `Polygon.Split(params Polyline[] polylines)`
  - `Polygon.UnionAll(params Polygon[] polygons)`
  - `Polygon.Difference(params Polygon[] polygons)`
  - `Polygon.Union(params Polygon[] polygons)`
- `Profile.Offset()`
- Overloads with `maxDistance` parameter for
  - `Line.ExtendTo(IEnumerable<Line>)`
  - `Line.ExtendTo(Polyline)`
  - `Line.ExtendTo(Polygon)`
  - `Line.ExtendTo(Profile)`
- Support for DXF from many basic elements.

### Changed

- Some changes to `ContentElement` instance glTF serialization to allow selectability and transformability in the Hypar UI.
- Added `Symbols` property to `ContentElement`.
- Introduce a `SkipCSGUnion` flag on Representation, as a hack to get around CSG failures.

### Fixed

- [#616](https://github.com/hypar-io/Elements/issues/616) Code generation from local files now supplies a directory path to help resolve local references.

## 0.9.1

### Added

- `Transform(Plane plane)`
- `Polygon.Trimmed(Plane plane, bool flip)`
- ~~`GetSolid()` method on GeometricElement that returns the Csg solid.~~
- `ToMesh()` method on GeometricElement that return the mesh of a processed solid.
- `Polygon.ToTransform()`
- `Elements.Anaysis.AnalysisImage`
- `Profile.CreateFromPolygons(IEnumerable<Polygon> polygons)`
- `CellComplex`:
  - `Cell.TraverseNeighbors(Vector3 target, double? completedRadius)`
  - `Edge.TraverseNeighbors(Vector3 target, double? completedRadius)`
  - `Face.TraverseNeighbors(Vector3 target, double? completedRadius)`
  - `Face.TraverseNeighbors(Vector3 target, bool? parallel, bool? includeSharedVertices, double? completedRadius)`
- Dxf creation framework with first Dxf converter.
- `new BBox3(Element element)`
- `Bbox3.Corners()`
- `Vector3.AreCollinear(Vector3 a, Vector3 b, Vector3 c)`
- `Polygon.CollinearPointsRemoved()`

### Changed

- `AnalysisMesh` now handles single valued analysis.
- `Polygon.Split()` can now handle polygons that are not in the XY plane.
- Leave the discriminator property during deserialization. It will go to AdditionalProperties.
- `Lamina` representations can now include voids/holes.

### Fixed

- Guard against missing transforms while generating CSGs.
- Fixed a bug ([#585](https://github.com/hypar-io/Elements/issues/585)) where CSG Booleans for certain representations (especially laminae) would fail.
- Guard against missing transforms while generating CSGs.
- In rare cases a `Line.Intersect(Line)` call would fail if there were near-duplicate vertices, this is fixed.
- `Grid1d.ClosestPosition` now does a better job finding points on polyline axes.
- Code-generated constructors now get default arguments for inherited properties.
- `IsDegenerate()` method was reversed.
- Adding content elements that contain multiple nodes used to only add the first mesh, now it adds all the nodes in the referenced glb hierarchy.
- `Transform.OfVector(Vector)` is not applying translation anymore as vector doesn't have a position by definition.

## 0.9.0

### Added

- `Grid2d.IsOutside()`
- `GraphicsBuffers`

### Removed

- `BuiltInMaterials.Dirt`
- `BuiltInMaterials.Grass`

### Changed

- `Grid2d.IsTrimmed()` now takes an optional boolean parameter `treatFullyOutsideAsTrimmed`
- `ConstructedSolid` serializes and deserializes correctly.
- `Solid.AddFace(Polygon, Polygon[])` can take an optional third `mergeVerticesAndEdges` argument which will automatically reuse existing edges + vertices in the solid.
- Adds optional `tolerance` parameter to `Line.ExtendTo(Polygon)`, `Line.ExtendTo(IEnumerable<Line>)`, `Vector3.IsParallelTo(Vector3)`.
- `Mesh.GetBuffers` now returns a `GraphicsBuffers` object.
- `Solid.Tessellate` now returns a `GraphicsBuffers` object.
- `CsgExtensions.Tessellate` now returns a `GraphicsBuffers` object.

### Fixed

- Fixed a bug in `ConvexHull.FromPoints` when multiple X coordinates are equal.
- Fixed a bug in `Grid2d(Polygon, Vector3, Vector3, Vector3)` where U or V directions skew slightly when they nearly parallel with a boundary edge.

## 0.8.5

### Added

- `Elements.Spatial.CellComplex`
- `Grid2d.ToModelCurves()`
- Alpha release of `Hypar.Elements.Components`
- `Polyline.OffsetOnSide`
- `Ray.Intersects(Polygon)`
- `Vector3.DistanceTo(Polygon)`
- `(double Cut, double Fill) Topography.CutAndFill(Polygon perimeter, double topElevation, out Mesh cutVolume, out Mesh fillVolume, double batterAngle)`
- `void Topography.Trim(Polygon perimeter)`

### Changed

- `ColorScale` no longer bands colors but returns smooth gradient interpolation. It additionally now supports a list of values that correspond with the provided colors, allowing intentionally skewed interpolation.
- `Solids.Import` is now public.
- `Polygon.Contains` was modified to better handle polygons that are not on the XY plane.

### Fixed

## 0.8.4

### Added

- `BBox3.IsValid()`
- `BBox3.IsDegenerate()`
- `Elements.Light`
- `Elements.PointLight`
- `Elements.SpotLight`
- `Identity.AddOverrideIdentity`
- `Material.NormalTexture`
- `Polygon.PointInternal()`
- `Topography.DepthMesh`
- `Topography.DepthBelowMinimumElevation`
- `Topography.AbsoluteMinimumElevation`
- `Material.RepeatTexture`
- `BBox3.IsValid()`
- `BBox3.IsDegenerate()`
- `Polygon.Split(Polyline)`
- `Polygon.Split(IEnumerable<Polyline> polylines)`
- `Profile.Split(IEnumerable<Profile>, IEnumerable<Polyline> p)`
- `Elements.Spatial.HalfEdgeGraph2d`
  - `.Construct()`
  - `.Polygonize()`
- Release helper github action

### Changed

- `Elements.DirectionalLight` now inherits from `Elements.Light`.
- `Elements.ContentCatalog` now has a `ReferenceConfiguration` property.
- `SHSProfile`
- `SHSProfileFactory`
- `RHSProfile`
- `RHSProfileFactory`
- `Spatial.WebMercatorProjection.GetTileSizeMeters` produces a much more accurate result and requires a latitude.
- Adding glb elements to a model uses a cache rather than fetching the stream every time.
- `ProfileServer` is now `ProfileFactory`
- `WideFlangeProfileServer` is now `WideFlangeProfileFactory`
- First alpha after minor release logic was fixed
- `HSSPipeProfileServer` is now `HSSPipeProfileFactory`
- TypeGeneratorTests weren't actually running.
- `Profile.Split(IEnumerable<Profile>, Polyline p)` now uses improved logic

## 0.8.3

### Added

- `Profile.ToModelCurves()`
- `Profile.Difference()`
- `Profile.Intersection()`
- `Profile.Split()`
- `Profile.Segments()`
- `Bbox3.ToModelCurves()`
- `Line.ExtendTo(IEnumerable<Line>)`
- `Line.ExtendTo(Polyline)`
- `Line.ExtendTo(Profile)`
- `Line.ExtendTo(Polygon)`
- `ConvexHull.FromPoints(IEnumerable<Vector3>)`
- `ConvexHull.FromPolyline(Polyline)`
- `ConvexHull.FromPolylines(IEnumerable<Polyline>)`
- `ConvexHull.FromProfile(Profile)`
- `Polygon.FromAlignedBoundingBox2d(IEnumerable<Vector3>)`
- `Grid2d(Polygon, Grid1d, Grid1d)`
- `Grid2d(IEnumerable<Polygon>, Grid1d, Grid1d)`
- `Grid2d(Polygon, Vector3, Vector3, Vector3)`
- `Grid2d(IEnumerable<Polygon>, Vector3, Vector3, Vector3)`
- `Random.NextColor()` and `Random.NextMaterial()`
- `Validator.DisableValidationOnConstruction`
- `Vector3.ComputeDefaultBasisVectors()`

### Changed

- Make MeshConverter deserialization more flexible to accommodate a schema used in function `input_schema`.
- Prevent the Polygon / Polyline constructors from throwing an exception on duplicate vertices, by removing duplicates automatically.
- Make `Grid1d` and `Grid2d` serializable
- `new Transform(Vector3 origin, Vector3 xAxis, Vector3 yAxis, Vector3 zAxis)` did not unitize its axes, this is fixed.
- All solids and csgs will now have planar texture coordinates.
- Triangles are now validated to check for 3 distinct vertex positions.

### Fixed

- Fixed a bug where `Polygon.UnionAll` was sometimes returning null when it shouldn't (Thanks @M-Juliani !)
- Fixed [#517](https://github.com/hypar-io/Elements/issues/517)
- Fixed a bug where Grid2d subcells would not split correctly with `SplitAtPoint`
- Fixed [#528](https://github.com/hypar-io/Elements/issues/528)

## 0.8.2

### Changed

- The errors parameter for Model.FromJson now has the out modifier. It no longer takes a default value.
- Model deserialization only refreshes type cache if the `forceTypeReload` parameter is set to true.

### Fixed

- Fixed #483 `Deserialization of profiles created in UpdateRepresentation`
- Fixed #484 `Failure to deserialize Model if any assembly can't be loaded.`
- Fixed an issue where updates to a `Grid2d`'s component `Grid1d` axes would not propagate to the `Grid2d`.

### Added

- `Profile.UnionAll(...)` - Create a new set of profiles, merging any overlapping profiles and preserving internal voids.
- `Polyline.SharedSegments()` - Enables search for segments shared between two polylines.
- `Polyline.TransformSegment(...)` - Allows transforms for individual polyline segments. May be optionally flagged as polygon and/or planar motion.

## 0.8.1

### Added

- `TypeGenerator.CoreTypeNames`
- `MeshConverter`
- Implicit conversion of `Curve` types to `ModelCurve`.
- `byte[] Model.ToGlb(...)`
- `Grid1d.ClosestPosition()`
- `Grid1d.DivideByFixedLengthFromPoint()`
- `Grid2d.GetCellNodes()`

### Changed

- Removed `JsonInheritanceAttribute` from `Element` base types.
- `Sweep` contstructor now takes a rotation. Transformation of the profile based on rotation happens internal to the sweep's construction.
- `Polyline` are no longer required to be planar.
- Modifies Grid1d.DivideByFixedLengthFromPosition() to be more flexible — supporting a "position" outside the grids domain.
- Modifies Grid2d.GetCellSeparators() to support returning trimmed separators

### Removed

- `TypeGenerator.GetCoreTypeNames()`
- `UserElementAttribute`
- `NumericProperty`

### Fixed

- `Ray.Intersects` now calls `UpdateRepresentations` internally for accurate intersections.
- Fixed #470
- Fixes a bug in `Line.Trim(Polygon p)` where lines that started on the polygon would not be treated as outside the polygon.
- Fixes a bug in `Grid2d.IsTrimmed()` that would ignore cases where a cell was trimmed by an inner hole.

## 0.8.0

### Added

- `Hypar.Elements.Serialization.IFC` - IFC serialization code has been moved to a new project.
- `Hypar.Elements.CodeGeneration` - Code generation has been moved to a new project.
- `Elements.DirectionalLight` - You can now create a directional light in the model which will be written to glTF using the `KHR_lights_punctual` extension.
- `Elements.ContentElement` - This new class represents a piece of content meant to be instanced throughout a model.
  - The ContentElement is also added to the model by first checking for an available gltf, and then using a bounding box representation as a fallback.
- `Transform.Scaled()` - This new method returns a scaled copy of the transform, allowing for a fluent like api.
- `Transform.Moved(...)` - Return a copy of a transform moved by the specified amount.
- `Transform.Concatenated(...)` - Return a copy of a transform with the specified transform concatenated with it.
- `IHasOpenings.AddOpening(...)` - `AddOpening` provides an API which hides the internals of creating openings.
- `Opening.DepthFront` & `Opening.DepthBack` enable the creation of openings which extrude different amounts above and below their XY plane.
- Solid operations which have `IsVoid=true` now use csg operations.

### Changed

- Updated ImageSharp to 1.0.0.
- The source code is now structured with the typical .NET project layout of `/src` and `/test` per folder.
- `Opening` now has two primary constructors. The ability to create an opening with a profile has been removed. All profiles are now defined with a polygon as the perimeter.
- `Opening.Profile` is now deprecated. Please use `Opening.Perimeter`.
- `Polygon.Normal()` has been moved to the base class `Polyline.Normal()`.

### Fixed

- Fixed #313.
- Fixed #322.
- Fixed #342.
- Fixed #392.
- Fixed #407.
- Fixed #408
- Fixed #416.
- Fixed #417.
- Fixed #441

## 0.7.3

### Fixed

- CodeGen was failing intermittently
- Elements schemas with Dictionary types were failing to serialize
- [#355](https://github.com/hypar-io/Elements/issues/355)

### Added

- Elements supports the [Hub beta](https://hypar-io.github.io/Elements/Hub.html)
- CodeGen supports `input_schema`
- Hypar.Revit is completely rewritten as an external application, two external commands, and an IDirectContext3D server.

### Changed

- some Tessellate method signatures are updated to allow assigning colors at the time of tessellation as Revit requires vertex colors.
- Updates are made to the type generator to support compiling multiple types into an assembly on disk.

## 0.7.2

### Fixed

- [#307](https://github.com/hypar-io/Elements/issues/307)
- `Mesh.ComputeNormals()` would fail if there were any unconnected vertices.
- `new Vertex()` would ignore supplied Normals.
- `Vector3.ClosestPointOn(Line)` would return points that were not on the line.
- `Line.Intersects(Line)` in infinite mode would sometimes return erroneous results.
- `Vector3.AreCollinear()` would return the wrong result if the first two vertices were coincident.

### Added

- Added `Plane.ClosestPoint(Vector3 p)`
- New methods for dynamic type generation in `TypeGeneration`, utilized by the Grasshopper plugin.
- `Line.Trim(Polygon)`
- `Line.PointOnLine(Vector3 point)`
- **Grid1d**
  - `Grid1d(Grid1d other)` constructor
  - Adds `IgnoreOutsideDomain` flag to `SplitAtOffset`
  - Adds `SplitAtPoint(point)` and `SplitAtPoints(points)` methods
  - Adds internal `Evaluate(t)` method
  - Adds internal `SpawnSubGrid(domain)` method
- **Grid2d**
  - Adds `Grid2d(Grid2d other)` constructor
  - Adds `Grid2d(Grid2d other, Grid1d u, Grid1d v)` constructor
  - Adds `SplitAtPoint(point)` and `SplitAtPoints(points)` methods to Grid2d
  - Adds `Grid2d(Grid1d u, Grid1d v)` constructor
  - Adds support for curved 1d Grid axes
  - Adds private `SpawnSubGrid(Grid1d uCell, Grid1d vCell)` method
- `Curve.Transformed(transform)` (and related `XXX.TransformedXXX()` methods for child types Arc, Bezier, Line, Polyline, Polygon)

### Changed

- Updates to Elements Docs including Grasshopper + Excel.
- `Line.Intersects(Plane p)` supports infinite lines
- `Line.Intersects(Line l)` supports 3d line intersections
- `Line.Intersects(Line l)` now has an optional flag indicating whether to include the line ends as intersections.
- `Line.PointOnLine(Point)` now has an optional flag indicating whether to include points at the ends as "on" the line.
- **Grid1d / Grid2d**
  - Removes "Parent/child" updating from 1d grids / 2d grids in favor of always recalculating the 2d grid every time its `Cells` are accessed. This may have a bit of a performance hit, but it's worth it to make 2d grid behavior easier to reason about.
  - Allows Grid2ds to support construction from Grid1ds that are not straight lines. Previously Grid1ds could support any sort of curve and Grid2ds were stuck as dumb rectangles.
- **JsonInheritanceConverter**
  - Makes the Type Cache on the JsonInheritanceConverter static, and exposes a public method to refresh it. In the grasshopper context, new types may have been dynamically loaded since the JsonInheritanceConverter was initialized, so it needs to be refreshed before deserializing a model.
- **TypeGenerator**
  - Enables external overriding of the Templates path, as in GH's case the `Templates` folder is not in the same place as the executing assembly.
  - Exposes a public, synchronous method `GetSchema` to get a `JsonSchema` from uri (wrapping `GetSchemaAsync`)
  - Refactors some of the internal processes of `GenerateInMemoryAssemblyFromUrisAndLoadAsync`:
    - `GenerateCodeFromSchema()` produces csharp from a schema, including generating the namespace, typename, and local excludes
    - `GenerateCompilation()` takes the csharp and compiles it, using a new optional flag `frameworkBuild` to designate whether it should load netstandard or net framework reference assemblies.
    - `EmitAndLoad()` generates the assembly in memory and loads it into the app domain.
  - Adds an `EmitAndSave()` method that generates the assembly and writes it to a .dll on disk
  - Adds a public `GenerateAndSaveDllForSchema()` method used by grasshopper that generates code from a schema, generates a compilation, and saves it to disk as a DLL.
  - Adds a public `GetLoadedElementTypes()` method used by grasshopper to list all the currently loaded element types.

### Deprecated

- `Transform.OfXXX(xxx)` curve methods have been deprecated in favor of `XXX.Transformed(Transform)` and `XXX.TransformedXXX(Transform)`.

## 0.7.0

### Fixed

- [#271](https://github.com/hypar-io/Elements/issues/271)
- [#284](https://github.com/hypar-io/Elements/issues/284)
- [#285](https://github.com/hypar-io/Elements/issues/285)
- [#265](https://github.com/hypar-io/Elements/issues/265)
- [#221](https://github.com/hypar-io/Elements/issues/221)
- [#229](https://github.com/hypar-io/Elements/issues/229)
- [#189](https://github.com/hypar-io/Elements/issues/189)

### Added

- `Curve.ToPolyline(int divisions = 10)`
- `Circle.ToPolygon(int divisions = 10)`
- `Transform.Move(double x, double y, double z)`
- `Transform.Rotate(double angle)`
- `TypeGenerator.GenerateUserElementTypesFromUrisAsync(string[] uris, string outputBaseDir, bool isUserElement = false)`

### Changed

- Updated documentation to reflect the use of .NET Core 3.1.

### Deprecated

- `Polygon.Circle(...)`

## 0.6.2

### Added

- `Material.Unlit`
- `Material.DoubleSided`
- `Units.LengthUnit`
- `Elements.MeshImportElement`

## Changed

- `Mesh.AddVertex(...)` is now public.
- `Mesh.AddTriangle(...)` is now public.

### Removed

- `SolidOperation.GetSolid()`.

### Fixed

- #262
- Fixed an error where `Transform.OfPlane(...)` would not solve correctly if the plane was not at the world origin.

### Changed

- `Grid2d` now supports grids that are not parallel to the XY plane

## 0.6.0

### Added

- `ColorScale`
- `AnalysisMesh`
- `Ray.Intersects(...)` for `Plane`, `Face`, `Solid`, and `SolidOperation`

### Fixed

- Fix #253

## 0.5.2

### Fixed

- `Grid2d` constructors accepting a Transform interpreted the transform incorrectly.

## 0.5.1

### Added

- `Grid1d`
- `Grid2d`
- `Domain1d`
- `GeometricElement.IsElementDefinition`
- A `drawEdges` optional parameter to `Model.ToGlTF(...)` to enable edge rendering.
- `Polyline` and `Profile` now implement `IEquatable`.
- `Polygon.Union(IList<Polygon> firstSet, IList<Polygon> secondSet)`
- `Polygon.Difference(IList<Polygon> firstSet, IList<Polygon> secondSet)`
- `Polygon.XOR(IList<Polygon> firstSet, IList<Polygon> secondSet)`
- `Polygon.Intersection(IList<Polygon> firstSet, IList<Polygon> secondSet)`

### Changed

- `Vector.Normalized()` is now `Vector.Unitized()`
- `Color.ToString()` now returns a useful description

### Fixed

- Fixed an error with `Transform.OfVector(...)` where the translation of the transform was not applied.
- Fixed an error where `Mesh.ComputeNormals(...)` was not set to a unitized vector.
- Fixed an error with `BBox3`'s solver for Polygons

## 0.4.4

### Added

- `Contour`
- `Transform.Reflect(Vector3 n)`
- `ElementInstance`
- `Vector3.ClosestPointOn(Line line)`
- `Line.TrimTo(Line line)`
- `Line.ExtendTo(Line line)`
- `Line.Offset(double distance, bool flip = false)`
- `Line.DivideByLengthFromCenter(double l)`
- `Ray.Intersects(Ray ray, out Vector3 result, bool ignoreRayDirection)`
- `Polygon.Fillet(double radius)`
- `Arc.Complement()`
- `Polygons.Star(double outerRadius, double innerRadius, int points)`
- `Units.CardinalDirections`
- `Mesh.ComputeNormals`
- `Topography.AverageEdges(Topography target, Units.CardinalDirection edgeToAverage)`
- `Topography.GetEdgeVertices(Units.CardinalDirection direction)`
- `WebMercatorProjection`

### Fixed

- Fixed [#125](https://github.com/hypar-io/Hypar/issues/125).
- Fixed one Transform constructor whose computed axes were not unit length, causing the transform to scale.
- Topography is now written to IFC.

## 0.4.2

### Changed

- `Vector3` is now a struct.
- `Color` is now a struct.
- `ProfileServer.GetProfileByName(...)` is now deprecated in favor of `ProfileServer.GetProfileByType(...)`

### Added

- `Bezier`
- `WideFlangeProfileType`
- `HSSPipeProfileType`
- `Curve.MinimumChordLength` static property to allow the user to set the minimum chord length for subdivision of all curves for rendering.
- `Circle`
- `FrameType` Bezier curves can have their frames calculated using Frenet frames or "road like" frames.

## 0.4.0

### Changed

- All element types are partial classes with one part of the class generated from its JSON schema.
- `Polygon.Rectangle` constructor no longer takes an origin.
- `Polygon.Clip` now takes an optional additional set of holes.
- `Wall` and `Floor` constructors no longer take collections of `Opening`s.
  - Openings can be added using `wall.Openings.Add(...)`.
- `Polygon` now has more robust checks during construction.
  - All vertices must be coplanar.
  - Zero length segments are not allowed.
  - Self-intersecting segments are not allowed.
- `Solid`, `Face`, `Vertex`, `Edge`, `HalfEdge`, and `Loop` are now marked `internal`.
- `Quaternion` is now marked `internal`.
- `Matrix` is now marked `internal`.
- `SolidConverter` is now marked `internal`.
- `Elements.Serialization.IFC.ModelExtensions` is now marked `internal`.
- All core type property setters are now `public`.
- The `elevation` parameter has been removed from `Floor`. Floor elevation is now set by passing a `Transform` with a Z coordinate.

### Added

- `ModelCurve` - Draw curves in 3D.
- `ModelPoints` - Draw collections of points in 3D.
- `Elements.Generate.TypeGenerator` class.
- `/Schemas` directory.
- Optional `rotation` on `StructuralFraming` constructors.
- `Model` now has Elements property which is `IDictionary<Guid,Element>`.
- `double Vector3.CCW(Vector3 a, Vector3 b, Vector3 c)`
- `bool Line.Intersects(Line l)`
- `Elements.Validators.IValidator` and the `Elements.Validators.Validator` singleton to provide argument validation during construction of user elements.
- `Line.DivideByLength()`
- `Line.DivideByCount()`
- `Ray` class.
- `Vector3.IsZero()`

### Removed

- The empty Dynamo project.
- `ElementType`, `WallType`, `FloorType`, `StructuralFramingType`
- `MaterialLayer`
- `Transform` constructor taking `start` and `end` parameters. The `Transform` constructor which takes an X and a Z axis should now be used.

### Fixed

- Transforms are now consistently right-handed.
- Transforms on curves are now consistently oriented with the +X axis oriented to the "right" and the +Z axis oriented along the inverse of the tangent of the curve.
- Built in materials for displaying transforms are now red, green, and blue. Previously they were all red.
- All classes deriving from `Element` now pass their `id`, `transform`, and `name` to the base constructor.
- Line/plane intersections now return null if the intersection is "behind" the start of the line.
- Beams whose setbacks total more than the length of the beam no longer fail.
- Plane construction no longer fails when the normal vector and the origin vector are "parallel".
- Fixed #209.
- Topography is now serialized to JSON.
- Built in materials now have an assigned Id.

## 0.3.8

### Changed

- Elements representing building components now return positive areas.
- Added Area property to:
  Panel
  Space
  Added Volume property to:
- Floor
- Space
  Added positive area calculation to:
- Floor
- Mass
- Added positive Volume calculation to:
- StructuralFraming
- Beam.Volume() throws an InvalidOperationException for non-linear beams.
- Added TODO to support Volume() for all beam curves.

## 0.3.6

### Changed

- Edges are no longer written to the glTF file.
- Large performance improvements made to glTF writing using `Buffer.BlockCopy` and writing buffers directly from tesselation to glTF buffer.

### Fixed

- Fix #177.

## 0.3.4

### Changed

- Numerous comments were updated for clarity.
- Numerous styling changes were made to the documentation to align with the Hypar brand.

### Fixed

- Fixed an error where vertex colors were not correctly encoded in the glTF.

## 0.3.3

### Fixed

- Fix #173.
- Fix #7.

## 0.3.0

### Changed

- `Element.Id` is now a `Guid`.

### Fixed

- Fix #107.
- Fix #132.
- Fix #137.
- Fix #144.
- Fix #142.

## 0.2.17

### Added

- The `Kernel` singleton has been added to contain all geometry methods for creating solids.

### Fixed

- Fixed an error where, when writing edges to gltf, ushort would be overflowed and wrap back to 0 causing a loop not to terminate.

## 0.2.16

### Added

- Materials are now serialized to IFC using `IfcStyledItem`.

### Fixed

- Fixed an error where we returned directly after processing child Elements of an `IAggregateElements`, before we could process the parent element.
- Fixed writing of gltf files so that the `.bin` file is located adjacent to the `.gltf`.

## 0.2.15

### Added

- `Space` elements are now serialized to IFC as `IfcSpace`.

## 0.2.5

### Changed

- `IHasOpenings.Openings[]` is now `IHasOpenings.List<Opening>[]`.

### Fixed

- `Opening` elements are now serialized to IFC as `IfcOpeningElement`.

## 0.2.4.4

### Changed

- `Solid.Slice()` has been made internal. It's not yet ready for consumers. See [#103](https://github.com/hypar-io/elements/issues/103)

## 0.2.4.3

### Fixed

- Spaces are now correctly colored. See [#134](https://github.com/hypar-io/elements/issues/134).

## 0.2.4.2

### Added

- Added `ToIfcWall()` extension method to save a `Wall` to an `IfcWall`.

### Fixed

- `Space.Profile` is set in the constructor when a `Space` is constructed with a profile. [#132](https://github.com/hypar-io/elements/pull/132)
- Sub-elements of `IAggregateElements` are now added to the `Model`. [#137](https://github.com/hypar-io/elements/pull/137)

## 0.2.4.1

### Added

- Added `StandardWall`, for walls defined along a curve. `Wall` continues to be for walls defined by a planar profile extruded to a height.
- Added `Polygon.L`.

### Changed

- `Floor` constructors no longer have `material` parameter. Materials are now specified through the `FloorType`.
- `IAggregateElement` is now `IAggregateElements`.
- `Panel` now takes `Polygon` instead of `Vector3[]`.

## 0.2.4

### Changed

- `IGeometry3D` is now `ISolid`.
- `ISolid` (formerly `IGeometry3D`) now contains one solid, not an array of solids.

### Removed

- `Solid.Material`. Elements are now expected to implement the `IMaterial` interface or have an `IElementType<T>` which specifies a material.

## 0.2.3

### Added

- `MaterialLayer`
- `StructuralFramingType` - `StructuralFramingType` combines a `Profile` and a `Material` to define a type for framing elements.

### Changed

- `IProfileProvider` is now `IProfile`
- `IElementTypeProvider` is now `IElementType`
- All structural framing type constructors now take a `StructuralFramingType` in place of a `Profile` and a `Material`.
- All properties serialize to JSON using camel case.
- Many expensive properties were converted to methods.
- A constructor has been added to `WallType` that takes a collection of `MaterialLayer`.

## 0.2.2

### Added

- `Matrix.Determinant()`
- `Matrix.Inverse()`
- `Transform.Invert()`
- `Model.ToIFC()`
- `Elements.Serialization.JSON` namespace.
- `Elements.Serialization.IFC` namespace.
- `Elements.Serialization.glTF` namespace.

### Changed

- Wall constructor which uses a center line can now have a Transform specified.
- `Profile.ComputeTransform()` now finds the first 3 non-collinear points for calculating its plane. Previously, this function would break when two of the first three vertices were co-linear.
- Using Hypar.IFC2X3 for interaction with IFC.
- `Line.Thicken()` now throws an exception when the line does not have the same elevation for both end points.
- `Model.SaveGlb()` is now `Model.ToGlTF()`.

## 0.2.1

### Added

- The `Topography` class has been added.
- `Transform.OfPoint(Vector3 vector)` has been added to transform a vector as a point with translation. This was previously `Transform.OfVector(Vector3 vector)`. All sites previously using `OfVector(...)` are now using `OfPoint(...)`.
- `Material.DoubleSided`
- `Loop.InsertEdgeAfter()`
- `Solid.Slice()`
- `Model.Extensions`

### Changed

- `Transform.OfVector(Vector3 vector)` now does proper vector transformation without translation.
- Attempting to construct a `Vector3` with NaN or Infinite arguments will throw an `ArgumentOutOfRangeException`.

## 0.2.0

### Added

- IFC implementation has begun with `Model.FromIFC(...)`. Support includes reading of Walls, Slabs, Spaces, Beams, and Columns. Brep booleans required for Wall and Slab openings are not yet supported and are instead converted to Polygon openings in Wall and Floor profiles.
- The `Elements.Geometry.Profiles` namespace has been added. All profile servers can now be found here.
- The `Elements.Geometry.Solids` namespace has been added.
- The Frame type has been added to represent a continuous extrusion of a profile around a polygonal perimeter.
- The `ModelTest` base class has been added. Inheriting from this test class enables a test to automatically write its `Model` to a `.glb` file and to serialize and deserialize to/from JSON to ensure the stability of serialization.
- The `Solid.ToGlb` extension method has been added to enable serializing one `Solid` to glTF for testing.

### Changed

- Element identifiers are now of type `long`.
- Breps have been re-implemented in the `Solid` class. Currently only planar trimmed faces are supported.
- Many improvements to JSON serialization have been added, including the ability to serialize breps.
- '{element}.AddParameter' has been renamed to '{element}.AddProperty'.
- The `Hypar.Geometry` namespace is now `Elements.Geometry`.
- The `Hypar.Elements` namespace is now `Elements`.

### Removed

- The `IProfile` interface has been removed.
- The `Extrusion` class and `IBrep` have been replaced with the `Solid` class. The IGeometry interface now returns a `Solid[]`.
- Many uses of `System.Linq` have been removed.
- Many uses of `IEnumerable<T>` have been replaced with `T[]`.<|MERGE_RESOLUTION|>--- conflicted
+++ resolved
@@ -1,7 +1,6 @@
 # Changelog
 
-<<<<<<< HEAD
-## 2.0
+## 2.0.0
 
 ### Added
 
@@ -28,13 +27,12 @@
 ### Fixed
 
 - #865
-=======
+
 ## 1.6.0
 
 ### Fixed
 
 - #965
->>>>>>> abd722d6
 
 ## 1.5.0
 
