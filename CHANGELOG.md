--- conflicted
+++ resolved
@@ -33,11 +33,8 @@
 - Using Multiple `ModelText`s would sometimes result in a corrupted texture atlas, with cutoff text. This is fixed.
 - #865
 - `Network`: intersections are not created for some E-shape cases
-<<<<<<< HEAD
 - `Vector3.AreCoplanar` would sometimes return false negatives.
-=======
 - Fix the polygon centroid calculation to remove collinear vertices.
->>>>>>> c40515a8
 
 ## 1.6.0
 
