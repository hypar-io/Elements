--- conflicted
+++ resolved
@@ -19,6 +19,7 @@
 - `Message.Info`
 - `Message.Error`
 - `Message.Warning`
+- `BuildingElement`
 
 ### Changed
 
@@ -96,11 +97,7 @@
 - `RoutingHintLine.Affects`
 - `SvgFaceElevation`
 - `Units.FeetToFeetAndFractionalInches`, `Units.InchesToFractionalInches`
-<<<<<<< HEAD
-- `BuildingElement`
-=======
 - `Line.DistanceTo(Line other)`
->>>>>>> d0817573
 
 ### Changed
 
