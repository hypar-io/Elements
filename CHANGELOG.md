--- conflicted
+++ resolved
@@ -3,10 +3,8 @@
 ## 0.7.0
 ### Fixed
 - #271
-<<<<<<< HEAD
 - #284
 - #285
-=======
 - #265
 - #221
 
@@ -18,7 +16,6 @@
 
 ### Deprecated
 - `Polygon.Circle(...)`
->>>>>>> 627be7c5
 
 ## 0.6.2
 ### Added
