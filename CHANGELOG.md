# Changelog

## 0.9.3

### Added

- `ModelArrows`
- `ModelText`
<<<<<<< HEAD
- `Solid.Intersects(Plane p, out List<Polygon> result)`
- `Vector3.IsUnitized()`
=======
- `Transform.Inverse()`
>>>>>>> fc82de1d

### Changed

### Fixed

- Deduplicate catalog names during code generation.

## 0.9.2

### Added

- `Polyline.Split(List<Vector3> point)`
- `Polygon.Split(List<Vector3> point)`
- `Polygon.TrimmedTo(List<Polygon> polygons)`
- `Vector3.>=`
- `Vector3.<=`
- `Plane.Intersects(Plane a, Plane b)`
- A handful of convenience operators and conversions:
  - implicit `(double X, double Y, double Z)` => `Vector3`
  - implicit `(double X, double Y)` => `Vector3`
  - implicit `(int X, int Y, int Z)` => `Vector3`
  - implicit `(int X, int Y)` => `Vector3`
  - implicit `(double R, double G, double B, double A)` => `Color`
  - implicit `(double R, double G, double B)` => `Color`
  - `new Polygon(params Vector3[] vertices)`
  - `new Polyline(params Vector3[] vertices)`
  - implicit `SolidOperation` => `Representation`
  - `new Representation(params SolidOperation[] solidOperations)`
  - `Polygon.Split(params Polyline[] polylines)`
  - `Polygon.UnionAll(params Polygon[] polygons)`
  - `Polygon.Difference(params Polygon[] polygons)`
  - `Polygon.Union(params Polygon[] polygons)`
- `Profile.Offset()`
- Overloads with `maxDistance` parameter for
  - `Line.ExtendTo(IEnumerable<Line>)`
  - `Line.ExtendTo(Polyline)`
  - `Line.ExtendTo(Polygon)`
  - `Line.ExtendTo(Profile)`
- Support for DXF from many basic elements.

### Changed

- Some changes to `ContentElement` instance glTF serialization to allow selectability and transformability in the Hypar UI.
- Added `Symbols` property to `ContentElement`.
- Introduce a `SkipCSGUnion` flag on Representation, as a hack to get around CSG failures.

### Fixed

- [#616](https://github.com/hypar-io/Elements/issues/616) Code generation from local files now supplies a directory path to help resolve local references.

## 0.9.1

### Added

- `Transform(Plane plane)`
- `Polygon.Trimmed(Plane plane, bool flip)`
- ~~`GetSolid()` method on GeometricElement that returns the Csg solid.~~
- `ToMesh()` method on GeometricElement that return the mesh of a processed solid.
- `Polygon.ToTransform()`
- `Elements.Anaysis.AnalysisImage`
- `Profile.CreateFromPolygons(IEnumerable<Polygon> polygons)`
- `CellComplex`:
  - `Cell.TraverseNeighbors(Vector3 target, double? completedRadius)`
  - `Edge.TraverseNeighbors(Vector3 target, double? completedRadius)`
  - `Face.TraverseNeighbors(Vector3 target, double? completedRadius)`
  - `Face.TraverseNeighbors(Vector3 target, bool? parallel, bool? includeSharedVertices, double? completedRadius)`
- Dxf creation framework with first Dxf converter.
- `new BBox3(Element element)`
- `Bbox3.Corners()`
- `Vector3.AreCollinear(Vector3 a, Vector3 b, Vector3 c)`
- `Polygon.CollinearPointsRemoved()`

### Changed

- `AnalysisMesh` now handles single valued analysis.
- `Polygon.Split()` can now handle polygons that are not in the XY plane.
- Leave the discriminator property during deserialization. It will go to AdditionalProperties.
- `Lamina` representations can now include voids/holes.

### Fixed

- Guard against missing transforms while generating CSGs.
- Fixed a bug ([#585](https://github.com/hypar-io/Elements/issues/585)) where CSG Booleans for certain representations (especially laminae) would fail.
- Guard against missing transforms while generating CSGs.
- In rare cases a `Line.Intersect(Line)` call would fail if there were near-duplicate vertices, this is fixed.
- `Grid1d.ClosestPosition` now does a better job finding points on polyline axes.
- Code-generated constructors now get default arguments for inherited properties.
- `IsDegenerate()` method was reversed.
- Adding content elements that contain multiple nodes used to only add the first mesh, now it adds all the nodes in the referenced glb hierarchy.
- `Transform.OfVector(Vector)` is not applying translation anymore as vector doesn't have a position by definition.

## 0.9.0

### Added

- `Grid2d.IsOutside()`
- `GraphicsBuffers`

### Removed

- `BuiltInMaterials.Dirt`
- `BuiltInMaterials.Grass`

### Changed

- `Grid2d.IsTrimmed()` now takes an optional boolean parameter `treatFullyOutsideAsTrimmed`
- `ConstructedSolid` serializes and deserializes correctly.
- `Solid.AddFace(Polygon, Polygon[])` can take an optional third `mergeVerticesAndEdges` argument which will automatically reuse existing edges + vertices in the solid.
- Adds optional `tolerance` parameter to `Line.ExtendTo(Polygon)`, `Line.ExtendTo(IEnumerable<Line>)`, `Vector3.IsParallelTo(Vector3)`.
- `Mesh.GetBuffers` now returns a `GraphicsBuffers` object.
- `Solid.Tessellate` now returns a `GraphicsBuffers` object.
- `CsgExtensions.Tessellate` now returns a `GraphicsBuffers` object.

### Fixed

- Fixed a bug in `ConvexHull.FromPoints` when multiple X coordinates are equal.
- Fixed a bug in `Grid2d(Polygon, Vector3, Vector3, Vector3)` where U or V directions skew slightly when they nearly parallel with a boundary edge.

## 0.8.5

### Added

- `Elements.Spatial.CellComplex`
- `Grid2d.ToModelCurves()`
- Alpha release of `Hypar.Elements.Components`
- `Polyline.OffsetOnSide`
- `Ray.Intersects(Polygon)`
- `Vector3.DistanceTo(Polygon)`
- `(double Cut, double Fill) Topography.CutAndFill(Polygon perimeter, double topElevation, out Mesh cutVolume, out Mesh fillVolume, double batterAngle)`
- `void Topography.Trim(Polygon perimeter)`

### Changed

- `ColorScale` no longer bands colors but returns smooth gradient interpolation. It additionally now supports a list of values that correspond with the provided colors, allowing intentionally skewed interpolation.
- `Solids.Import` is now public.
- `Polygon.Contains` was modified to better handle polygons that are not on the XY plane.

### Fixed

## 0.8.4

### Added

- `BBox3.IsValid()`
- `BBox3.IsDegenerate()`
- `Elements.Light`
- `Elements.PointLight`
- `Elements.SpotLight`
- `Identity.AddOverrideIdentity`
- `Material.NormalTexture`
- `Polygon.PointInternal()`
- `Topography.DepthMesh`
- `Topography.DepthBelowMinimumElevation`
- `Topography.AbsoluteMinimumElevation`
- `Material.RepeatTexture`
- `BBox3.IsValid()`
- `BBox3.IsDegenerate()`
- `Polygon.Split(Polyline)`
- `Polygon.Split(IEnumerable<Polyline> polylines)`
- `Profile.Split(IEnumerable<Profile>, IEnumerable<Polyline> p)`
- `Elements.Spatial.HalfEdgeGraph2d`
  - `.Construct()`
  - `.Polygonize()`
- Release helper github action

### Changed

- `Elements.DirectionalLight` now inherits from `Elements.Light`.
- `Elements.ContentCatalog` now has a `ReferenceConfiguration` property.
- `SHSProfile`
- `SHSProfileFactory`
- `RHSProfile`
- `RHSProfileFactory`
- `Spatial.WebMercatorProjection.GetTileSizeMeters` produces a much more accurate result and requires a latitude.
- Adding glb elements to a model uses a cache rather than fetching the stream every time.
- `ProfileServer` is now `ProfileFactory`
- `WideFlangeProfileServer` is now `WideFlangeProfileFactory`
- First alpha after minor release logic was fixed
- `HSSPipeProfileServer` is now `HSSPipeProfileFactory`
- TypeGeneratorTests weren't actually running.
- `Profile.Split(IEnumerable<Profile>, Polyline p)` now uses improved logic

## 0.8.3

### Added

- `Profile.ToModelCurves()`
- `Profile.Difference()`
- `Profile.Intersection()`
- `Profile.Split()`
- `Profile.Segments()`
- `Bbox3.ToModelCurves()`
- `Line.ExtendTo(IEnumerable<Line>)`
- `Line.ExtendTo(Polyline)`
- `Line.ExtendTo(Profile)`
- `Line.ExtendTo(Polygon)`
- `ConvexHull.FromPoints(IEnumerable<Vector3>)`
- `ConvexHull.FromPolyline(Polyline)`
- `ConvexHull.FromPolylines(IEnumerable<Polyline>)`
- `ConvexHull.FromProfile(Profile)`
- `Polygon.FromAlignedBoundingBox2d(IEnumerable<Vector3>)`
- `Grid2d(Polygon, Grid1d, Grid1d)`
- `Grid2d(IEnumerable<Polygon>, Grid1d, Grid1d)`
- `Grid2d(Polygon, Vector3, Vector3, Vector3)`
- `Grid2d(IEnumerable<Polygon>, Vector3, Vector3, Vector3)`
- `Random.NextColor()` and `Random.NextMaterial()`
- `Validator.DisableValidationOnConstruction`
- `Vector3.ComputeDefaultBasisVectors()`

### Changed

- Make MeshConverter deserialization more flexible to accommodate a schema used in function `input_schema`.
- Prevent the Polygon / Polyline constructors from throwing an exception on duplicate vertices, by removing duplicates automatically.
- Make `Grid1d` and `Grid2d` serializable
- `new Transform(Vector3 origin, Vector3 xAxis, Vector3 yAxis, Vector3 zAxis)` did not unitize its axes, this is fixed.
- All solids and csgs will now have planar texture coordinates.
- Triangles are now validated to check for 3 distinct vertex positions.

### Fixed

- Fixed a bug where `Polygon.UnionAll` was sometimes returning null when it shouldn't (Thanks @M-Juliani !)
- Fixed [#517](https://github.com/hypar-io/Elements/issues/517)
- Fixed a bug where Grid2d subcells would not split correctly with `SplitAtPoint`
- Fixed [#528](https://github.com/hypar-io/Elements/issues/528)

## 0.8.2

### Changed

- The errors parameter for Model.FromJson now has the out modifier. It no longer takes a default value.
- Model deserialization only refreshes type cache if the `forceTypeReload` parameter is set to true.

### Fixed

- Fixed #483 `Deserialization of profiles created in UpdateRepresentation`
- Fixed #484 `Failure to deserialize Model if any assembly can't be loaded.`
- Fixed an issue where updates to a `Grid2d`'s component `Grid1d` axes would not propagate to the `Grid2d`.

### Added

- `Profile.UnionAll(...)` - Create a new set of profiles, merging any overlapping profiles and preserving internal voids.
- `Polyline.SharedSegments()` - Enables search for segments shared between two polylines.
- `Polyline.TransformSegment(...)` - Allows transforms for individual polyline segments. May be optionally flagged as polygon and/or planar motion.

## 0.8.1

### Added

- `TypeGenerator.CoreTypeNames`
- `MeshConverter`
- Implicit conversion of `Curve` types to `ModelCurve`.
- `byte[] Model.ToGlb(...)`
- `Grid1d.ClosestPosition()`
- `Grid1d.DivideByFixedLengthFromPoint()`
- `Grid2d.GetCellNodes()`

### Changed

- Removed `JsonInheritanceAttribute` from `Element` base types.
- `Sweep` contstructor now takes a rotation. Transformation of the profile based on rotation happens internal to the sweep's construction.
- `Polyline` are no longer required to be planar.
- Modifies Grid1d.DivideByFixedLengthFromPosition() to be more flexible — supporting a "position" outside the grids domain.
- Modifies Grid2d.GetCellSeparators() to support returning trimmed separators

### Removed

- `TypeGenerator.GetCoreTypeNames()`
- `UserElementAttribute`
- `NumericProperty`

### Fixed

- `Ray.Intersects` now calls `UpdateRepresentations` internally for accurate intersections.
- Fixed #470
- Fixes a bug in `Line.Trim(Polygon p)` where lines that started on the polygon would not be treated as outside the polygon.
- Fixes a bug in `Grid2d.IsTrimmed()` that would ignore cases where a cell was trimmed by an inner hole.

## 0.8.0

### Added

- `Hypar.Elements.Serialization.IFC` - IFC serialization code has been moved to a new project.
- `Hypar.Elements.CodeGeneration` - Code generation has been moved to a new project.
- `Elements.DirectionalLight` - You can now create a directional light in the model which will be written to glTF using the `KHR_lights_punctual` extension.
- `Elements.ContentElement` - This new class represents a piece of content meant to be instanced throughout a model.
  - The ContentElement is also added to the model by first checking for an available gltf, and then using a bounding box representation as a fallback.
- `Transform.Scaled()` - This new method returns a scaled copy of the transform, allowing for a fluent like api.
- `Transform.Moved(...)` - Return a copy of a transform moved by the specified amount.
- `Transform.Concatenated(...)` - Return a copy of a transform with the specified transform concatenated with it.
- `IHasOpenings.AddOpening(...)` - `AddOpening` provides an API which hides the internals of creating openings.
- `Opening.DepthFront` & `Opening.DepthBack` enable the creation of openings which extrude different amounts above and below their XY plane.
- Solid operations which have `IsVoid=true` now use csg operations.

### Changed

- Updated ImageSharp to 1.0.0.
- The source code is now structured with the typical .NET project layout of `/src` and `/test` per folder.
- `Opening` now has two primary constructors. The ability to create an opening with a profile has been removed. All profiles are now defined with a polygon as the perimeter.
- `Opening.Profile` is now deprecated. Please use `Opening.Perimeter`.
- `Polygon.Normal()` has been moved to the base class `Polyline.Normal()`.

### Fixed

- Fixed #313.
- Fixed #322.
- Fixed #342.
- Fixed #392.
- Fixed #407.
- Fixed #408
- Fixed #416.
- Fixed #417.
- Fixed #441

## 0.7.3

### Fixed

- CodeGen was failing intermittently
- Elements schemas with Dictionary types were failing to serialize
- [#355](https://github.com/hypar-io/Elements/issues/355)

### Added

- Elements supports the [Hub beta](https://hypar-io.github.io/Elements/Hub.html)
- CodeGen supports `input_schema`
- Hypar.Revit is completely rewritten as an external application, two external commands, and an IDirectContext3D server.

### Changed

- some Tessellate method signatures are updated to allow assigning colors at the time of tessellation as Revit requires vertex colors.
- Updates are made to the type generator to support compiling multiple types into an assembly on disk.

## 0.7.2

### Fixed

- [#307](https://github.com/hypar-io/Elements/issues/307)
- `Mesh.ComputeNormals()` would fail if there were any unconnected vertices.
- `new Vertex()` would ignore supplied Normals.
- `Vector3.ClosestPointOn(Line)` would return points that were not on the line.
- `Line.Intersects(Line)` in infinite mode would sometimes return erroneous results.
- `Vector3.AreCollinear()` would return the wrong result if the first two vertices were coincident.

### Added

- Added `Plane.ClosestPoint(Vector3 p)`
- New methods for dynamic type generation in `TypeGeneration`, utilized by the Grasshopper plugin.
- `Line.Trim(Polygon)`
- `Line.PointOnLine(Vector3 point)`
- **Grid1d**
  - `Grid1d(Grid1d other)` constructor
  - Adds `IgnoreOutsideDomain` flag to `SplitAtOffset`
  - Adds `SplitAtPoint(point)` and `SplitAtPoints(points)` methods
  - Adds internal `Evaluate(t)` method
  - Adds internal `SpawnSubGrid(domain)` method
- **Grid2d**
  - Adds `Grid2d(Grid2d other)` constructor
  - Adds `Grid2d(Grid2d other, Grid1d u, Grid1d v)` constructor
  - Adds `SplitAtPoint(point)` and `SplitAtPoints(points)` methods to Grid2d
  - Adds `Grid2d(Grid1d u, Grid1d v)` constructor
  - Adds support for curved 1d Grid axes
  - Adds private `SpawnSubGrid(Grid1d uCell, Grid1d vCell)` method
- `Curve.Transformed(transform)` (and related `XXX.TransformedXXX()` methods for child types Arc, Bezier, Line, Polyline, Polygon)

### Changed

- Updates to Elements Docs including Grasshopper + Excel.
- `Line.Intersects(Plane p)` supports infinite lines
- `Line.Intersects(Line l)` supports 3d line intersections
- `Line.Intersects(Line l)` now has an optional flag indicating whether to include the line ends as intersections.
- `Line.PointOnLine(Point)` now has an optional flag indicating whether to include points at the ends as "on" the line.
- **Grid1d / Grid2d**
  - Removes "Parent/child" updating from 1d grids / 2d grids in favor of always recalculating the 2d grid every time its `Cells` are accessed. This may have a bit of a performance hit, but it's worth it to make 2d grid behavior easier to reason about.
  - Allows Grid2ds to support construction from Grid1ds that are not straight lines. Previously Grid1ds could support any sort of curve and Grid2ds were stuck as dumb rectangles.
- **JsonInheritanceConverter**
  - Makes the Type Cache on the JsonInheritanceConverter static, and exposes a public method to refresh it. In the grasshopper context, new types may have been dynamically loaded since the JsonInheritanceConverter was initialized, so it needs to be refreshed before deserializing a model.
- **TypeGenerator**
  - Enables external overriding of the Templates path, as in GH's case the `Templates` folder is not in the same place as the executing assembly.
  - Exposes a public, synchronous method `GetSchema` to get a `JsonSchema` from uri (wrapping `GetSchemaAsync`)
  - Refactors some of the internal processes of `GenerateInMemoryAssemblyFromUrisAndLoadAsync`:
    - `GenerateCodeFromSchema()` produces csharp from a schema, including generating the namespace, typename, and local excludes
    - `GenerateCompilation()` takes the csharp and compiles it, using a new optional flag `frameworkBuild` to designate whether it should load netstandard or net framework reference assemblies.
    - `EmitAndLoad()` generates the assembly in memory and loads it into the app domain.
  - Adds an `EmitAndSave()` method that generates the assembly and writes it to a .dll on disk
  - Adds a public `GenerateAndSaveDllForSchema()` method used by grasshopper that generates code from a schema, generates a compilation, and saves it to disk as a DLL.
  - Adds a public `GetLoadedElementTypes()` method used by grasshopper to list all the currently loaded element types.

### Deprecated

- `Transform.OfXXX(xxx)` curve methods have been deprecated in favor of `XXX.Transformed(Transform)` and `XXX.TransformedXXX(Transform)`.

## 0.7.0

### Fixed

- [#271](https://github.com/hypar-io/Elements/issues/271)
- [#284](https://github.com/hypar-io/Elements/issues/284)
- [#285](https://github.com/hypar-io/Elements/issues/285)
- [#265](https://github.com/hypar-io/Elements/issues/265)
- [#221](https://github.com/hypar-io/Elements/issues/221)
- [#229](https://github.com/hypar-io/Elements/issues/229)
- [#189](https://github.com/hypar-io/Elements/issues/189)

### Added

- `Curve.ToPolyline(int divisions = 10)`
- `Circle.ToPolygon(int divisions = 10)`
- `Transform.Move(double x, double y, double z)`
- `Transform.Rotate(double angle)`
- `TypeGenerator.GenerateUserElementTypesFromUrisAsync(string[] uris, string outputBaseDir, bool isUserElement = false)`

### Changed

- Updated documentation to reflect the use of .NET Core 3.1.

### Deprecated

- `Polygon.Circle(...)`

## 0.6.2

### Added

- `Material.Unlit`
- `Material.DoubleSided`
- `Units.LengthUnit`
- `Elements.MeshImportElement`

## Changed

- `Mesh.AddVertex(...)` is now public.
- `Mesh.AddTriangle(...)` is now public.

### Removed

- `SolidOperation.GetSolid()`.

### Fixed

- #262
- Fixed an error where `Transform.OfPlane(...)` would not solve correctly if the plane was not at the world origin.

### Changed

- `Grid2d` now supports grids that are not parallel to the XY plane

## 0.6.0

### Added

- `ColorScale`
- `AnalysisMesh`
- `Ray.Intersects(...)` for `Plane`, `Face`, `Solid`, and `SolidOperation`

### Fixed

- Fix #253

## 0.5.2

### Fixed

- `Grid2d` constructors accepting a Transform interpreted the transform incorrectly.

## 0.5.1

### Added

- `Grid1d`
- `Grid2d`
- `Domain1d`
- `GeometricElement.IsElementDefinition`
- A `drawEdges` optional parameter to `Model.ToGlTF(...)` to enable edge rendering.
- `Polyline` and `Profile` now implement `IEquatable`.
- `Polygon.Union(IList<Polygon> firstSet, IList<Polygon> secondSet)`
- `Polygon.Difference(IList<Polygon> firstSet, IList<Polygon> secondSet)`
- `Polygon.XOR(IList<Polygon> firstSet, IList<Polygon> secondSet)`
- `Polygon.Intersection(IList<Polygon> firstSet, IList<Polygon> secondSet)`

### Changed

- `Vector.Normalized()` is now `Vector.Unitized()`
- `Color.ToString()` now returns a useful description

### Fixed

- Fixed an error with `Transform.OfVector(...)` where the translation of the transform was not applied.
- Fixed an error where `Mesh.ComputeNormals(...)` was not set to a unitized vector.
- Fixed an error with `BBox3`'s solver for Polygons

## 0.4.4

### Added

- `Contour`
- `Transform.Reflect(Vector3 n)`
- `ElementInstance`
- `Vector3.ClosestPointOn(Line line)`
- `Line.TrimTo(Line line)`
- `Line.ExtendTo(Line line)`
- `Line.Offset(double distance, bool flip = false)`
- `Line.DivideByLengthFromCenter(double l)`
- `Ray.Intersects(Ray ray, out Vector3 result, bool ignoreRayDirection)`
- `Polygon.Fillet(double radius)`
- `Arc.Complement()`
- `Polygons.Star(double outerRadius, double innerRadius, int points)`
- `Units.CardinalDirections`
- `Mesh.ComputeNormals`
- `Topography.AverageEdges(Topography target, Units.CardinalDirection edgeToAverage)`
- `Topography.GetEdgeVertices(Units.CardinalDirection direction)`
- `WebMercatorProjection`

### Fixed

- Fixed [#125](https://github.com/hypar-io/Hypar/issues/125).
- Fixed one Transform constructor whose computed axes were not unit length, causing the transform to scale.
- Topography is now written to IFC.

## 0.4.2

### Changed

- `Vector3` is now a struct.
- `Color` is now a struct.
- `ProfileServer.GetProfileByName(...)` is now deprecated in favor of `ProfileServer.GetProfileByType(...)`

### Added

- `Bezier`
- `WideFlangeProfileType`
- `HSSPipeProfileType`
- `Curve.MinimumChordLength` static property to allow the user to set the minimum chord length for subdivision of all curves for rendering.
- `Circle`
- `FrameType` Bezier curves can have their frames calculated using Frenet frames or "road like" frames.

## 0.4.0

### Changed

- All element types are partial classes with one part of the class generated from its JSON schema.
- `Polygon.Rectangle` constructor no longer takes an origin.
- `Polygon.Clip` now takes an optional additional set of holes.
- `Wall` and `Floor` constructors no longer take collections of `Opening`s.
  - Openings can be added using `wall.Openings.Add(...)`.
- `Polygon` now has more robust checks during construction.
  - All vertices must be coplanar.
  - Zero length segments are not allowed.
  - Self-intersecting segments are not allowed.
- `Solid`, `Face`, `Vertex`, `Edge`, `HalfEdge`, and `Loop` are now marked `internal`.
- `Quaternion` is now marked `internal`.
- `Matrix` is now marked `internal`.
- `SolidConverter` is now marked `internal`.
- `Elements.Serialization.IFC.ModelExtensions` is now marked `internal`.
- All core type property setters are now `public`.
- The `elevation` parameter has been removed from `Floor`. Floor elevation is now set by passing a `Transform` with a Z coordinate.

### Added

- `ModelCurve` - Draw curves in 3D.
- `ModelPoints` - Draw collections of points in 3D.
- `Elements.Generate.TypeGenerator` class.
- `/Schemas` directory.
- Optional `rotation` on `StructuralFraming` constructors.
- `Model` now has Elements property which is `IDictionary<Guid,Element>`.
- `double Vector3.CCW(Vector3 a, Vector3 b, Vector3 c)`
- `bool Line.Intersects(Line l)`
- `Elements.Validators.IValidator` and the `Elements.Validators.Validator` singleton to provide argument validation during construction of user elements.
- `Line.DivideByLength()`
- `Line.DivideByCount()`
- `Ray` class.
- `Vector3.IsZero()`

### Removed

- The empty Dynamo project.
- `ElementType`, `WallType`, `FloorType`, `StructuralFramingType`
- `MaterialLayer`
- `Transform` constructor taking `start` and `end` parameters. The `Transform` constructor which takes an X and a Z axis should now be used.

### Fixed

- Transforms are now consistently right-handed.
- Transforms on curves are now consistently oriented with the +X axis oriented to the "right" and the +Z axis oriented along the inverse of the tangent of the curve.
- Built in materials for displaying transforms are now red, green, and blue. Previously they were all red.
- All classes deriving from `Element` now pass their `id`, `transform`, and `name` to the base constructor.
- Line/plane intersections now return null if the intersection is "behind" the start of the line.
- Beams whose setbacks total more than the length of the beam no longer fail.
- Plane construction no longer fails when the normal vector and the origin vector are "parallel".
- Fixed #209.
- Topography is now serialized to JSON.
- Built in materials now have an assigned Id.

## 0.3.8

### Changed

- Elements representing building components now return positive areas.
- Added Area property to:
  Panel
  Space
  Added Volume property to:
- Floor
- Space
  Added positive area calculation to:
- Floor
- Mass
- Added positive Volume calculation to:
- StructuralFraming
- Beam.Volume() throws an InvalidOperationException for non-linear beams.
- Added TODO to support Volume() for all beam curves.

## 0.3.6

### Changed

- Edges are no longer written to the glTF file.
- Large performance improvements made to glTF writing using `Buffer.BlockCopy` and writing buffers directly from tesselation to glTF buffer.

### Fixed

- Fix #177.

## 0.3.4

### Changed

- Numerous comments were updated for clarity.
- Numerous styling changes were made to the documentation to align with the Hypar brand.

### Fixed

- Fixed an error where vertex colors were not correctly encoded in the glTF.

## 0.3.3

### Fixed

- Fix #173.
- Fix #7.

## 0.3.0

### Changed

- `Element.Id` is now a `Guid`.

### Fixed

- Fix #107.
- Fix #132.
- Fix #137.
- Fix #144.
- Fix #142.

## 0.2.17

### Added

- The `Kernel` singleton has been added to contain all geometry methods for creating solids.

### Fixed

- Fixed an error where, when writing edges to gltf, ushort would be overflowed and wrap back to 0 causing a loop not to terminate.

## 0.2.16

### Added

- Materials are now serialized to IFC using `IfcStyledItem`.

### Fixed

- Fixed an error where we returned directly after processing child Elements of an `IAggregateElements`, before we could process the parent element.
- Fixed writing of gltf files so that the `.bin` file is located adjacent to the `.gltf`.

## 0.2.15

### Added

- `Space` elements are now serialized to IFC as `IfcSpace`.

## 0.2.5

### Changed

- `IHasOpenings.Openings[]` is now `IHasOpenings.List<Opening>[]`.

### Fixed

- `Opening` elements are now serialized to IFC as `IfcOpeningElement`.

## 0.2.4.4

### Changed

- `Solid.Slice()` has been made internal. It's not yet ready for consumers. See [#103](https://github.com/hypar-io/elements/issues/103)

## 0.2.4.3

### Fixed

- Spaces are now correctly colored. See [#134](https://github.com/hypar-io/elements/issues/134).

## 0.2.4.2

### Added

- Added `ToIfcWall()` extension method to save a `Wall` to an `IfcWall`.

### Fixed

- `Space.Profile` is set in the constructor when a `Space` is constructed with a profile. [#132](https://github.com/hypar-io/elements/pull/132)
- Sub-elements of `IAggregateElements` are now added to the `Model`. [#137](https://github.com/hypar-io/elements/pull/137)

## 0.2.4.1

### Added

- Added `StandardWall`, for walls defined along a curve. `Wall` continues to be for walls defined by a planar profile extruded to a height.
- Added `Polygon.L`.

### Changed

- `Floor` constructors no longer have `material` parameter. Materials are now specified through the `FloorType`.
- `IAggregateElement` is now `IAggregateElements`.
- `Panel` now takes `Polygon` instead of `Vector3[]`.

## 0.2.4

### Changed

- `IGeometry3D` is now `ISolid`.
- `ISolid` (formerly `IGeometry3D`) now contains one solid, not an array of solids.

### Removed

- `Solid.Material`. Elements are now expected to implement the `IMaterial` interface or have an `IElementType<T>` which specifies a material.

## 0.2.3

### Added

- `MaterialLayer`
- `StructuralFramingType` - `StructuralFramingType` combines a `Profile` and a `Material` to define a type for framing elements.

### Changed

- `IProfileProvider` is now `IProfile`
- `IElementTypeProvider` is now `IElementType`
- All structural framing type constructors now take a `StructuralFramingType` in place of a `Profile` and a `Material`.
- All properties serialize to JSON using camel case.
- Many expensive properties were converted to methods.
- A constructor has been added to `WallType` that takes a collection of `MaterialLayer`.

## 0.2.2

### Added

- `Matrix.Determinant()`
- `Matrix.Inverse()`
- `Transform.Invert()`
- `Model.ToIFC()`
- `Elements.Serialization.JSON` namespace.
- `Elements.Serialization.IFC` namespace.
- `Elements.Serialization.glTF` namespace.

### Changed

- Wall constructor which uses a center line can now have a Transform specified.
- `Profile.ComputeTransform()` now finds the first 3 non-collinear points for calculating its plane. Previously, this function would break when two of the first three vertices were co-linear.
- Using Hypar.IFC2X3 for interaction with IFC.
- `Line.Thicken()` now throws an exception when the line does not have the same elevation for both end points.
- `Model.SaveGlb()` is now `Model.ToGlTF()`.

## 0.2.1

### Added

- The `Topography` class has been added.
- `Transform.OfPoint(Vector3 vector)` has been added to transform a vector as a point with translation. This was previously `Transform.OfVector(Vector3 vector)`. All sites previously using `OfVector(...)` are now using `OfPoint(...)`.
- `Material.DoubleSided`
- `Loop.InsertEdgeAfter()`
- `Solid.Slice()`
- `Model.Extensions`

### Changed

- `Transform.OfVector(Vector3 vector)` now does proper vector transformation without translation.
- Attempting to construct a `Vector3` with NaN or Infinite arguments will throw an `ArgumentOutOfRangeException`.

## 0.2.0

### Added

- IFC implementation has begun with `Model.FromIFC(...)`. Support includes reading of Walls, Slabs, Spaces, Beams, and Columns. Brep booleans required for Wall and Slab openings are not yet supported and are instead converted to Polygon openings in Wall and Floor profiles.
- The `Elements.Geometry.Profiles` namespace has been added. All profile servers can now be found here.
- The `Elements.Geometry.Solids` namespace has been added.
- The Frame type has been added to represent a continuous extrusion of a profile around a polygonal perimeter.
- The `ModelTest` base class has been added. Inheriting from this test class enables a test to automatically write its `Model` to a `.glb` file and to serialize and deserialize to/from JSON to ensure the stability of serialization.
- The `Solid.ToGlb` extension method has been added to enable serializing one `Solid` to glTF for testing.

### Changed

- Element identifiers are now of type `long`.
- Breps have been re-implemented in the `Solid` class. Currently only planar trimmed faces are supported.
- Many improvements to JSON serialization have been added, including the ability to serialize breps.
- '{element}.AddParameter' has been renamed to '{element}.AddProperty'.
- The `Hypar.Geometry` namespace is now `Elements.Geometry`.
- The `Hypar.Elements` namespace is now `Elements`.

### Removed

- The `IProfile` interface has been removed.
- The `Extrusion` class and `IBrep` have been replaced with the `Solid` class. The IGeometry interface now returns a `Solid[]`.
- Many uses of `System.Linq` have been removed.
- Many uses of `IEnumerable<T>` have been replaced with `T[]`.<|MERGE_RESOLUTION|>--- conflicted
+++ resolved
@@ -6,12 +6,9 @@
 
 - `ModelArrows`
 - `ModelText`
-<<<<<<< HEAD
 - `Solid.Intersects(Plane p, out List<Polygon> result)`
 - `Vector3.IsUnitized()`
-=======
 - `Transform.Inverse()`
->>>>>>> fc82de1d
 
 ### Changed
 
