--- conflicted
+++ resolved
@@ -5,28 +5,16 @@
     "properties": {
         "Min": {
             "description": "The minimum extent of the bounding box.",
-<<<<<<< HEAD
-            "$ref": "https://raw.githubusercontent.com/hypar-io/Elements/representation-add-representations/Schemas/Geometry/Vector3.json"
-        },
-        "Max": {
-            "description": "The maximum extent of the bounding box.",
-            "$ref": "https://raw.githubusercontent.com/hypar-io/Elements/representation-add-representations/Schemas/Geometry/Vector3.json"
-=======
             "$ref": "https://raw.githubusercontent.com/hypar-io/Elements/master/Schemas/Geometry/Vector3.json"
         },
         "Max": {
             "description": "The maximum extent of the bounding box.",
             "$ref": "https://raw.githubusercontent.com/hypar-io/Elements/master/Schemas/Geometry/Vector3.json"
->>>>>>> 7c8de1c8
         }
     },
     "additionalProperties": false,
     "description": "An axis-aligned bounding box.",
-<<<<<<< HEAD
-    "$id": "https://raw.githubusercontent.com/hypar-io/Elements/representation-add-representations/Schemas/Geometry/BBox3.json",
-=======
     "$id": "https://raw.githubusercontent.com/hypar-io/Elements/master/Schemas/Geometry/BBox3.json",
->>>>>>> 7c8de1c8
     "$schema": "http://json-schema.org/draft-07/schema#",
     "discriminator": "discriminator",
     "type": "object",
