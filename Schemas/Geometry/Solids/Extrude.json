{
<<<<<<< HEAD
    "$id": "https://raw.githubusercontent.com/hypar-io/Elements/representation-add-representations/Schemas/Geometry/Solids/Extrude.json",
=======
    "$id": "https://raw.githubusercontent.com/hypar-io/Elements/master/Schemas/Geometry/Solids/Extrude.json",
>>>>>>> 7c8de1c8
    "$schema": "http://json-schema.org/draft-07/schema#",
    "title": "Extrude",
    "x-namespace": "Elements.Geometry.Solids",
    "type": "object",
    "allOf": [
        {
<<<<<<< HEAD
            "$ref": "https://raw.githubusercontent.com/hypar-io/Elements/representation-add-representations/Schemas/Geometry/Solids/SolidOperation.json"
=======
            "$ref": "https://raw.githubusercontent.com/hypar-io/Elements/master/Schemas/Geometry/Solids/SolidOperation.json"
>>>>>>> 7c8de1c8
        }
    ],
    "description": "An extrusion of a profile, in a direction, to a height.",
    "required": [
        "Profile",
        "Height",
        "Direction"
    ],
    "properties": {
        "Profile": {
            "description": "The id of the profile to extrude.",
<<<<<<< HEAD
            "$ref": "https://raw.githubusercontent.com/hypar-io/Elements/representation-add-representations/Schemas/Geometry/Profile.json"
=======
            "$ref": "https://raw.githubusercontent.com/hypar-io/Elements/master/Schemas/Geometry/Profile.json"
>>>>>>> 7c8de1c8
        },
        "Height": {
            "description": "The height of the extrusion.",
            "type": "number",
            "minimum": 0
        },
        "Direction": {
            "description": "The direction in which to extrude.",
<<<<<<< HEAD
            "$ref": "https://raw.githubusercontent.com/hypar-io/Elements/representation-add-representations/Schemas/Geometry/Vector3.json"
=======
            "$ref": "https://raw.githubusercontent.com/hypar-io/Elements/master/Schemas/Geometry/Vector3.json"
>>>>>>> 7c8de1c8
        }
    },
    "additionalProperties": false
}<|MERGE_RESOLUTION|>--- conflicted
+++ resolved
@@ -1,20 +1,12 @@
 {
-<<<<<<< HEAD
-    "$id": "https://raw.githubusercontent.com/hypar-io/Elements/representation-add-representations/Schemas/Geometry/Solids/Extrude.json",
-=======
     "$id": "https://raw.githubusercontent.com/hypar-io/Elements/master/Schemas/Geometry/Solids/Extrude.json",
->>>>>>> 7c8de1c8
     "$schema": "http://json-schema.org/draft-07/schema#",
     "title": "Extrude",
     "x-namespace": "Elements.Geometry.Solids",
     "type": "object",
     "allOf": [
         {
-<<<<<<< HEAD
-            "$ref": "https://raw.githubusercontent.com/hypar-io/Elements/representation-add-representations/Schemas/Geometry/Solids/SolidOperation.json"
-=======
             "$ref": "https://raw.githubusercontent.com/hypar-io/Elements/master/Schemas/Geometry/Solids/SolidOperation.json"
->>>>>>> 7c8de1c8
         }
     ],
     "description": "An extrusion of a profile, in a direction, to a height.",
@@ -26,11 +18,7 @@
     "properties": {
         "Profile": {
             "description": "The id of the profile to extrude.",
-<<<<<<< HEAD
-            "$ref": "https://raw.githubusercontent.com/hypar-io/Elements/representation-add-representations/Schemas/Geometry/Profile.json"
-=======
             "$ref": "https://raw.githubusercontent.com/hypar-io/Elements/master/Schemas/Geometry/Profile.json"
->>>>>>> 7c8de1c8
         },
         "Height": {
             "description": "The height of the extrusion.",
@@ -39,11 +27,7 @@
         },
         "Direction": {
             "description": "The direction in which to extrude.",
-<<<<<<< HEAD
-            "$ref": "https://raw.githubusercontent.com/hypar-io/Elements/representation-add-representations/Schemas/Geometry/Vector3.json"
-=======
             "$ref": "https://raw.githubusercontent.com/hypar-io/Elements/master/Schemas/Geometry/Vector3.json"
->>>>>>> 7c8de1c8
         }
     },
     "additionalProperties": false
