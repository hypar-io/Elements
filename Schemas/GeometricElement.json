{
<<<<<<< HEAD
    "$id": "https://raw.githubusercontent.com/hypar-io/Elements/representation-add-representations/Schemas/GeometricElement.json",
=======
    "$id": "https://raw.githubusercontent.com/hypar-io/Elements/master/Schemas/GeometricElement.json",
>>>>>>> 7c8de1c8
    "$schema": "http://json-schema.org/draft-07/schema#",
    "description": "An element with a geometric representation.",
    "title": "GeometricElement",
    "x-namespace": "Elements",
    "type": [
        "object",
        "null"
    ],
    "allOf": [
        {
<<<<<<< HEAD
            "$ref": "https://raw.githubusercontent.com/hypar-io/Elements/representation-add-representations/Schemas/Element.json"
=======
            "$ref": "https://raw.githubusercontent.com/hypar-io/Elements/master/Schemas/Element.json"
>>>>>>> 7c8de1c8
        }
    ],
    "required": [
        "Transform",
        "Representations",
        "discriminator"
    ],
    "discriminator": "discriminator",
    "properties": {
        "Transform": {
            "description": "The element's transform.",
<<<<<<< HEAD
            "$ref": "https://raw.githubusercontent.com/hypar-io/Elements/representation-add-representations/Schemas/Geometry/Transform.json"
        },
        "Representations": {
            "type": "array",
            "description": "The element's representation.",
            "items": {
                "$ref": "https://raw.githubusercontent.com/hypar-io/Elements/representation-add-representations/Schemas/Geometry/Representation.json"
            }
=======
            "$ref": "https://raw.githubusercontent.com/hypar-io/Elements/master/Schemas/Geometry/Transform.json"
        },
        "Material": {
            "description": "The element's material.",
            "$ref": "https://raw.githubusercontent.com/hypar-io/Elements/master/Schemas/Material.json"
        },
        "Representation": {
            "description": "The element's representation.",
            "$ref": "https://raw.githubusercontent.com/hypar-io/Elements/master/Schemas/Geometry/Representation.json"
>>>>>>> 7c8de1c8
        },
        "IsElementDefinition": {
            "description": "When true, this element will act as the base definition for element instances, and will not appear in visual output.",
            "type": "boolean",
            "default": false
        },
        "discriminator": {
            "type": "string"
        }
    },
    "additionalProperties": false
}<|MERGE_RESOLUTION|>--- conflicted
+++ resolved
@@ -1,9 +1,5 @@
 {
-<<<<<<< HEAD
-    "$id": "https://raw.githubusercontent.com/hypar-io/Elements/representation-add-representations/Schemas/GeometricElement.json",
-=======
     "$id": "https://raw.githubusercontent.com/hypar-io/Elements/master/Schemas/GeometricElement.json",
->>>>>>> 7c8de1c8
     "$schema": "http://json-schema.org/draft-07/schema#",
     "description": "An element with a geometric representation.",
     "title": "GeometricElement",
@@ -14,11 +10,7 @@
     ],
     "allOf": [
         {
-<<<<<<< HEAD
-            "$ref": "https://raw.githubusercontent.com/hypar-io/Elements/representation-add-representations/Schemas/Element.json"
-=======
             "$ref": "https://raw.githubusercontent.com/hypar-io/Elements/master/Schemas/Element.json"
->>>>>>> 7c8de1c8
         }
     ],
     "required": [
@@ -30,16 +22,6 @@
     "properties": {
         "Transform": {
             "description": "The element's transform.",
-<<<<<<< HEAD
-            "$ref": "https://raw.githubusercontent.com/hypar-io/Elements/representation-add-representations/Schemas/Geometry/Transform.json"
-        },
-        "Representations": {
-            "type": "array",
-            "description": "The element's representation.",
-            "items": {
-                "$ref": "https://raw.githubusercontent.com/hypar-io/Elements/representation-add-representations/Schemas/Geometry/Representation.json"
-            }
-=======
             "$ref": "https://raw.githubusercontent.com/hypar-io/Elements/master/Schemas/Geometry/Transform.json"
         },
         "Material": {
@@ -49,7 +31,6 @@
         "Representation": {
             "description": "The element's representation.",
             "$ref": "https://raw.githubusercontent.com/hypar-io/Elements/master/Schemas/Geometry/Representation.json"
->>>>>>> 7c8de1c8
         },
         "IsElementDefinition": {
             "description": "When true, this element will act as the base definition for element instances, and will not appear in visual output.",
