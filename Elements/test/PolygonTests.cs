--- conflicted
+++ resolved
@@ -636,12 +636,8 @@
         }
 
         [Fact]
-<<<<<<< HEAD
-        public void UnionAllSequential() {
-=======
         public void UnionAllSequential()
         {
->>>>>>> 8ba50d09
             Name = "UnionAllSequential";
             // sample data contributed by Marco Juliani
             var polygonsA = JsonConvert.DeserializeObject<List<Polygon>>(File.ReadAllText("../../../models/Geometry/testUnionAll.json"));
@@ -650,9 +646,6 @@
             var unionB = Polygon.UnionAll(polygonsB);
             Model.AddElements(unionA.Select(u => new ModelCurve(u)));
             Model.AddElements(unionB.Select(u => new ModelCurve(u)));
-<<<<<<< HEAD
-            
-=======
 
         }
 
@@ -690,7 +683,6 @@
             };
             var coHull = ConvexHull.FromPoints(coPts);
             Assert.Equal(50, coHull.Area());
->>>>>>> 8ba50d09
         }
 
         [Fact]
