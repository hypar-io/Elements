using Elements.Geometry;
using Elements.Geometry.Profiles;
using System;
using System.Linq;
using Xunit;
using System.Diagnostics;
using System.Collections.Generic;

namespace Elements.Tests
{
    public class StructuralFramingTests : ModelTest
    {
        public enum BeamType
        {
            Line, Polyline, Polygon, Arc, Circle
        }

        private WideFlangeProfileFactory _wideFlangeFactory = new WideFlangeProfileFactory();
        private HSSPipeProfileFactory _hssFactory = new HSSPipeProfileFactory();
        private RHSProfileFactory _rhsFactory = new RHSProfileFactory();
        private SHSProfileFactory _shsFactory = new SHSProfileFactory();

        private WideFlangeProfile _testProfile;

        public StructuralFramingTests()
        {
            _testProfile = _wideFlangeFactory.GetProfileByType(WideFlangeProfileType.W10x100);
        }

        [Fact, Trait("Category", "Examples")]
        public void BeamExample()
        {
            this.Name = "Elements_Beam";

            // <example>
            // Create a framing type.
            var profile = _wideFlangeFactory.GetProfileByType(WideFlangeProfileType.W10x100);

            // Create a straight beam.
            var line = new Line(Vector3.Origin, new Vector3(5, 0, 5));
            var linearBeam = new Beam(line, profile, 0, 0, 15, material: BuiltInMaterials.Wood);
            var lineT = line.TransformAt(0).ToModelCurves(linearBeam.Transform);

            // Create a polygon beam.
            var polygon = Polygon.Ngon(5, 2);
            var polygonBeam = new Beam(polygon, profile, 0, 0, 45, new Transform(6, 0, 0), BuiltInMaterials.Steel);
            var polyT = polygon.TransformAt(0).ToModelCurves(polygonBeam.Transform);

            // Create a curved beam.
            var arc = new Arc(new Transform(Vector3.Origin, Vector3.XAxis), 5.0, Math.PI * 0.25, Math.PI * 0.75);
            var arcBeam = new Beam(arc, profile, 0, 0, 0, new Transform(12, 0, 0), BuiltInMaterials.Steel);
            var arcT = arc.TransformAt(arc.Domain.Min).ToModelCurves(arcBeam.Transform);
<<<<<<< HEAD

            // Create an elliptical beam.
            var ellipticalArc = new EllipticalArc(Vector3.Origin, 2.5, 1.5, 0, 210);
            var ellipticBeam = new Beam(ellipticalArc, profile, 0, 0, 0, new Transform(18, 0, 0), BuiltInMaterials.Steel);
            var ellipseT = ellipticalArc.TransformAt(ellipticalArc.Domain.Min).ToModelCurves(ellipticBeam.Transform);
=======
>>>>>>> 28a622f9
            // </example>

            this.Model.AddElement(linearBeam);
            this.Model.AddElements(lineT);
            this.Model.AddElement(polygonBeam);
            this.Model.AddElements(polyT);
            this.Model.AddElement(arcBeam);
            this.Model.AddElements(arcT);
            this.Model.AddElement(ellipticBeam);
            this.Model.AddElements(ellipseT);
        }

        [Theory]
        [InlineData("LinearBeam", BeamType.Line, 0.25, 0.25)]
        [InlineData("PolylineBeam", BeamType.Polyline, 0.25, 0.25)]
        [InlineData("PolygonBeam", BeamType.Polygon, 0.25, 0.25)]
        [InlineData("ArcBeam", BeamType.Arc, 0.25, 0.25)]
        [InlineData("CircleBeam", BeamType.Circle, 3.0, 3.0)]
        public void Beam(string testName, BeamType beamType, double startSetback, double endSetback)
        {
            this.Name = testName;

            BoundedCurve cl = null;
            switch (beamType)
            {
                case BeamType.Line:
                    cl = ModelTest.TestLine;
                    break;
                case BeamType.Arc:
                    cl = ModelTest.TestArc;
                    break;
                case BeamType.Polygon:
                    cl = ModelTest.TestPolygon;
                    break;
                case BeamType.Polyline:
                    cl = ModelTest.TestPolyline;
                    break;
                case BeamType.Circle:
                    cl = ModelTest.TestCircle;
                    break;
            }

            var beam = new Beam(cl, this._testProfile, material: BuiltInMaterials.Steel) { StartSetback = startSetback, EndSetback = endSetback };
            Assert.Equal(BuiltInMaterials.Steel, beam.Material);
            Assert.Equal(cl, beam.Curve);

            this.Model.AddElement(beam);
        }

        [Fact]
        public void NonLinearVolumeException()
        {
            var cl = ModelTest.TestArc;
            var beam = new Beam(cl, this._testProfile, material: BuiltInMaterials.Steel);
            Assert.Throws<InvalidOperationException>(() => beam.Volume());
        }

        [Fact]
        public void WideFlange()
        {
            var sw = new Stopwatch();
            sw.Start();

            this.Name = "WideFlange";

            var x = 0.0;
            var z = 0.0;
            var profiles = _wideFlangeFactory.AllProfiles().ToList();
            foreach (var profile in profiles)
            {
                var color = new Color((float)(x / 20.0), (float)(z / profiles.Count), 0.0f, 1.0f);
                var line = new Line(new Vector3(x, 0, z), new Vector3(x + 1, 3, z));
                var beam = new Beam(line, profile, material: new Material(Guid.NewGuid().ToString(), color, 0.0f, 0.0f));
                this.Model.AddElement(beam);
                x += 2.0;
                if (x > 20.0)
                {
                    z += 2.0;
                    x = 0.0;
                }
            }

            sw.Stop();
            Console.WriteLine($"{sw.ElapsedMilliseconds}ms for creating beams.");
            Console.WriteLine($"{GC.GetTotalMemory(false)}bytes allocated.");
        }

        [Fact]
        public void HSS()
        {
            this.Name = "HSS";
            var x = 0.0;
            var z = 0.0;
            var profiles = _hssFactory.AllProfiles().ToList();
            foreach (var profile in profiles)
            {
                var color = new Color((float)(x / 20.0), (float)(z / profiles.Count), 0.0f, 1.0f);
                var line = new Line(new Vector3(x, 0, z), new Vector3(x, 3, z));
                var m = new Material(Guid.NewGuid().ToString(), color, 0.1f, 0.5f);
                this.Model.AddElement(m);
                var beam = new Beam(line, profile, material: m);
                this.Model.AddElement(beam, false);
                x += 2.0;
                if (x > 20.0)
                {
                    z += 2.0;
                    x = 0.0;
                }
            }
        }

        [Fact]
        public void RHS()
        {
            this.Name = "RHS";
            var x = 0.0;
            var z = 0.0;
            var profiles = _rhsFactory.AllProfiles().ToList();
            foreach (var profile in profiles)
            {
                var color = new Color((float)(x / 20.0), (float)(z / profiles.Count), 0.0f, 1.0f);
                var line = new Line(new Vector3(x, 0, z), new Vector3(x, 3, z));
                var beam = new Beam(line, profile, material: new Material(Guid.NewGuid().ToString(), color, 0.0f, 0.0f));
                this.Model.AddElement(beam);
                x += 2.0;
                if (x > 20.0)
                {
                    z += 2.0;
                    x = 0.0;
                }
            }
        }

        [Fact]
        public void SHS()
        {
            this.Name = "SHS";
            var x = 0.0;
            var z = 0.0;
            var profiles = _shsFactory.AllProfiles().ToList();
            foreach (var profile in profiles)
            {
                var color = new Color((float)(x / 20.0), (float)(z / profiles.Count), 0.0f, 1.0f);
                var line = new Line(new Vector3(x, 0, z), new Vector3(x, 3, z));
                var beam = new Beam(line, profile, material: new Material(Guid.NewGuid().ToString(), color, 0.0f, 0.0f));
                this.Model.AddElement(beam);
                x += 2.0;
                if (x > 20.0)
                {
                    z += 2.0;
                    x = 0.0;
                }
            }
        }

        [Fact]
        public void GettingProfileTypeThatDoesntExistThrowsException()
        {
            Assert.Throws<ArgumentException>(() => _rhsFactory.GetProfileByName("foo"));
        }

        [Fact]
        public void Column()
        {
            this.Name = "Column";
            var column = new Column(Vector3.Origin, 3.0, null, this._testProfile);
            Assert.Equal(BuiltInMaterials.Steel, column.Material);
            Assert.Equal(3.0, column.Curve.Length());
            this.Model.AddElement(column);
        }

        [Fact]
        public void Brace()
        {
            this.Name = "Brace";
            var line = new Line(Vector3.Origin, new Vector3(3, 3, 3));
            var brace = new Brace(line, this._testProfile, BuiltInMaterials.Steel);
            Assert.Equal(BuiltInMaterials.Steel, brace.Material);
            Assert.Equal(line, brace.Curve);
            this.Model.AddElement(brace);
        }

        [Fact]
        public void Setbacks()
        {
            this.Name = "BeamSetbacks";
            var line = new Line(Vector3.Origin, new Vector3(3, 3, 0));
            var mc = new ModelCurve(line, BuiltInMaterials.XAxis);
            this.Model.AddElement(mc);
            // Normal setbacks
            var beam = new Beam(line, this._testProfile, 1, 2, 0, material: BuiltInMaterials.Steel);
            this.Model.AddElement(beam);

            var line1 = new Line(new Vector3(2, 0, 0), new Vector3(5, 3, 0));
            var mc1 = new ModelCurve(line1, BuiltInMaterials.XAxis);
            this.Model.AddElement(mc1);

            var sb = line1.Length() / 2;
            // Setbacks longer in total than the beam.
            // We are testing to ensure that the beam gets created
            // without throwing. It will not have setbacks.
            var beam1 = new Beam(line1, this._testProfile, sb, sb, 0, material: BuiltInMaterials.Steel);
            this.Model.AddElement(beam1);

            // Curve setbacks
            var arc = new Arc(new Vector3(5, 0), 1.5, 0, 180);
            var mc2 = new ModelCurve(arc, BuiltInMaterials.XAxis);
            this.Model.AddElement(mc2);
            var curvedBeam = new Beam(arc, this._testProfile, 1, 2, 0, material: BuiltInMaterials.Steel);
            this.Model.AddElement(curvedBeam);

            // Polyline setbacks
            var pl = new Polyline(new[] { new Vector3(0, 0), new Vector3(0, 2), new Vector3(0, 3, 1) });
            var mc3 = new ModelCurve(pl, BuiltInMaterials.Black);
            this.Model.AddElement(mc3);
            var plBeam = new Beam(pl, this._testProfile, 1, 2, 0, material: BuiltInMaterials.Steel);
            this.Model.AddElement(plBeam);

<<<<<<< HEAD
            // Ellipse setbacks
            var ellipticalArc = new EllipticalArc(new Vector3(10, 0), 2.5, 1.5, 0, 210);
            this.Model.AddElement(new ModelCurve(ellipticalArc));
            var ellipticBeam = new Beam(ellipticalArc, this._testProfile, 1, 2, 0, material: BuiltInMaterials.Steel);
            this.Model.AddElement(ellipticBeam);
=======
            // Bezier setbacks
            // TODO: Enable when we have good curved surface visualization.
            // var t = new Transform(7, 0, 0);
            // var bez = TestBezier();
            // this.Model.AddElement(new ModelCurve(bez, BuiltInMaterials.Black, transform: t));
            // var bezBeam = new Beam(bez, this._testProfile, 1, 2, 0, t, BuiltInMaterials.Steel);
            // this.Model.AddElement(bezBeam);
>>>>>>> 28a622f9
        }

        [Fact]
        public void SweepsBecomeLinearSegments()
        {
            this.Name = "SweptBeam";
            var circle = new Circle(5.0);
            var profile = _wideFlangeFactory.GetProfileByType(WideFlangeProfileType.W12x106);
            var beam = new Beam(circle, profile);
            this.Model.AddElement(beam);

            var pline = circle.ToPolygon();
            this.Model.AddElement(new Mass(pline));

            for (var x = 0.0; x <= 5.0; x += 1.0)
            {
                var line = new Line(new Vector3(x, 0, 0), new Vector3(x, 5, x));
                var straightBeam = new Beam(line, profile, 0, 0, x * (360.0 / 5.0));
                this.Model.AddElement(straightBeam);
            }
        }

        [Fact, Trait("Category", "Examples")]
        public async void Joists()
        {
            Name = "Elements_Joist";

            // <joist-example>
            var xSpacing = 10.0;
            var yLength = 30;

            var profileFactory = new LProfileFactory();
            var profile8 = await profileFactory.GetProfileByTypeAsync(LProfileType.L8X8X5_8);
            var profile2 = await profileFactory.GetProfileByTypeAsync(LProfileType.L2X2X1_8);
            var profile5 = await profileFactory.GetProfileByTypeAsync(LProfileType.L5X5X1_2);

            var line = new Line(new Vector3(0, 0, 0), new Vector3(0, yLength, 0));
            var joist = new Joist(line,
                                  profile8,
                                  profile8,
                                  profile2,
                                  Units.InchesToMeters(48),
                                  20,
                                  Units.InchesToMeters(2.5),
                                  Units.FeetToMeters(2.0),
                                  BuiltInMaterials.Steel)
            {
                IsElementDefinition = true
            };


            var cl = new Line(new Vector3(0, 0, 0), new Vector3(xSpacing, 0, 0));
            var firstJoist = new Joist(cl,
                                       profile5,
                                       profile5,
                                       profile2,
                                       Units.InchesToMeters(24),
                                       10,
                                       Units.InchesToMeters(2.5),
                                       Units.FeetToMeters(1),
                                       BuiltInMaterials.Steel)
            {
                IsElementDefinition = true
            };

            for (var x = 0.0; x < 100.0; x += xSpacing)
            {
                var t = new Transform(new Vector3(x, 0, 4));
                var joistInstance = joist.CreateInstance(t, $"joist_girder_{x}");
                Model.AddElement(joistInstance);

                var joistPoints = joist.JoistPoints.Select(jp => t.OfPoint(jp)).ToList();
                for (var i = 0; i < joistPoints.Count; i++)
                {
                    var pt = joistPoints[i];
                    var innerJoistInstance = firstJoist.CreateInstance(new Transform(pt), $"joist_{x}_{i}");
                    Model.AddElement(innerJoistInstance);
                }
            }
            // </joist-example>
        }

        private Bezier TestBezier()
        {
            var a = Vector3.Origin;
            var b = new Vector3(5, 0, 1);
            var c = new Vector3(5, 5, 2);
            var d = new Vector3(0, 5, 3);
            var e = new Vector3(0, 0, 4);
            var f = new Vector3(5, 0, 5);
            var ctrlPts = new List<Vector3> { a, b, c, d, e, f };
            var bezier = new Bezier(ctrlPts);
            return bezier;
        }
    }
}<|MERGE_RESOLUTION|>--- conflicted
+++ resolved
@@ -50,14 +50,11 @@
             var arc = new Arc(new Transform(Vector3.Origin, Vector3.XAxis), 5.0, Math.PI * 0.25, Math.PI * 0.75);
             var arcBeam = new Beam(arc, profile, 0, 0, 0, new Transform(12, 0, 0), BuiltInMaterials.Steel);
             var arcT = arc.TransformAt(arc.Domain.Min).ToModelCurves(arcBeam.Transform);
-<<<<<<< HEAD
 
             // Create an elliptical beam.
             var ellipticalArc = new EllipticalArc(Vector3.Origin, 2.5, 1.5, 0, 210);
             var ellipticBeam = new Beam(ellipticalArc, profile, 0, 0, 0, new Transform(18, 0, 0), BuiltInMaterials.Steel);
             var ellipseT = ellipticalArc.TransformAt(ellipticalArc.Domain.Min).ToModelCurves(ellipticBeam.Transform);
-=======
->>>>>>> 28a622f9
             // </example>
 
             this.Model.AddElement(linearBeam);
@@ -276,13 +273,12 @@
             var plBeam = new Beam(pl, this._testProfile, 1, 2, 0, material: BuiltInMaterials.Steel);
             this.Model.AddElement(plBeam);
 
-<<<<<<< HEAD
             // Ellipse setbacks
             var ellipticalArc = new EllipticalArc(new Vector3(10, 0), 2.5, 1.5, 0, 210);
             this.Model.AddElement(new ModelCurve(ellipticalArc));
             var ellipticBeam = new Beam(ellipticalArc, this._testProfile, 1, 2, 0, material: BuiltInMaterials.Steel);
             this.Model.AddElement(ellipticBeam);
-=======
+
             // Bezier setbacks
             // TODO: Enable when we have good curved surface visualization.
             // var t = new Transform(7, 0, 0);
@@ -290,7 +286,6 @@
             // this.Model.AddElement(new ModelCurve(bez, BuiltInMaterials.Black, transform: t));
             // var bezBeam = new Beam(bez, this._testProfile, 1, 2, 0, t, BuiltInMaterials.Steel);
             // this.Model.AddElement(bezBeam);
->>>>>>> 28a622f9
         }
 
         [Fact]
