using System;
using System.Collections.Generic;
using System.IO;
using System.Linq;
using Elements.Tests;
using Newtonsoft.Json;
using Xunit;

namespace Elements.Geometry.Tests
{
    public class LineTests : ModelTest
    {
        public LineTests()
        {
            this.GenerateIfc = false;
        }

        [Fact, Trait("Category", "Examples")]
        public void LineExample()
        {
            this.Name = "Elements_Geometry_Line";

            // <example>
            var a = new Vector3();
            var b = new Vector3(5, 5, 5);
            var l = new Line(a, b);
            // </example>

            this.Model.AddElement(new ModelCurve(l));
        }

        [Fact]
        public void Equality()
        {
            var p = new Vector3(1, 1, 1);
            var lineA = new Line(Vector3.Origin, p);
            var lineB = new Line(Vector3.Origin, p + new Vector3(1E-4, 1E-4, 1E-4));
            var lineC = new Line(Vector3.Origin, p + new Vector3(1E-6, 1E-6, 1E-6));

            Assert.False(lineA.IsAlmostEqualTo(lineB, false));
            Assert.True(lineA.IsAlmostEqualTo(lineB, false, 1E-3));
            Assert.True(lineA.IsAlmostEqualTo(lineC, false));
            Assert.False(lineA.IsAlmostEqualTo(lineA.Reversed(), true));
        }

        [Fact]
        public void Construct()
        {
            var a = new Vector3();
            var b = new Vector3(1, 0);
            var l = new Line(a, b);
            Assert.Equal(1.0, l.Length());
            Assert.Equal(new Vector3(0.5, 0), l.PointAt(0.5));
        }

        [Fact]
        public void ZeroLength_ThrowsException()
        {
            var a = new Vector3();
            Assert.Throws<ArgumentException>(() => new Line(a, a));
        }

        [Fact]
        public void Intersects()
        {
            var line = new Line(Vector3.Origin, new Vector3(5.0, 0, 0));
            var plane = new Plane(new Vector3(2.5, 0, 0), Vector3.XAxis);
            if (line.Intersects(plane, out Vector3 result))
            {
                Assert.True(result.Equals(plane.Origin));
            }

            // Plane at line end.
            var plane2 = new Plane(new Vector3(5.0, 0, 0), Vector3.XAxis);
            var intersectsPlane2 = line.Intersects(plane2, out _);
            Assert.True(intersectsPlane2);

            // Plane almost at line end.
            var plane4 = new Plane(new Vector3(4.99999, 0, 0), Vector3.XAxis);
            var intersectsPlane4 = line.Intersects(plane4, out _);
            Assert.True(intersectsPlane4);

            // Plane at line start
            var plane3 = new Plane(new Vector3(0.0, 0, 0), Vector3.XAxis);
            var intersectsPlane3 = line.Intersects(plane3, out _);
            Assert.True(intersectsPlane3);

            // Plane almost at line start.
            var plane5 = new Plane(new Vector3(0.00001, 0, 0), Vector3.XAxis);
            var intersectsPlane5 = line.Intersects(plane5, out _);
            Assert.True(intersectsPlane5);
        }

        [Fact]
        public void LineParallelToPlaneDoesNotIntersect()
        {
            var line = new Line(Vector3.Origin, Vector3.ZAxis);
            var plane = new Plane(new Vector3(5.1, 0, 0), Vector3.XAxis);
            Assert.False(line.Intersects(plane, out Vector3 result));
        }

        [Fact]
        public void OverlappingLineDoesNotIntersect()
        {
            var line1 = new Line(new Vector3(0, 0, 0), new Vector3(4, 0, 0));
            var line2 = new Line(new Vector3(2, 0, 0), new Vector3(8, 0, 0));
            Assert.False(line1.Intersects2D(line2));
        }

        [Fact]
        public void LineInPlaneDoesNotIntersect()
        {
            var line = new Line(Vector3.Origin, new Vector3(5, 0, 0));
            var plane = new Plane(Vector3.Origin, Vector3.ZAxis);
            Assert.False(line.Intersects(plane, out Vector3 result));
        }

        [Fact]
        public void LineTooFarDoesNotIntersect()
        {
            var line = new Line(Vector3.Origin, new Vector3(5.0, 0, 0));
            var plane = new Plane(new Vector3(5.1, 0, 0), Vector3.XAxis);
            Assert.False(line.Intersects(plane, out Vector3 result));
        }

        [Fact]
        public void IntersectsQuick()
        {
            var l1 = new Line(Vector3.Origin, new Vector3(5, 0, 0));
            var l2 = new Line(new Vector3(2.5, -2.5, 0), new Vector3(2.5, 2.5, 0));
            var l3 = new Line(new Vector3(0, -1, 0), new Vector3(5, -1, 0));
            var l4 = new Line(new Vector3(5, 0, 0), new Vector3(10, 0, 0));
            Assert.True(l1.Intersects2D(l2));     // Intersecting.
            Assert.False(l1.Intersects2D(l3));    // Not intersecting.
            Assert.False(l1.Intersects2D(l4));    // Coincident.
        }

        [Fact]
        public void DivideIntoEqualSegments()
        {
            var l = new Line(Vector3.Origin, new Vector3(100, 0));
            var segments = l.DivideIntoEqualSegments(41);
            var len = l.Length();
            Assert.Equal(41, segments.Count);
            foreach (var s in segments)
            {
                Assert.Equal(s.Length(), len / 41, 5);
            }
        }

        [Fact]
        public void DivideIntoEqualSegmentsSingle()
        {
            var l = new Line(Vector3.Origin, new Vector3(100, 0));
            var segments = l.DivideIntoEqualSegments(1);
            Assert.Single(segments);
            Assert.True(segments.First().Start.IsAlmostEqualTo(l.Start, 1e-10));
            Assert.True(segments.First().End.IsAlmostEqualTo(l.End, 1e-10));
        }

        [Fact]
        public void DivideByLength()
        {
            var l = new Line(Vector3.Origin, new Vector3(5, 0));
            var segments = l.DivideByLength(1.1, true);
            Assert.Equal(4, segments.Count);

            var segments1 = l.DivideByLength(1.1);
            Assert.Equal(5, segments1.Count);
        }

        [Fact]
        public void DivideByLengthFromCenter()
        {
            // 5 whole size panels.
            var l = new Line(Vector3.Origin, new Vector3(5, 0));
            var segments = l.DivideByLengthFromCenter(1);
            Assert.Equal(5, segments.Count);

            // 3 whole size panels and two small end panels.
            segments = l.DivideByLengthFromCenter(1.5);
            Assert.Equal(5, segments.Count);
            Assert.Equal(0.25, segments[0].Length());

            // 1 panel.
            segments = l.DivideByLengthFromCenter(6);
            Assert.Single<Line>(segments);
        }

        [Fact]
        public void Trim()
        {
            var l1 = new Line(Vector3.Origin, new Vector3(5, 0));
            var l2 = new Line(new Vector3(4, -2), new Vector3(4, 2));
            var result = l1.TrimTo(l2);
            Assert.Equal(4, result.Length());

            var result1 = l1.TrimTo(l2, true);
            Assert.Equal(1, result1.Length());
        }

        [Fact]
        public void Extend()
        {
            var l1 = new Line(Vector3.Origin, new Vector3(5, 0));
            var l2 = new Line(new Vector3(6, -2), new Vector3(6, 2));
            var result = l1.ExtendTo(l2);
            Assert.Equal(6, result.Length());

            l2 = new Line(new Vector3(-1, -2), new Vector3(-1, 2));
            result = l1.ExtendTo(l2);
            Assert.Equal(6, result.Length());
        }

        [Fact]
        public void LineTrimToInYZ()
        {
            Line l1 = new Line(new Vector3(0, 0, 0), new Vector3(0, 0, 10));
            Line l2 = new Line(new Vector3(0, 5, 2), new Vector3(0, -5, 2));

            Line l3 = l1.TrimTo(l2);

            Assert.NotNull(l3);
        }

        [Fact]
        public void TrimLineThatStartsAtPolygonEdge()
        {
            var polygon = JsonConvert.DeserializeObject<Polygon>(File.ReadAllText("../../../models/Geometry/ConcavePolygon.json"));
            var line = JsonConvert.DeserializeObject<Line>(File.ReadAllText("../../../models/Geometry/LineThatFailsTrim.json"));
            var lines = line.Trim(polygon, out var _);

            Assert.Equal(4.186147, lines[0].Length(), 2);
        }

        [Fact]
        public void LineIntersectAtEnd()
        {
            var line1 = JsonConvert.DeserializeObject<Line>("{\"discriminator\":\"Elements.Geometry.Line\",\"Start\":{\"X\":22.63192881973488,\"Y\":23.07673264883112,\"Z\":0.0},\"End\":{\"X\":26.239210000000003,\"Y\":32.009170000000005,\"Z\":0.0}}");
            var line2 = JsonConvert.DeserializeObject<Line>("{\"discriminator\":\"Elements.Geometry.Line\",\"Start\":{\"X\":26.23921,\"Y\":32.00917,\"Z\":0.0},\"End\":{\"X\":24.47373,\"Y\":32.72215,\"Z\":0.0}}");
            line1.Intersects(line2, out var intersection, false, true);
        }

        [Fact]
        public void LineTrimWithPolygon()
        {
            Line startsOutsideAndCrossesTwice = new Line(new Vector3(0, 0, 0), new Vector3(5, 6, 0));
            Line fullyInside = new Line(new Vector3(2, 2, 0), new Vector3(3, 3, 0));
            Line fullyOutside = new Line(new Vector3(8, 9, 0), new Vector3(7, 6, 0));
            Line startsInsideAndCrossesOnce = new Line(new Vector3(2, 2, 0), new Vector3(7, 4, 0));
            Line startsOutsideAndLandsOnEdge = new Line(new Vector3(-2, 4, 0), new Vector3(4, 5, 0));
            Line crossesAtVertexStaysOutside = new Line(new Vector3(6, 2, 0), new Vector3(4, 0));
            Line passesThroughAtVertex = new Line(new Vector3(6, 0, 0), new Vector3(4, 2, 0));
            Line passesThroughEdge = new Line(new Vector3(0, 5, 0), new Vector3(10, 5, 0));
            var Polygon = new Polygon(new[]
            {
                new Vector3(1,1,0),
                new Vector3(5,1,0),
                new Vector3(5,5,0),
                new Vector3(1,5,0)
            });

            var i1 = startsOutsideAndCrossesTwice.Trim(Polygon, out var o1);
            Assert.Single(i1);
            Assert.Equal(2, o1.Count);
            var i2 = fullyInside.Trim(Polygon, out var o2);
            Assert.Single(i2);
            Assert.Empty(o2);
            var i3 = fullyOutside.Trim(Polygon, out var o3);
            Assert.Empty(i3);
            Assert.Single(o3);
            var i4 = startsInsideAndCrossesOnce.Trim(Polygon, out var o4);
            Assert.Single(i4);
            Assert.Single(o4);
            var i5 = startsOutsideAndLandsOnEdge.Trim(Polygon, out var o5);
            Assert.Single(i5);
            Assert.Single(o5);
            var i6 = crossesAtVertexStaysOutside.Trim(Polygon, out var o6);
            Assert.Empty(i6);
            Assert.Equal(2, o6.Count);
            var i7 = passesThroughAtVertex.Trim(Polygon, out var o7);
            Assert.Single(i7);
            Assert.Single(o7);
            var i8 = passesThroughEdge.Trim(Polygon, out var o8, true);
            Assert.Single(i8);
            Assert.Equal(2, o8.Count);
        }

        [Fact]
        public void ExtendToProfile()
        {
            Name = "ExtendToProfile";
            var polygons = JsonConvert.DeserializeObject<List<Polygon>>("[{\"Vertices\":[{\"X\":-3.3239130434782611,\"Y\":2.534782608695652,\"Z\":0.0},{\"X\":1.924698097225491,\"Y\":6.0910303088278326,\"Z\":0.0},{\"X\":2.5714592294272105,\"Y\":3.5518940120358997,\"Z\":0.0},{\"X\":1.1956521739130428,\"Y\":2.1760869565217393,\"Z\":0.0},{\"X\":1.7456521739130428,\"Y\":0.47826086956521707,\"Z\":0.0},{\"X\":0.69347826086956554,\"Y\":-1.2195652173913047,\"Z\":0.0},{\"X\":2.9652173913043476,\"Y\":-1.3391304347826083,\"Z\":0.0},{\"X\":3.2760869565217394,\"Y\":-2.7978260869565217,\"Z\":0.0},{\"X\":1.5065217391304346,\"Y\":-3.347826086956522,\"Z\":0.0},{\"X\":-0.43043478260869589,\"Y\":-1.482608695652174,\"Z\":0.0},{\"X\":-1.4586956521739132,\"Y\":-1.7695652173913039,\"Z\":0.0},{\"X\":-3.3239130434782611,\"Y\":-2.1043478260869568,\"Z\":0.0}]},{\"Vertices\":[{\"X\":0.070768827751857444,\"Y\":-0.75686629107050352,\"Z\":0.0},{\"X\":1.1928650019807621,\"Y\":0.39683822609442632,\"Z\":0.0},{\"X\":-1.1303482038171115,\"Y\":2.5936180601481968,\"Z\":0.0},{\"X\":-1.3358024329012763,\"Y\":2.2617304593199297,\"Z\":0.0}]}]");
            var profile = new Profile(polygons);
            var mcs = profile.ToModelCurves(material: BuiltInMaterials.XAxis);
            Model.AddElements(mcs);
            var intersectsAtVertex = JsonConvert.DeserializeObject<Vector3>("{\"X\":1.9248644534137522,\"Y\":-2.3794833726732039,\"Z\":0.0}");
            var doesntIntersect = JsonConvert.DeserializeObject<Vector3>("{\"X\":-3.5077580495618728,\"Y\":3.5797588753975274,\"Z\":0.0}");
            var hitsVoid = JsonConvert.DeserializeObject<Vector3>("{\"X\":-0.73780074305628141,\"Y\":-0.976285760075414,\"Z\":0.0}");
            var lineDir = new Vector3(0.1, 0.1);
            var iavLine = new Line(intersectsAtVertex, intersectsAtVertex + lineDir).ExtendTo(profile);
            var diLine = new Line(doesntIntersect, doesntIntersect + lineDir).ExtendTo(profile);
            var hvLine = new Line(hitsVoid, hitsVoid + lineDir).ExtendTo(profile);

            var otherLines = new List<Line> { new Line(new Vector3(5, 5), new Vector3(6, 6)) };
            var hitsParallelSegment = new Line(new Vector3(3, 3), new Vector3(4, 4)).ExtendTo(otherLines, false);

            Model.AddElements(new[] { iavLine, diLine, hvLine }.Select(l => new ModelCurve(l)));
            Assert.Equal(2.45915, iavLine.Length(), 4);
            Assert.Equal(lineDir.Length(), diLine.Length(), 4);
            Assert.Equal(2.02291, hvLine.Length(), 4);
            Assert.Equal(new Vector3(3, 3).DistanceTo(new Vector3(5, 5)), hitsParallelSegment.Length());
        }

        [Fact]
        public void ExtendWithMultipleIntersections()
        {
            Name = "ExtendWithMultipleIntersections";
            var line = new Line(new Vector3(0, 0), new Vector3(1, 0));

            var vertices = new List<Vector3>()
                {
                    new Vector3(-1, -1),
                    new Vector3(2, -1),
                    new Vector3(2, 1),
                    new Vector3(3, 1),
                    new Vector3(3, -1),
                    new Vector3(4, -1),
                    new Vector3(4, 2),
                    new Vector3(-1, 2)
                };

            var polygon = new Polygon(vertices);

            // Extends in both directions, and stops at earliest intersection
            var defaultExtend = line.ExtendTo(polygon);

            Assert.Equal(-1, defaultExtend.Start.X);
            Assert.Equal(2, defaultExtend.End.X);

            // Extend only endpoint
            var singleDirectionExtend = line.ExtendTo(polygon, false);

            Assert.Equal(0, singleDirectionExtend.Start.X);
            Assert.Equal(2, singleDirectionExtend.End.X);

            // Extend both sides to furthest intersection
            var furthestExtend = line.ExtendTo(polygon, true, true);

            Assert.Equal(-1, furthestExtend.Start.X);
            Assert.Equal(4, furthestExtend.End.X);

            // Extend endpoint only to furthest intersection
            var singleFurthestExtend = line.ExtendTo(polygon, false, true);

            Assert.Equal(0, singleFurthestExtend.Start.X);
            Assert.Equal(4, singleFurthestExtend.End.X);

            // If no intersections found, returns line with same endpoints
            var noIntersection = line.ExtendTo(Polygon.Rectangle(new Vector3(1, 1), new Vector3(2, 2)));

            Assert.Equal(line.Start.X, noIntersection.Start.X);
            Assert.Equal(line.End.X, noIntersection.End.X);
        }

        [Fact]
        public void IntersectsBox()
        {
            BBox3 box = new BBox3(new Vector3(0, 0, 0), new Vector3(10, 10, 10));

            //1. Line goes inside
            Line l = new Line(new Vector3(-5, -5, 5), new Vector3(5, 5, 5));
            l.Intersects(box, out var results, infinite: false);
            Assert.True(results.Count == 1);
            Assert.Equal(results[0], new Vector3(0, 0, 5));
            l.Intersects(box, out results, infinite: true);
            Assert.True(results.Count == 2);
            Assert.Equal(results[1], new Vector3(10, 10, 5));

            //2. Line goes though. Intersections are ordered in line direction
            l = new Line(new Vector3(1, 1, 15), new Vector3(1, 1, -5));
            l.Intersects(box, out results, infinite: false);
            Assert.True(results.Count == 2);
            Assert.Equal(results[0], new Vector3(1, 1, 10));
            Assert.Equal(results[1], new Vector3(1, 1, 0));

            //3. Line touches corner of box as it goes by
            l = new Line(new Vector3(-10, 10, 3), new Vector3(-5, 5, 3));
            l.Intersects(box, out results, infinite: true);
            Assert.True(results.Count == 1);
            Assert.Equal(results[0], new Vector3(0, 0, 3));

            //4. Line overlaps with box side
            l = new Line(new Vector3(-5, 0, 4), new Vector3(15, 0, 8));
            l.Intersects(box, out results, infinite: false);
            Assert.True(results.Count == 2);
            Assert.Equal(results[0], new Vector3(0, 0, 5));
            Assert.Equal(results[1], new Vector3(10, 0, 7));
        }

        [Fact]
        public void ExtendWithMultipleIntersectionsAndMaxDistance()
        {
            Name = "ExtendWithMultipleIntersectionsAndMaxDistance";
            var line = new Line(new Vector3(0, 0), new Vector3(1, 0));

            var vertices = new List<Vector3>()
                {
                    new Vector3(-1, -1),
                    new Vector3(2, -1),
                    new Vector3(2, 1),
                    new Vector3(3, 1),
                    new Vector3(3, -1),
                    new Vector3(4, -1),
                    new Vector3(4, 2),
                    new Vector3(-1, 2)
                };

            var polygon = new Polygon(vertices);

            // Extends in both directions, and stops at earliest intersection.
            var defaultExtend = line.ExtendTo(polygon, 10);

            Assert.Equal(-1, defaultExtend.Start.X);
            Assert.Equal(2, defaultExtend.End.X);

            // Extends in both directions, and stops at earliest intersection.
            // The distance from line points to polygon segments is greater than maxDistance, so the line must remain unchanged.
            var extendWithMaxDistance = line.ExtendTo(polygon, 0.5);

            Assert.Equal(line.Start.X, extendWithMaxDistance.Start.X);
            Assert.Equal(line.End.X, extendWithMaxDistance.End.X);

            // Extend both sides to furthest intersection, but no further than maxDistance.
            var furthestExtend = line.ExtendTo(polygon, 2.5, true, true);

            Assert.Equal(-1, furthestExtend.Start.X);
            Assert.Equal(3, furthestExtend.End.X);
        }

        [Fact]
        public void HashCodesForDifferentComponentsAreNotEqual()
        {
            var a = new Vector3(1, 2, 3);
            var b = new Vector3(3, 2, 1);
            var l1 = new Line(a, b);
            var l2 = new Line(b, a);
            Assert.NotEqual(l1.GetHashCode(), l2.GetHashCode());
        }

        [Fact]
        public void FitLineAndCollinearity()
        {
            var points1 = new List<Vector3> {
                (0,0,0),
                (5,Vector3.EPSILON * 0.5,0),
                (8,0,Vector3.EPSILON * 0.5),
                (-4, 0, 0)
            };
            Assert.True(points1.AreCollinear());

            points1.Add(
                  (-6, Vector3.EPSILON * 2, 0)
            );
            Assert.False(points1.AreCollinear());
        }

        [Fact]
        public void IsCollinear()
        {
            var line = new Line(Vector3.Origin, new Vector3(5, 5, 5));

            var collinearLine = new Line(new Vector3(10, 10, 10), new Vector3(20, 20, 20));
            Assert.True(line.IsCollinear(collinearLine));

            var nonCollinearLine = new Line(new Vector3(-5, 5, 5), new Vector3(10, 10, -5));
            Assert.False(line.IsCollinear(nonCollinearLine));

            var reversedLine = new Line(new Vector3(5, 5, 5), Vector3.Origin);
            Assert.True(line.IsCollinear(reversedLine));

            var sameLine = new Line(Vector3.Origin, new Vector3(5, 5, 5));
            Assert.True(line.IsCollinear(sameLine));

            var ovelappingLine = new Line(new Vector3(2, 2, 2), new Vector3(-10, -10, -10));
            Assert.True(line.IsCollinear(ovelappingLine));

            var sharedStartLine = new Line(Vector3.Origin, new Vector3(10, 10, -5));
            Assert.False(line.IsCollinear(sharedStartLine));

            var sharedEndLine = new Line(new Vector3(-5, 5, 5), new Vector3(5, 5, 5));
            Assert.False(line.IsCollinear(sharedEndLine));

            var parallelLine = new Line(new Vector3(3, 3, 0), new Vector3(8, 8, 5));
            Assert.True(line.Direction().IsParallelTo(parallelLine.Direction()));
            Assert.False(line.IsCollinear(parallelLine));

            var almostSameLine = new Line(Vector3.Origin, new Vector3(5, 5.00000000001, 5));
            Assert.True(line.IsAlmostEqualTo(almostSameLine, false));
            Assert.True(line.IsCollinear(almostSameLine));

            var longLine = new Line(new Vector3(458.8830, -118.7170, 13.8152), new Vector3(458.8830, -80.4465, 13.8152));
            var nearlySameLine = new Line(new Vector3(458.9005, 29.6573, 13.7977), new Vector3(458.9005, 33.5632, 13.7977));
            Assert.False(longLine.IsCollinear(nearlySameLine));
        }

        [Fact]
        public void TryGetOverlap()
        {
            var line = new Line(Vector3.Origin, new Vector3(5, 5, 5));

            var nonCollinearLine = new Line(new Vector3(-5, 5, 5), new Vector3(10, 10, -5));
            Assert.False(line.TryGetOverlap(nonCollinearLine, out Line nonCollinearOverlap));
            Assert.Null(nonCollinearOverlap);

            var sharedEndLine = new Line(new Vector3(10, 10, 10), new Vector3(5, 5, 5));
            Assert.False(line.TryGetOverlap(sharedEndLine, out Line sharedEndOverlap));
            Assert.Null(sharedEndOverlap);

            var sharedStartLine = new Line(Vector3.Origin, new Vector3(-10, -10, -10));
            Assert.False(line.TryGetOverlap(sharedStartLine, out Line sharedStartOverlap));
            Assert.Null(sharedStartOverlap);

            var collinearLine = new Line(new Vector3(10, 10, 10), new Vector3(20, 20, 20));
            Assert.False(line.TryGetOverlap(collinearLine, out Line collinearOverlap));
            Assert.Null(collinearOverlap);

            var sameLine = new Line(Vector3.Origin, new Vector3(5, 5, 5));
            Assert.True(line.TryGetOverlap(sameLine, out Line sameLineOverlap));
            Assert.NotNull(sameLineOverlap);
            Assert.True(sameLineOverlap.IsAlmostEqualTo(line, false));

            var ovelappingLine = new Line(new Vector3(2, 2, 2), new Vector3(-10, -10, -10));
            var expectedLine = new Line(Vector3.Origin, new Vector3(2, 2, 2));
            Assert.True(line.TryGetOverlap(ovelappingLine, out Line overlapLine));
            Assert.NotNull(overlapLine);
            Assert.True(overlapLine.IsAlmostEqualTo(expectedLine, false));

            var almostSameLine = new Line(Vector3.Origin, new Vector3(5, 5.00000000001, 5));
            Assert.True(line.IsAlmostEqualTo(almostSameLine, false));
            Assert.True(line.TryGetOverlap(almostSameLine, out Line almostSameOverlap));
            Assert.True(line.IsAlmostEqualTo(almostSameOverlap, false));

            //This failed in previous iteration when coordinate sum was used for points sorting
            var firstLineWihNearZeroSum = new Line(new Vector3(-3, 3, 0), new Vector3(-1, 1.00000002, 0));
            var secondLineWihNearZeroSum = new Line(new Vector3(-2, 2.00000001, 0), new Vector3(0, 0, 0));
            Assert.True(firstLineWihNearZeroSum.TryGetOverlap(secondLineWihNearZeroSum, out _));
        }

<<<<<<< HEAD
        [Fact]
        public void GetParameterAt()
        {
            var start = Vector3.Origin;
            var end = new Vector3(5, 5, 5);
            var line = new Line(start, end);

            Assert.Equal(0, line.GetParameterAt(start));

            var almostEqualStart = new Vector3(0.000001, 0.000005, 0);
            Assert.True(start.IsAlmostEqualTo(almostEqualStart));
            Assert.Equal(0, line.GetParameterAt(almostEqualStart));

            Assert.Equal(1, line.GetParameterAt(end));

            var almostEqualEnd = new Vector3(5.0000005, 5.000001, 5);
            Assert.True(end.IsAlmostEqualTo(almostEqualEnd));
            Assert.Equal(1, line.GetParameterAt(almostEqualEnd));

            var vectorOutsideLine = new Vector3(1, 2, 3);
            Assert.False(line.PointOnLine(vectorOutsideLine, true));
            Assert.Equal(-1, line.GetParameterAt(vectorOutsideLine));

            var middle = new Vector3(2.5, 2.5, 2.5);
            Assert.Equal(0.5, line.GetParameterAt(middle));

            var vector = new Vector3(3.2, 3.2, 3.2);
            var uValue = line.GetParameterAt(vector);
            var expectedVector = line.PointAt(uValue);
            Assert.InRange(uValue, 0, 1);
            Assert.True(vector.IsAlmostEqualTo(expectedVector));
=======
        [Theory]
        [MemberData(nameof(ProjectedData))]
        public void Projected(Line line, Plane plane, Line expectedLine)
        {
            var result = line.Projected(plane);
            Assert.Equal(expectedLine, result);
        }

        public static IEnumerable<object[]> ProjectedData()
        {
            var line = new Line(Vector3.Origin, new Vector3(5, 5, 5));
            return new List<object[]>
            {
                new object[] {line, new Plane(Vector3.Origin, Vector3.ZAxis), new Line(Vector3.Origin, new Vector3(5, 5, 0))},
                new object[] {line, new Plane(Vector3.Origin, Vector3.XAxis), new Line(Vector3.Origin, new Vector3(0, 5, 5))},
                new object[] {line, new Plane(new Vector3(2, 2, 2), Vector3.YAxis), new Line(new Vector3(0, 2, 0), new Vector3(5, 2, 5))},
                new object[] {new Line(Vector3.Origin, new Vector3(0, 5, 5)), new Plane(Vector3.Origin, Vector3.XAxis), new Line(Vector3.Origin, new Vector3(0, 5, 5))},
            };
>>>>>>> 6f3ee1ae
        }
    }
}<|MERGE_RESOLUTION|>--- conflicted
+++ resolved
@@ -547,7 +547,7 @@
             Assert.True(firstLineWihNearZeroSum.TryGetOverlap(secondLineWihNearZeroSum, out _));
         }
 
-<<<<<<< HEAD
+
         [Fact]
         public void GetParameterAt()
         {
@@ -579,7 +579,8 @@
             var expectedVector = line.PointAt(uValue);
             Assert.InRange(uValue, 0, 1);
             Assert.True(vector.IsAlmostEqualTo(expectedVector));
-=======
+        }
+
         [Theory]
         [MemberData(nameof(ProjectedData))]
         public void Projected(Line line, Plane plane, Line expectedLine)
@@ -598,7 +599,5 @@
                 new object[] {line, new Plane(new Vector3(2, 2, 2), Vector3.YAxis), new Line(new Vector3(0, 2, 0), new Vector3(5, 2, 5))},
                 new object[] {new Line(Vector3.Origin, new Vector3(0, 5, 5)), new Plane(Vector3.Origin, Vector3.XAxis), new Line(Vector3.Origin, new Vector3(0, 5, 5))},
             };
->>>>>>> 6f3ee1ae
-        }
-    }
-}+        }
+    }