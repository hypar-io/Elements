--- conflicted
+++ resolved
@@ -336,7 +336,6 @@
         }
 
         [Fact]
-<<<<<<< HEAD
         public void IntersectsBox()
         {
             BBox3 box = new BBox3(new Vector3(0, 0, 0), new Vector3(10, 10, 10));
@@ -369,7 +368,9 @@
             Assert.True(results.Count == 2);
             Assert.Equal(results[0], new Vector3(0, 0, 5));
             Assert.Equal(results[1], new Vector3(10, 0, 7));
-=======
+        }
+
+		 [Fact]
         public void ExtendWithMultipleIntersectionsAndMaxDistance()
         {
             Name = "ExtendWithMultipleIntersectionsAndMaxDistance";
@@ -407,7 +408,6 @@
 
             Assert.Equal(-1, furthestExtend.Start.X);
             Assert.Equal(3, furthestExtend.End.X);
->>>>>>> 7cc95449
         }
     }
 }