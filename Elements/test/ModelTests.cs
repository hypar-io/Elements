--- conflicted
+++ resolved
@@ -1,454 +1,454 @@
-using System;
-using System.IO;
-using Xunit;
-using Elements.Geometry;
-using Elements.Serialization.glTF;
-using System.Collections.Generic;
-using Elements.Generate;
-using Elements.Geometry.Solids;
-using System.Linq;
-using Xunit.Abstractions;
-using Newtonsoft.Json.Linq;
-using System.Threading.Tasks;
-using System.Text.Json;
-
-namespace Elements.Tests
-{
-    public class TestMapping : MappingBase
-    {
-        public string MapProp = "test";
-    }
-
-    public class ModelTests
-    {
-        private ITestOutputHelper _output;
-
-        public ModelTests(ITestOutputHelper output)
-        {
-            this._output = output;
-        }
-
-        [Fact]
-        public void Construct()
-        {
-            var model = new Model();
-            Assert.NotNull(model);
-        }
-
-        [Fact]
-        public void SaveToGltf()
-        {
-            var model = QuadPanelModel();
-            model.ToGlTF("models/SaveToGltf.gltf", false);
-            Assert.True(File.Exists("models/SaveToGltf.gltf"));
-        }
-
-        [Fact]
-        public void SaveToGlb()
-        {
-            var model = QuadPanelModel();
-            model.ToGlTF("models/SaveToGlb.glb");
-            Assert.True(File.Exists("models/SaveToGlb.glb"));
-        }
-
-        [Fact]
-        public void SaveToBase64()
-        {
-            var model = QuadPanelModel();
-            var base64 = model.ToBase64String();
-            var bytes = Convert.FromBase64String(base64);
-            File.WriteAllBytes("models/SaveFromBase64String.glb", bytes);
-            Assert.True(File.Exists("models/SaveFromBase64String.glb"));
-        }
-
-        [Fact]
-        public void HasOriginAfterSerialization()
-        {
-            var model = QuadPanelModel();
-            model.Transform = new Transform(new Vector3(10.0, 10.0));
-            var json = model.ToJson();
-            var newModel = Model.FromJson(json);
-            Assert.Equal(model.Transform, newModel.Transform);
-        }
-
-        [Fact]
-        public void UnknownTypesConvertToBaseElementDuringDeserialization()
-        {
-            // We've put in an Elements.Baz with nothing but a discriminator.
-            var modelStr = "{\"Transform\":{\"Matrix\":{\"Components\":[1.0,0.0,0.0,0.0,0.0,1.0,0.0,0.0,0.0,0.0,1.0,0.0]}},\"Elements\":{\"c6d1dc68-f800-47c1-9190-745b525ad569\":{\"discriminator\":\"Elements.Baz\"}, \"37f161d6-a892-4588-ad65-457b04b97236\":{\"discriminator\":\"Elements.Geometry.Profiles.WideFlangeProfile\",\"d\":1.1176,\"tw\":0.025908,\"bf\":0.4064,\"tf\":0.044958,\"Perimeter\":{\"discriminator\":\"Elements.Geometry.Polygon\",\"Vertices\":[{\"X\":-0.2032,\"Y\":0.5588,\"Z\":0.0},{\"X\":-0.2032,\"Y\":0.51384199999999991,\"Z\":0.0},{\"X\":-0.012954,\"Y\":0.51384199999999991,\"Z\":0.0},{\"X\":-0.012954,\"Y\":-0.51384199999999991,\"Z\":0.0},{\"X\":-0.2032,\"Y\":-0.51384199999999991,\"Z\":0.0},{\"X\":-0.2032,\"Y\":-0.5588,\"Z\":0.0},{\"X\":0.2032,\"Y\":-0.5588,\"Z\":0.0},{\"X\":0.2032,\"Y\":-0.51384199999999991,\"Z\":0.0},{\"X\":0.012954,\"Y\":-0.51384199999999991,\"Z\":0.0},{\"X\":0.012954,\"Y\":0.51384199999999991,\"Z\":0.0},{\"X\":0.2032,\"Y\":0.51384199999999991,\"Z\":0.0},{\"X\":0.2032,\"Y\":0.5588,\"Z\":0.0}]},\"Voids\":null,\"Id\":\"37f161d6-a892-4588-ad65-457b04b97236\",\"Name\":\"W44x335\"},\"6b77d69a-204e-40f9-bc1f-ed84683e64c6\":{\"discriminator\":\"Elements.Material\",\"Color\":{\"Red\":0.60000002384185791,\"Green\":0.5,\"Blue\":0.5,\"Alpha\":1.0},\"SpecularFactor\":0.0,\"GlossinessFactor\":0.0,\"Id\":\"6b77d69a-204e-40f9-bc1f-ed84683e64c6\",\"Name\":\"steel\"},\"fd35bd2c-0108-47df-8e6d-42cc43e4eed0\":{\"discriminator\":\"Elements.Foo\",\"Curve\":{\"discriminator\":\"Elements.Geometry.Arc\",\"Center\":{\"X\":0.0,\"Y\":0.0,\"Z\":0.0},\"Radius\":2.0,\"StartAngle\":0.0,\"EndAngle\":90.0},\"StartSetback\":0.25,\"EndSetback\":0.25,\"Profile\":\"37f161d6-a892-4588-ad65-457b04b97236\",\"Transform\":{\"Matrix\":{\"Components\":[1.0,0.0,0.0,0.0,0.0,1.0,0.0,0.0,0.0,0.0,1.0,0.0]}},\"Material\":\"6b77d69a-204e-40f9-bc1f-ed84683e64c6\",\"Representation\":{\"SolidOperations\":[{\"discriminator\":\"Elements.Geometry.Solids.Sweep\",\"Profile\":\"37f161d6-a892-4588-ad65-457b04b97236\",\"Curve\":{\"discriminator\":\"Elements.Geometry.Arc\",\"Center\":{\"X\":0.0,\"Y\":0.0,\"Z\":0.0},\"Radius\":2.0,\"StartAngle\":0.0,\"EndAngle\":90.0},\"StartSetback\":0.25,\"EndSetback\":0.25,\"Rotation\":0.0,\"IsVoid\":false}]},\"Id\":\"fd35bd2c-0108-47df-8e6d-42cc43e4eed0\",\"Name\":null}}}";
-            var model = Model.FromJson(modelStr);
-
-            // We expect three geometric elements,
-<<<<<<< HEAD
-            // and one base element (Elements.Baz)
-            Assert.Equal(4, model.Elements.Count);
-            bool containsBaz = model.Elements.Select(x => x.Value.AdditionalProperties["discriminator"]).Contains("Elements.Baz");
-            Assert.True(containsBaz);
-            Assert.Single(errors);
-=======
-            // but the baz will not deserialize.
-            Assert.Equal(3, model.Elements.Count);
->>>>>>> fffe8416
-        }
-
-        /// <summary>
-        /// Test whether two models, containing user defined types, can be
-        /// deserialized and merged into one model.
-        /// </summary>
-        [Fact(Skip = "ModelMerging")]
-        public async Task MergesModelsWithUserDefinedTypes()
-        {
-            var schemas = new[]{
-                "../../../models/Merge/Envelope.json",
-                "../../../models/Merge/FacadePanel.json",
-                "../../../models/Merge/Level.json"
-            };
-
-            var asm = await TypeGenerator.GenerateInMemoryAssemblyFromUrisAndLoadAsync(schemas);
-            var facadePanelType = asm.Assembly.GetType("Elements.FacadePanel");
-            Assert.NotNull(facadePanelType);
-            var envelopeType = asm.Assembly.GetType("Elements.Envelope");
-            Assert.NotNull(envelopeType);
-            var model1 = JsonSerializer.Deserialize<Model>(File.ReadAllText("../../../models/Merge/facade.json"));
-            var count1 = model1.Elements.Count;
-
-            var model2 = JsonSerializer.Deserialize<Model>(File.ReadAllText("../../../models/Merge/structure.json"));
-            var count2 = model2.Elements.Count;
-
-            var merge = new Model();
-            merge.AddElements(model1.Elements.Values);
-            merge.AddElements(model2.Elements.Values);
-            merge.ToGlTF("models/Merge.glb");
-        }
-
-        [Fact]
-        public void ElementWithDeeplyNestedElementSerializesCorrectly()
-        {
-            var p = new Profile(Polygon.Rectangle(1, 1));
-            // Create a mass overiding its representation.
-            // This will introduce a profile into the serialization for the
-            // representation. This should be serialized correctly.
-            var mass1 = new Mass(p,
-                                1,
-                                BuiltInMaterials.Mass,
-                                new Transform(),
-                                new Representation(new List<SolidOperation> { new Extrude(p, 2, Vector3.ZAxis, false) }));
-            // A second mass that uses a separate embedded profile.
-            // This is really a mistake because the user wants the profile
-            // that they supply in the constructor to be used, but the profile
-            // supplied in the representation will override it.
-            var mass2 = new Mass(p,
-                                1,
-                                BuiltInMaterials.Mass,
-                                new Transform(),
-                                new Representation(new List<SolidOperation> { new Extrude(new Profile(Polygon.Rectangle(1, 1)), 2, Vector3.ZAxis, false) }));
-            var model = new Model();
-            model.AddElement(mass1);
-            model.AddElement(mass2);
-
-            Assert.True(model.AllElementsOfType<Profile>().Count() == 2);
-            Assert.True(model.AllElementsOfType<Mass>().Count() == 2);
-            Assert.Single<Material>(model.AllElementsOfType<Material>());
-
-            var json = model.ToJson();
-            File.WriteAllText("./deepSerialize.json", json);
-
-            var newModel = Model.FromJson(json);
-            Assert.True(newModel.AllElementsOfType<Profile>().Count() == 2);
-            Assert.True(newModel.AllElementsOfType<Mass>().Count() == 2);
-            Assert.Single<Material>(newModel.AllElementsOfType<Material>());
-        }
-
-        [Fact]
-        public void SaveMappingDictionaryWithoutRepeatingMappings()
-        {
-            var cube = new Mass(Polygon.Rectangle(1, 1), 1, BuiltInMaterials.Mass, isElementDefinition: true);
-            var mapping = new TestMapping();
-            var inst1 = cube.CreateInstance(new Transform(0, 0, 0), "inst 1");
-            inst1.SetMapping("Revit", mapping);
-            var inst2 = cube.CreateInstance(new Transform(0, 0, 0), "inst 2");
-            inst2.SetMapping("Revit", mapping);
-
-            var model = new Model(new List<Element> { inst1, inst2 });
-            var json = model.ToJson(true);
-            var newModel = Model.FromJson(json, out var errors);
-            Assert.Empty(errors);
-
-            //Check that only a single mapping was serialized.
-            var m = System.Text.RegularExpressions.Regex.Matches(json, @"""discriminator"":\s*""Elements.Tests.TestMapping""");
-            Assert.Single(m);
-            Assert.Single(newModel.AllElementsOfType<TestMapping>());
-
-            // confirm that we only serialize the Mapping Property if it exists
-            m = System.Text.RegularExpressions.Regex.Matches(json, @"""Mappings"": null");
-            Assert.Empty(m);
-        }
-
-        [Fact]
-        public void CoreElementTransformsAreIdempotentDuringSerialization()
-        {
-            var model = new Model();
-            // Create a floor with an elevation.
-            // This will mutate the element's transform.
-            var floor = new Floor(Polygon.L(20, 20, 5), 0.1, new Transform(0, 0, 0.5));
-            model.AddElement(floor);
-
-            var beam = new Beam(new Line(Vector3.Origin, new Vector3(5, 5, 5)), Polygon.Rectangle(0.1, 0.1));
-            model.AddElement(beam);
-
-            var wall = new StandardWall(new Line(Vector3.Origin, new Vector3(20, 0, 0)), 0.2, 3.5);
-            model.AddElement(wall);
-
-            // Serialize the floor, recording the mutated transform.
-            var json = model.ToJson();
-
-            // Deserialize the floor, which will deserialize the elevation
-            // and add it to the transform.
-            var newModel = Model.FromJson(json);
-
-            var newFloor = newModel.AllElementsOfType<Floor>().First();
-            Assert.Equal(floor.Transform, newFloor.Transform);
-
-            var newBeam = newModel.AllElementsOfType<Beam>().First();
-            Assert.Equal(beam.Transform, newBeam.Transform);
-
-            var newWall = newModel.AllElementsOfType<StandardWall>().First();
-            Assert.Equal(wall.Transform, newWall.Transform);
-        }
-
-
-        [Fact]
-        public void SerializationKeepsDiscriminatorOnFallbackBaseElementTypes()
-        {
-            // Reading in a model with a SpaceBoundary input
-            var json = File.ReadAllText("../../../models/Elements/spaceinputs.json");
-            var model = Model.FromJson(json);
-
-            // Since SpaceBoundary isn't in Elements, it will be deserialized as a `GeometricElement`
-            Assert.True(model.Elements.First().Value.GetType() == typeof(GeometricElement));
-
-            var newModel = model.ToJson();
-
-            // When we serialize again, we should still have the discriminator of `Elements.SpaceBoundary`
-            Assert.Contains("Elements.SpaceBoundary", newModel);
-        }
-
-        [Fact]
-        public void DeserializationSkipsUnknownProperties()
-        {
-            var column = new Column(Vector3.Origin, 5, null, new Profile(Polygon.Rectangle(1, 1)));
-            var model = new Model();
-            model.AddElement(column);
-            var json = model.ToJson(true);
-            // https://www.newtonsoft.com/json/help/html/ModifyJson.htm
-            var obj = JObject.Parse(json);
-            var elements = obj["Elements"];
-            var c = (JObject)elements.Values().ElementAt(2);
-
-            // Inject an unknown property.
-            c.Property("Curve").AddAfterSelf(new JProperty("Foo", "Bar"));
-            var newModel = Model.FromJson(obj.ToString());
-            Assert.Single(newModel.AllElementsOfType<Column>());
-            var newColumn = newModel.AllElementsOfType<Column>().First();
-            Assert.Equal(column.Curve, newColumn.Curve);
-            Assert.Equal(column.Profile, newColumn.Profile);
-        }
-
-        [Fact]
-        public void DeserializationConstructsWithMissingProperties()
-        {
-            var column = new Column(new Vector3(5, 0), 5, null, new Profile(Polygon.Rectangle(1, 1)));
-            var model = new Model();
-            model.AddElement(column);
-            var json = model.ToJson(true);
-            // https://www.newtonsoft.com/json/help/html/ModifyJson.htm
-            var obj = JObject.Parse(json);
-            var elements = obj["Elements"];
-            var c = (JObject)elements.Values().ElementAt(2); // the column
-
-            // Remove the Location property
-            c.Property("Location").Remove();
-            var newModel = Model.FromJson(obj.ToString());
-            var newColumn = newModel.AllElementsOfType<Column>().First();
-            Assert.Equal(Vector3.Origin, newColumn.Location);
-        }
-
-        // With the move to System.Text.Json, this test is no longer valid.
-        // Previously we skipped elements that had properties that could not
-        // be converted to null. System.text.json handles this condition
-        // by using the default value. In this example, the column location
-        // is set to null in the json, but deserializes to (0,0,0), which is
-        // valid. This is a nicer way of handling this condition than not 
-        // creating an element at all.
-        [Fact(Skip = "Outdated")]
-        public void DeserializationSkipsNullProperties()
-        {
-            var material = BuiltInMaterials.Mass;
-            var model = new Model();
-            model.AddElement(material);
-            var json = model.ToJson(true);
-
-            // https://www.newtonsoft.com/json/help/html/ModifyJson.htm
-            // var obj = JObject.Parse(json);
-            using var doc = JsonDocument.Parse(json);
-
-            var obj = doc.RootElement.Clone();
-            var elements = obj.GetProperty("Elements").EnumerateObject();
-            var c = elements.ElementAt(2).Value; // the column
-
-            var newModel = Model.FromJson(obj.ToString());
-
-            Assert.Empty(newModel.AllElementsOfType<Column>());
-        }
-
-        [Fact]
-        public void DeserializesToGeometricElementsWhenTypeIsUnknownAndRepresentationExists()
-        {
-            var profile = new Profile(Polygon.Rectangle(1, 1));
-            var red = new Material("Red", Colors.Red);
-            var green = new Material("Green", Colors.Green);
-            var column = new Column(new Vector3(5, 0), 5, null, profile, material: red);
-            var beam = new Beam(new Line(Vector3.Origin, new Vector3(5, 5, 5)), profile, material: green);
-            var model = new Model();
-            model.AddElements(beam, column);
-            var json = model.ToJson(true);
-
-            // We want to test that unknown element types will still deserialize
-            // to geometric elements.
-            json = json.Replace("Elements.Beam", "Foo");
-            json = json.Replace("Elements.Column", "Bar");
-
-            var newModel = Model.FromJson(json);
-            Assert.Equal(2, newModel.AllElementsOfType<Material>().Count());
-            Assert.Equal(2, newModel.AllElementsOfType<GeometricElement>().Count());
-            var modelPath = $"models/geometric_elements.glb";
-            newModel.ToGlTF(modelPath, true);
-        }
-
-        [Fact]
-        public void DeserializesToGeometricElements()
-        {
-            var json = File.ReadAllText("../../../models/Geometry/tower.json");
-            var newModel = Model.GeometricElementModelFromJson(json);
-            newModel.ToGlTF("models/geometric_elements_2.glb");
-        }
-
-        [Fact]
-        public void SubElementIsAddedToModel()
-        {
-            var model = new Model();
-            var line = new Line(Vector3.Origin, new Vector3(5, 5, 5));
-            var ue = new TestUserElement(line, new Profile(Polygon.L(1, 2, 0.5)));
-            model.AddElement(ue);
-
-            // The profile of the user element and the one
-            // created inside UpdateRepresentation.
-            Assert.Equal(2, model.AllElementsOfType<Profile>().Count());
-        }
-
-        [Fact]
-        public void SubListElementIsAddedToModel()
-        {
-            var model = new Model();
-            var line = new Line(Vector3.Origin, new Vector3(5, 5, 5));
-            var ue = new TestUserElement(line, new Profile(Polygon.L(1, 2, 0.5)));
-            ue.SubElements.AddRange(new[]{
-                new Mass(Polygon.Rectangle(1,1)),
-                new Mass(Polygon.L(2,2,1))});
-            model.AddElement(ue);
-
-            // The profiles from the user element, the two sub elements
-            // and one profile generated in UpdateRepresentations.
-            Assert.Equal(4, model.AllElementsOfType<Profile>().Count());
-        }
-
-        [Fact]
-        public void SubDictionaryOfElementIsAddedToModel()
-        {
-            var model = new Model();
-            var line = new Line(Vector3.Origin, new Vector3(5, 5, 5));
-            var ue = new TestUserElement(line, new Profile(Polygon.L(1, 2, 0.5)));
-            ue.DictionaryElements["foo"] = BuiltInMaterials.XAxis;
-            ue.DictionaryElements["bar"] = BuiltInMaterials.YAxis;
-            model.AddElement(ue);
-            Assert.Equal(3, model.AllElementsOfType<Material>().Count());
-        }
-
-        [Fact]
-        public void ProfilesInRepresentationsAreAddedToModel()
-        {
-            var model = new Model();
-            var line = new Line(Vector3.Origin, new Vector3(5, 5, 5));
-            var ue = new TestUserElement(line, new Profile(Polygon.L(1, 2, 0.5)));
-            ue.UpdateRepresentations();
-            model.AddElement(ue);
-            Assert.Equal(2, model.AllElementsOfType<Profile>().Count());
-        }
-
-        [Fact]
-        public void HandlesAllDocumentedSubElements()
-        {
-            // List types should be valid.
-            Assert.True(Model.IsValidForRecursiveAddition(typeof(Element[])));
-            Assert.True(Model.IsValidForRecursiveAddition(typeof(Floor[])));
-            Assert.True(Model.IsValidForRecursiveAddition(typeof(IList<Floor>)));
-            Assert.True(Model.IsValidForRecursiveAddition(typeof(List<Floor>)));
-
-            // Dictionary types should be valid.
-            Assert.True(Model.IsValidForRecursiveAddition(typeof(IDictionary<string, Floor>)));
-            Assert.True(Model.IsValidForRecursiveAddition(typeof(Dictionary<Guid, Floor>)));
-
-            // List types of solid operations should be valid.
-            Assert.True(Model.IsValidForRecursiveAddition(typeof(IList<SolidOperation>)));
-            Assert.True(Model.IsValidForRecursiveAddition(typeof(List<SolidOperation>)));
-            Assert.True(Model.IsValidForRecursiveAddition(typeof(Element)));
-
-            // Representations should be valid.
-            Assert.True(Model.IsValidForRecursiveAddition(typeof(Representation)));
-
-            // Nullable<T> should work without exploding.
-            Assert.False(Model.IsValidForRecursiveAddition(typeof(Guid?)));
-
-            // Stuff that shouldn't work
-            Assert.False(Model.IsValidForRecursiveAddition(typeof(List<double>)));
-            Assert.False(Model.IsValidForRecursiveAddition(typeof(Dictionary<Guid, double>)));
-            Assert.False(Model.IsValidForRecursiveAddition(typeof(double)));
-            Assert.False(Model.IsValidForRecursiveAddition(typeof(string)));
-            Assert.False(Model.IsValidForRecursiveAddition(typeof(object)));
-        }
-
-        [Fact]
-        public void AllElementsAssignableFromType()
-        {
-            var column = new Column(new Vector3(5, 5, 5), 2.0, null, Polygon.Rectangle(1, 1));
-            var beam = new Beam(new Line(Vector3.Origin, new Vector3(5, 5, 5)), Polygon.Rectangle(1, 1));
-            var brace = new Brace(new Line(Vector3.Origin, new Vector3(5, 5, 5)), Polygon.Rectangle(1, 1));
-            var model = new Model();
-            model.AddElements(column, beam, brace);
-            Assert.Equal(3, model.AllElementsAssignableFromType<StructuralFraming>().Count());
-        }
-
-        private Model QuadPanelModel()
-        {
-            var model = new Model();
-            var a = new Vector3(0, 0, 0);
-            var b = new Vector3(1, 0, 0);
-            var c = new Vector3(1, 0, 1);
-            var d = new Vector3(0, 0, 1);
-            var panel = new Panel(new Polygon(new[] { a, b, c, d }), BuiltInMaterials.Glass);
-            model.AddElement(panel);
-            return model;
-        }
-
-        [Fact]
-        public void ReadsExampleModels()
-        {
-            var models = Directory.EnumerateFiles("../../../models/ExampleModels", "*.json");
-            foreach (var modelPath in models)
-            {
-                var json = File.ReadAllText(modelPath);
-                var model = Model.FromJson(json);
-            }
-        }
-    }
-}
+using System;
+using System.IO;
+using Xunit;
+using Elements.Geometry;
+using Elements.Serialization.glTF;
+using System.Collections.Generic;
+using Elements.Generate;
+using Elements.Geometry.Solids;
+using System.Linq;
+using Xunit.Abstractions;
+using Newtonsoft.Json.Linq;
+using System.Threading.Tasks;
+using System.Text.Json;
+
+namespace Elements.Tests
+{
+    public class TestMapping : MappingBase
+    {
+        public string MapProp = "test";
+    }
+
+    public class ModelTests
+    {
+        private ITestOutputHelper _output;
+
+        public ModelTests(ITestOutputHelper output)
+        {
+            this._output = output;
+        }
+
+        [Fact]
+        public void Construct()
+        {
+            var model = new Model();
+            Assert.NotNull(model);
+        }
+
+        [Fact]
+        public void SaveToGltf()
+        {
+            var model = QuadPanelModel();
+            model.ToGlTF("models/SaveToGltf.gltf", false);
+            Assert.True(File.Exists("models/SaveToGltf.gltf"));
+        }
+
+        [Fact]
+        public void SaveToGlb()
+        {
+            var model = QuadPanelModel();
+            model.ToGlTF("models/SaveToGlb.glb");
+            Assert.True(File.Exists("models/SaveToGlb.glb"));
+        }
+
+        [Fact]
+        public void SaveToBase64()
+        {
+            var model = QuadPanelModel();
+            var base64 = model.ToBase64String();
+            var bytes = Convert.FromBase64String(base64);
+            File.WriteAllBytes("models/SaveFromBase64String.glb", bytes);
+            Assert.True(File.Exists("models/SaveFromBase64String.glb"));
+        }
+
+        [Fact]
+        public void HasOriginAfterSerialization()
+        {
+            var model = QuadPanelModel();
+            model.Transform = new Transform(new Vector3(10.0, 10.0));
+            var json = model.ToJson();
+            var newModel = Model.FromJson(json);
+            Assert.Equal(model.Transform, newModel.Transform);
+        }
+
+        [Fact]
+        public void UnknownTypesConvertToBaseElementDuringDeserialization()
+        {
+            // We've put in an Elements.Baz with nothing but a discriminator.
+            var modelStr = "{\"Transform\":{\"Matrix\":{\"Components\":[1.0,0.0,0.0,0.0,0.0,1.0,0.0,0.0,0.0,0.0,1.0,0.0]}},\"Elements\":{\"c6d1dc68-f800-47c1-9190-745b525ad569\":{\"discriminator\":\"Elements.Baz\"}, \"37f161d6-a892-4588-ad65-457b04b97236\":{\"discriminator\":\"Elements.Geometry.Profiles.WideFlangeProfile\",\"d\":1.1176,\"tw\":0.025908,\"bf\":0.4064,\"tf\":0.044958,\"Perimeter\":{\"discriminator\":\"Elements.Geometry.Polygon\",\"Vertices\":[{\"X\":-0.2032,\"Y\":0.5588,\"Z\":0.0},{\"X\":-0.2032,\"Y\":0.51384199999999991,\"Z\":0.0},{\"X\":-0.012954,\"Y\":0.51384199999999991,\"Z\":0.0},{\"X\":-0.012954,\"Y\":-0.51384199999999991,\"Z\":0.0},{\"X\":-0.2032,\"Y\":-0.51384199999999991,\"Z\":0.0},{\"X\":-0.2032,\"Y\":-0.5588,\"Z\":0.0},{\"X\":0.2032,\"Y\":-0.5588,\"Z\":0.0},{\"X\":0.2032,\"Y\":-0.51384199999999991,\"Z\":0.0},{\"X\":0.012954,\"Y\":-0.51384199999999991,\"Z\":0.0},{\"X\":0.012954,\"Y\":0.51384199999999991,\"Z\":0.0},{\"X\":0.2032,\"Y\":0.51384199999999991,\"Z\":0.0},{\"X\":0.2032,\"Y\":0.5588,\"Z\":0.0}]},\"Voids\":null,\"Id\":\"37f161d6-a892-4588-ad65-457b04b97236\",\"Name\":\"W44x335\"},\"6b77d69a-204e-40f9-bc1f-ed84683e64c6\":{\"discriminator\":\"Elements.Material\",\"Color\":{\"Red\":0.60000002384185791,\"Green\":0.5,\"Blue\":0.5,\"Alpha\":1.0},\"SpecularFactor\":0.0,\"GlossinessFactor\":0.0,\"Id\":\"6b77d69a-204e-40f9-bc1f-ed84683e64c6\",\"Name\":\"steel\"},\"fd35bd2c-0108-47df-8e6d-42cc43e4eed0\":{\"discriminator\":\"Elements.Foo\",\"Curve\":{\"discriminator\":\"Elements.Geometry.Arc\",\"Center\":{\"X\":0.0,\"Y\":0.0,\"Z\":0.0},\"Radius\":2.0,\"StartAngle\":0.0,\"EndAngle\":90.0},\"StartSetback\":0.25,\"EndSetback\":0.25,\"Profile\":\"37f161d6-a892-4588-ad65-457b04b97236\",\"Transform\":{\"Matrix\":{\"Components\":[1.0,0.0,0.0,0.0,0.0,1.0,0.0,0.0,0.0,0.0,1.0,0.0]}},\"Material\":\"6b77d69a-204e-40f9-bc1f-ed84683e64c6\",\"Representation\":{\"SolidOperations\":[{\"discriminator\":\"Elements.Geometry.Solids.Sweep\",\"Profile\":\"37f161d6-a892-4588-ad65-457b04b97236\",\"Curve\":{\"discriminator\":\"Elements.Geometry.Arc\",\"Center\":{\"X\":0.0,\"Y\":0.0,\"Z\":0.0},\"Radius\":2.0,\"StartAngle\":0.0,\"EndAngle\":90.0},\"StartSetback\":0.25,\"EndSetback\":0.25,\"Rotation\":0.0,\"IsVoid\":false}]},\"Id\":\"fd35bd2c-0108-47df-8e6d-42cc43e4eed0\",\"Name\":null}}}";
+            var model = Model.FromJson(modelStr, out var errors);
+
+            foreach (var e in errors)
+            {
+                this._output.WriteLine(e);
+            }
+
+            // We expect three geometric elements,
+            // and one base element (Elements.Baz)
+            Assert.Equal(4, model.Elements.Count);
+            bool containsBaz = model.Elements.Select(x => x.Value.AdditionalProperties["discriminator"]).Contains("Elements.Baz");
+            Assert.True(containsBaz);
+            Assert.Single(errors);
+        }
+
+        /// <summary>
+        /// Test whether two models, containing user defined types, can be
+        /// deserialized and merged into one model.
+        /// </summary>
+        [Fact(Skip = "ModelMerging")]
+        public async Task MergesModelsWithUserDefinedTypes()
+        {
+            var schemas = new[]{
+                "../../../models/Merge/Envelope.json",
+                "../../../models/Merge/FacadePanel.json",
+                "../../../models/Merge/Level.json"
+            };
+
+            var asm = await TypeGenerator.GenerateInMemoryAssemblyFromUrisAndLoadAsync(schemas);
+            var facadePanelType = asm.Assembly.GetType("Elements.FacadePanel");
+            Assert.NotNull(facadePanelType);
+            var envelopeType = asm.Assembly.GetType("Elements.Envelope");
+            Assert.NotNull(envelopeType);
+            var model1 = JsonSerializer.Deserialize<Model>(File.ReadAllText("../../../models/Merge/facade.json"));
+            var count1 = model1.Elements.Count;
+
+            var model2 = JsonSerializer.Deserialize<Model>(File.ReadAllText("../../../models/Merge/structure.json"));
+            var count2 = model2.Elements.Count;
+
+            var merge = new Model();
+            merge.AddElements(model1.Elements.Values);
+            merge.AddElements(model2.Elements.Values);
+            merge.ToGlTF("models/Merge.glb");
+        }
+
+        [Fact]
+        public void ElementWithDeeplyNestedElementSerializesCorrectly()
+        {
+            var p = new Profile(Polygon.Rectangle(1, 1));
+            // Create a mass overiding its representation.
+            // This will introduce a profile into the serialization for the
+            // representation. This should be serialized correctly.
+            var mass1 = new Mass(p,
+                                1,
+                                BuiltInMaterials.Mass,
+                                new Transform(),
+                                new Representation(new List<SolidOperation> { new Extrude(p, 2, Vector3.ZAxis, false) }));
+            // A second mass that uses a separate embedded profile.
+            // This is really a mistake because the user wants the profile
+            // that they supply in the constructor to be used, but the profile
+            // supplied in the representation will override it.
+            var mass2 = new Mass(p,
+                                1,
+                                BuiltInMaterials.Mass,
+                                new Transform(),
+                                new Representation(new List<SolidOperation> { new Extrude(new Profile(Polygon.Rectangle(1, 1)), 2, Vector3.ZAxis, false) }));
+            var model = new Model();
+            model.AddElement(mass1);
+            model.AddElement(mass2);
+
+            Assert.True(model.AllElementsOfType<Profile>().Count() == 2);
+            Assert.True(model.AllElementsOfType<Mass>().Count() == 2);
+            Assert.Single<Material>(model.AllElementsOfType<Material>());
+
+            var json = model.ToJson();
+            File.WriteAllText("./deepSerialize.json", json);
+
+            var newModel = Model.FromJson(json);
+            Assert.True(newModel.AllElementsOfType<Profile>().Count() == 2);
+            Assert.True(newModel.AllElementsOfType<Mass>().Count() == 2);
+            Assert.Single<Material>(newModel.AllElementsOfType<Material>());
+        }
+
+        [Fact]
+        public void SaveMappingDictionaryWithoutRepeatingMappings()
+        {
+            var cube = new Mass(Polygon.Rectangle(1, 1), 1, BuiltInMaterials.Mass, isElementDefinition: true);
+            var mapping = new TestMapping();
+            var inst1 = cube.CreateInstance(new Transform(0, 0, 0), "inst 1");
+            inst1.SetMapping("Revit", mapping);
+            var inst2 = cube.CreateInstance(new Transform(0, 0, 0), "inst 2");
+            inst2.SetMapping("Revit", mapping);
+
+            var model = new Model(new List<Element> { inst1, inst2 });
+            var json = model.ToJson(true);
+            var newModel = Model.FromJson(json, out var errors);
+            Assert.Empty(errors);
+
+            //Check that only a single mapping was serialized.
+            var m = System.Text.RegularExpressions.Regex.Matches(json, @"""discriminator"":\s*""Elements.Tests.TestMapping""");
+            Assert.Single(m);
+            Assert.Single(newModel.AllElementsOfType<TestMapping>());
+
+            // confirm that we only serialize the Mapping Property if it exists
+            m = System.Text.RegularExpressions.Regex.Matches(json, @"""Mappings"": null");
+            Assert.Empty(m);
+        }
+
+        [Fact]
+        public void CoreElementTransformsAreIdempotentDuringSerialization()
+        {
+            var model = new Model();
+            // Create a floor with an elevation.
+            // This will mutate the element's transform.
+            var floor = new Floor(Polygon.L(20, 20, 5), 0.1, new Transform(0, 0, 0.5));
+            model.AddElement(floor);
+
+            var beam = new Beam(new Line(Vector3.Origin, new Vector3(5, 5, 5)), Polygon.Rectangle(0.1, 0.1));
+            model.AddElement(beam);
+
+            var wall = new StandardWall(new Line(Vector3.Origin, new Vector3(20, 0, 0)), 0.2, 3.5);
+            model.AddElement(wall);
+
+            // Serialize the floor, recording the mutated transform.
+            var json = model.ToJson();
+
+            // Deserialize the floor, which will deserialize the elevation
+            // and add it to the transform.
+            var newModel = Model.FromJson(json);
+
+            var newFloor = newModel.AllElementsOfType<Floor>().First();
+            Assert.Equal(floor.Transform, newFloor.Transform);
+
+            var newBeam = newModel.AllElementsOfType<Beam>().First();
+            Assert.Equal(beam.Transform, newBeam.Transform);
+
+            var newWall = newModel.AllElementsOfType<StandardWall>().First();
+            Assert.Equal(wall.Transform, newWall.Transform);
+        }
+
+
+        [Fact]
+        public void SerializationKeepsDiscriminatorOnFallbackBaseElementTypes()
+        {
+            // Reading in a model with a SpaceBoundary input
+            var json = File.ReadAllText("../../../models/Elements/spaceinputs.json");
+            var model = Model.FromJson(json);
+
+            // Since SpaceBoundary isn't in Elements, it will be deserialized as a `GeometricElement`
+            Assert.True(model.Elements.First().Value.GetType() == typeof(GeometricElement));
+
+            var newModel = model.ToJson();
+
+            // When we serialize again, we should still have the discriminator of `Elements.SpaceBoundary`
+            Assert.Contains("Elements.SpaceBoundary", newModel);
+        }
+
+        [Fact]
+        public void DeserializationSkipsUnknownProperties()
+        {
+            var column = new Column(Vector3.Origin, 5, null, new Profile(Polygon.Rectangle(1, 1)));
+            var model = new Model();
+            model.AddElement(column);
+            var json = model.ToJson(true);
+            // https://www.newtonsoft.com/json/help/html/ModifyJson.htm
+            var obj = JObject.Parse(json);
+            var elements = obj["Elements"];
+            var c = (JObject)elements.Values().ElementAt(2);
+
+            // Inject an unknown property.
+            c.Property("Curve").AddAfterSelf(new JProperty("Foo", "Bar"));
+            var newModel = Model.FromJson(obj.ToString());
+            Assert.Single(newModel.AllElementsOfType<Column>());
+            var newColumn = newModel.AllElementsOfType<Column>().First();
+            Assert.Equal(column.Curve, newColumn.Curve);
+            Assert.Equal(column.Profile, newColumn.Profile);
+        }
+
+        [Fact]
+        public void DeserializationConstructsWithMissingProperties()
+        {
+            var column = new Column(new Vector3(5, 0), 5, null, new Profile(Polygon.Rectangle(1, 1)));
+            var model = new Model();
+            model.AddElement(column);
+            var json = model.ToJson(true);
+            // https://www.newtonsoft.com/json/help/html/ModifyJson.htm
+            var obj = JObject.Parse(json);
+            var elements = obj["Elements"];
+            var c = (JObject)elements.Values().ElementAt(2); // the column
+
+            // Remove the Location property
+            c.Property("Location").Remove();
+            var newModel = Model.FromJson(obj.ToString());
+            var newColumn = newModel.AllElementsOfType<Column>().First();
+            Assert.Equal(Vector3.Origin, newColumn.Location);
+        }
+
+        // With the move to System.Text.Json, this test is no longer valid.
+        // Previously we skipped elements that had properties that could not
+        // be converted to null. System.text.json handles this condition
+        // by using the default value. In this example, the column location
+        // is set to null in the json, but deserializes to (0,0,0), which is
+        // valid. This is a nicer way of handling this condition than not
+        // creating an element at all.
+        [Fact(Skip = "Outdated")]
+        public void DeserializationSkipsNullProperties()
+        {
+            var material = BuiltInMaterials.Mass;
+            var model = new Model();
+            model.AddElement(material);
+            var json = model.ToJson(true);
+
+            // https://www.newtonsoft.com/json/help/html/ModifyJson.htm
+            // var obj = JObject.Parse(json);
+            using var doc = JsonDocument.Parse(json);
+
+            var obj = doc.RootElement.Clone();
+            var elements = obj.GetProperty("Elements").EnumerateObject();
+            var c = elements.ElementAt(2).Value; // the column
+
+            var newModel = Model.FromJson(obj.ToString());
+
+            Assert.Empty(newModel.AllElementsOfType<Column>());
+        }
+
+        [Fact]
+        public void DeserializesToGeometricElementsWhenTypeIsUnknownAndRepresentationExists()
+        {
+            var profile = new Profile(Polygon.Rectangle(1, 1));
+            var red = new Material("Red", Colors.Red);
+            var green = new Material("Green", Colors.Green);
+            var column = new Column(new Vector3(5, 0), 5, null, profile, material: red);
+            var beam = new Beam(new Line(Vector3.Origin, new Vector3(5, 5, 5)), profile, material: green);
+            var model = new Model();
+            model.AddElements(beam, column);
+            var json = model.ToJson(true);
+
+            // We want to test that unknown element types will still deserialize
+            // to geometric elements.
+            json = json.Replace("Elements.Beam", "Foo");
+            json = json.Replace("Elements.Column", "Bar");
+
+            var newModel = Model.FromJson(json);
+            Assert.Equal(2, newModel.AllElementsOfType<Material>().Count());
+            Assert.Equal(2, newModel.AllElementsOfType<GeometricElement>().Count());
+            var modelPath = $"models/geometric_elements.glb";
+            newModel.ToGlTF(modelPath, true);
+        }
+
+        [Fact]
+        public void DeserializesToGeometricElements()
+        {
+            var json = File.ReadAllText("../../../models/Geometry/tower.json");
+            var newModel = Model.GeometricElementModelFromJson(json);
+            newModel.ToGlTF("models/geometric_elements_2.glb");
+        }
+
+        [Fact]
+        public void SubElementIsAddedToModel()
+        {
+            var model = new Model();
+            var line = new Line(Vector3.Origin, new Vector3(5, 5, 5));
+            var ue = new TestUserElement(line, new Profile(Polygon.L(1, 2, 0.5)));
+            model.AddElement(ue);
+
+            // The profile of the user element and the one
+            // created inside UpdateRepresentation.
+            Assert.Equal(2, model.AllElementsOfType<Profile>().Count());
+        }
+
+        [Fact]
+        public void SubListElementIsAddedToModel()
+        {
+            var model = new Model();
+            var line = new Line(Vector3.Origin, new Vector3(5, 5, 5));
+            var ue = new TestUserElement(line, new Profile(Polygon.L(1, 2, 0.5)));
+            ue.SubElements.AddRange(new[]{
+                new Mass(Polygon.Rectangle(1,1)),
+                new Mass(Polygon.L(2,2,1))});
+            model.AddElement(ue);
+
+            // The profiles from the user element, the two sub elements
+            // and one profile generated in UpdateRepresentations.
+            Assert.Equal(4, model.AllElementsOfType<Profile>().Count());
+        }
+
+        [Fact]
+        public void SubDictionaryOfElementIsAddedToModel()
+        {
+            var model = new Model();
+            var line = new Line(Vector3.Origin, new Vector3(5, 5, 5));
+            var ue = new TestUserElement(line, new Profile(Polygon.L(1, 2, 0.5)));
+            ue.DictionaryElements["foo"] = BuiltInMaterials.XAxis;
+            ue.DictionaryElements["bar"] = BuiltInMaterials.YAxis;
+            model.AddElement(ue);
+            Assert.Equal(3, model.AllElementsOfType<Material>().Count());
+        }
+
+        [Fact]
+        public void ProfilesInRepresentationsAreAddedToModel()
+        {
+            var model = new Model();
+            var line = new Line(Vector3.Origin, new Vector3(5, 5, 5));
+            var ue = new TestUserElement(line, new Profile(Polygon.L(1, 2, 0.5)));
+            ue.UpdateRepresentations();
+            model.AddElement(ue);
+            Assert.Equal(2, model.AllElementsOfType<Profile>().Count());
+        }
+
+        [Fact]
+        public void HandlesAllDocumentedSubElements()
+        {
+            // List types should be valid.
+            Assert.True(Model.IsValidForRecursiveAddition(typeof(Element[])));
+            Assert.True(Model.IsValidForRecursiveAddition(typeof(Floor[])));
+            Assert.True(Model.IsValidForRecursiveAddition(typeof(IList<Floor>)));
+            Assert.True(Model.IsValidForRecursiveAddition(typeof(List<Floor>)));
+
+            // Dictionary types should be valid.
+            Assert.True(Model.IsValidForRecursiveAddition(typeof(IDictionary<string, Floor>)));
+            Assert.True(Model.IsValidForRecursiveAddition(typeof(Dictionary<Guid, Floor>)));
+
+            // List types of solid operations should be valid.
+            Assert.True(Model.IsValidForRecursiveAddition(typeof(IList<SolidOperation>)));
+            Assert.True(Model.IsValidForRecursiveAddition(typeof(List<SolidOperation>)));
+            Assert.True(Model.IsValidForRecursiveAddition(typeof(Element)));
+
+            // Representations should be valid.
+            Assert.True(Model.IsValidForRecursiveAddition(typeof(Representation)));
+
+            // Nullable<T> should work without exploding.
+            Assert.False(Model.IsValidForRecursiveAddition(typeof(Guid?)));
+
+            // Stuff that shouldn't work
+            Assert.False(Model.IsValidForRecursiveAddition(typeof(List<double>)));
+            Assert.False(Model.IsValidForRecursiveAddition(typeof(Dictionary<Guid, double>)));
+            Assert.False(Model.IsValidForRecursiveAddition(typeof(double)));
+            Assert.False(Model.IsValidForRecursiveAddition(typeof(string)));
+            Assert.False(Model.IsValidForRecursiveAddition(typeof(object)));
+        }
+
+        [Fact]
+        public void AllElementsAssignableFromType()
+        {
+            var column = new Column(new Vector3(5, 5, 5), 2.0, null, Polygon.Rectangle(1, 1));
+            var beam = new Beam(new Line(Vector3.Origin, new Vector3(5, 5, 5)), Polygon.Rectangle(1, 1));
+            var brace = new Brace(new Line(Vector3.Origin, new Vector3(5, 5, 5)), Polygon.Rectangle(1, 1));
+            var model = new Model();
+            model.AddElements(column, beam, brace);
+            Assert.Equal(3, model.AllElementsAssignableFromType<StructuralFraming>().Count());
+        }
+
+        private Model QuadPanelModel()
+        {
+            var model = new Model();
+            var a = new Vector3(0, 0, 0);
+            var b = new Vector3(1, 0, 0);
+            var c = new Vector3(1, 0, 1);
+            var d = new Vector3(0, 0, 1);
+            var panel = new Panel(new Polygon(new[] { a, b, c, d }), BuiltInMaterials.Glass);
+            model.AddElement(panel);
+            return model;
+        }
+
+        [Fact]
+        public void ReadsExampleModels()
+        {
+            var models = Directory.EnumerateFiles("../../../models/ExampleModels", "*.json");
+            foreach (var modelPath in models)
+            {
+                var json = File.ReadAllText(modelPath);
+                var model = Model.FromJson(json);
+            }
+        }
+    }
+}