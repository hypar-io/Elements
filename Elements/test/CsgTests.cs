--- conflicted
+++ resolved
@@ -5,17 +5,12 @@
 using System;
 using Xunit;
 using System.Linq;
-<<<<<<< HEAD
 using System.Threading;
 using System.Threading.Tasks;
 using System.Text.Json.Serialization;
 using Elements.Geometry.Tessellation;
 using System.Text.Json;
-=======
-using Newtonsoft.Json;
-using Elements.Geometry.Tessellation;
 using Xunit.Abstractions;
->>>>>>> c2e659a0
 
 namespace Elements.Tests
 {
@@ -245,16 +240,10 @@
                 Vertices.Add((new Vector3(x, y, z), new Vector3(nx, ny, nz)));
             }
 
-<<<<<<< HEAD
-            public void AddVertices(IList<(Vector3 position, Vector3 normal, UV uv, Color color)> vertices)
-            {
-                throw new NotImplementedException();
-=======
             public void Initialize(int vertexCount = 0, int indexCount = 0)
             {
                 this.Vertices = new List<(Vector3 position, Vector3 normal)>();
                 this.Indices = new List<ushort>();
->>>>>>> c2e659a0
             }
         }
     }
