--- conflicted
+++ resolved
@@ -49,18 +49,16 @@
         /// <param name="path">The output path.</param>
         /// <param name="useBinarySerialization">Should binary serialization be used?</param>
         /// <param name="drawEdges">Should the solid edges be written to the gltf?</param>
-        /// <param name="merge">Should the geometric elements' solid operations be merged?</param>
         public static void ToGlTF(this Model model,
                                   string path,
                                   bool useBinarySerialization = true,
-                                  bool drawEdges = false,
-                                  Func<GeometricElement, bool> merge = null)
+                                  bool drawEdges = false)
         {
             if (model.Elements.Count > 0)
             {
                 if (useBinarySerialization)
                 {
-                    if (SaveGlb(model, path, drawEdges, merge))
+                    if (SaveGlb(model, path, drawEdges))
                     {
                         return;
                     }
@@ -702,18 +700,9 @@
         }
 
         /// <returns>Whether a Glb was successfully saved. False indicates that there was no geometry to save.</returns>
-<<<<<<< HEAD
-        private static bool SaveGlb(Model model,
-                                    string path,
-                                    bool drawEdges = false,
-                                    Func<GeometricElement, bool> merge = null)
-        {
-            var gltf = InitializeGlTF(model, out var buffers, drawEdges, merge);
-=======
         private static bool SaveGlb(Model model, string path, bool drawEdges = false, bool mergeVertices = false)
         {
             var gltf = InitializeGlTF(model, out var buffers, drawEdges, mergeVertices);
->>>>>>> 48bb6e8b
             if (gltf == null)
             {
                 return false;
@@ -726,21 +715,9 @@
         }
 
         /// <returns>Whether a Glb was successfully saved. False indicates that there was no geometry to save.</returns>
-<<<<<<< HEAD
-        private static bool SaveGltf(Model model,
-                                     string path,
-                                     bool drawEdges = false,
-                                     Func<Element, bool> merge = null)
-        {
-            var gltf = InitializeGlTF(model,
-                                      out List<byte[]> buffers,
-                                      drawEdges,
-                                      merge);
-=======
         private static bool SaveGltf(Model model, string path, bool drawEdges = false, bool mergeVertices = false)
         {
             var gltf = InitializeGlTF(model, out List<byte[]> buffers, drawEdges, mergeVertices);
->>>>>>> 48bb6e8b
             if (gltf == null)
             {
                 return false;
@@ -755,11 +732,7 @@
         internal static Gltf InitializeGlTF(Model model,
                                             out List<byte[]> allBuffers,
                                             bool drawEdges = false,
-<<<<<<< HEAD
-                                            Func<GeometricElement, bool> merge = null)
-=======
                                             bool mergeVertices = false)
->>>>>>> 48bb6e8b
         {
             var schemaBuffer = new glTFLoader.Schema.Buffer();
             var schemaBuffers = new List<glTFLoader.Schema.Buffer> { schemaBuffer };
@@ -851,11 +824,10 @@
                         lines.Add(currLines);
                     }
 
-<<<<<<< HEAD
                     GetRenderDataForElement(e,
                                             gltf,
                                             materialIndexMap,
-                                            buffers,
+                                            buffer,
                                             allBuffers,
                                             schemaBuffers,
                                             bufferViews,
@@ -871,34 +843,12 @@
                                             meshTransformMap,
                                             currLines,
                                             drawEdges,
-                                            merge);
+                                            mergeVertices);
                 }
                 catch
                 {
                     continue;
                 }
-=======
-                GetRenderDataForElement(e,
-                                        gltf,
-                                        materialIndexMap,
-                                        buffer,
-                                        allBuffers,
-                                        schemaBuffers,
-                                        bufferViews,
-                                        accessors,
-                                        materials,
-                                        textures,
-                                        images,
-                                        samplers,
-                                        meshes,
-                                        nodes,
-                                        meshElementMap,
-                                        nodeElementMap,
-                                        meshTransformMap,
-                                        currLines,
-                                        drawEdges,
-                                        mergeVertices);
->>>>>>> 48bb6e8b
             }
             if (allBuffers.Sum(b => b.Count()) + buffer.Count == 0 && lights.Count == 0)
             {
@@ -976,11 +926,7 @@
                                                     Dictionary<Guid, Transform> meshTransformMap,
                                                     List<Vector3> lines,
                                                     bool drawEdges,
-<<<<<<< HEAD
-                                                    Func<GeometricElement, bool> merge = null)
-=======
                                                     bool mergeVertices = false)
->>>>>>> 48bb6e8b
         {
             var materialName = BuiltInMaterials.Default.Name;
             int meshId = -1;
@@ -1034,22 +980,6 @@
                     else
                     {
                         meshId = ProcessGeometricRepresentation(e,
-<<<<<<< HEAD
-                                                        ref gltf,
-                                                        ref materialIndexMap,
-                                                        ref buffers,
-                                                        bufferViews,
-                                                        accessors,
-                                                        meshes,
-                                                        nodes,
-                                                        meshElementMap,
-                                                        lines,
-                                                        drawEdges,
-                                                        materialName,
-                                                        ref meshId,
-                                                        content,
-                                                        merge);
-=======
                                                                 ref gltf,
                                                                 ref materialIndexMap,
                                                                 ref buffer,
@@ -1064,7 +994,6 @@
                                                                 ref meshId,
                                                                 content,
                                                                 mergeVertices);
->>>>>>> 48bb6e8b
                         if (!meshElementMap.ContainsKey(e.Id))
                         {
                             meshElementMap.Add(e.Id, new List<int> { meshId });
@@ -1077,22 +1006,6 @@
                     materialName = geometricElement.Material.Name;
 
                     meshId = ProcessGeometricRepresentation(e,
-<<<<<<< HEAD
-                                                   ref gltf,
-                                                   ref materialIndexMap,
-                                                   ref buffers,
-                                                   bufferViews,
-                                                   accessors,
-                                                   meshes,
-                                                   nodes,
-                                                   meshElementMap,
-                                                   lines,
-                                                   drawEdges,
-                                                   materialName,
-                                                   ref meshId,
-                                                   geometricElement,
-                                                   merge);
-=======
                                                             ref gltf,
                                                             ref materialIndexMap,
                                                             ref buffer,
@@ -1107,7 +1020,6 @@
                                                             ref meshId,
                                                             geometricElement,
                                                             mergeVertices);
->>>>>>> 48bb6e8b
                     if (meshId > -1 && !meshElementMap.ContainsKey(e.Id))
                     {
                         meshElementMap.Add(e.Id, new List<int> { meshId });
@@ -1295,11 +1207,7 @@
                                                            string materialName,
                                                            ref int meshId,
                                                            GeometricElement geometricElement,
-<<<<<<< HEAD
-                                                           Func<GeometricElement, bool> merge = null)
-=======
                                                            bool mergeVertices = false)
->>>>>>> 48bb6e8b
         {
             geometricElement.UpdateRepresentations();
 
@@ -1325,11 +1233,7 @@
                                     meshes,
                                     lines,
                                     geometricElement.Transform,
-<<<<<<< HEAD
-                                    merge != null && merge(geometricElement));
-=======
                                     mergeVertices);
->>>>>>> 48bb6e8b
 
                 // If the id == -1, the mesh is malformed.
                 // It may have no geometry.
@@ -1358,15 +1262,6 @@
                                       List<glTFLoader.Schema.Mesh> meshes,
                                       List<Vector3> lines,
                                       Transform t = null,
-<<<<<<< HEAD
-                                      bool merge = true)
-        {
-            GraphicsBuffers buffers = null;
-            if (merge)
-            {
-                var csg = geometricElement.GetFinalCsgFromSolids();
-                buffers = csg.Tessellate();
-=======
                                       bool mergeVertices = false)
         {
             GraphicsBuffers buffers = null;
@@ -1383,27 +1278,10 @@
                 var csg = geometricElement.GetFinalCsgFromSolids();
                 buffers = csg.Tessellate(mergeVertices);
             }
->>>>>>> 48bb6e8b
-
-                if (buffers.Vertices.Count == 0)
-                {
-                    return -1;
-                }
-            }
-            else
-            {
-                var mesh = new Elements.Geometry.Mesh();
-                foreach (var op in geometricElement.Representation.SolidOperations)
-                {
-                    op.Solid.Tessellate(ref mesh);
-                }
-                mesh.ComputeNormals();
-                buffers = mesh.GetBuffers();
-
-                if (buffers.Vertices.Count == 0)
-                {
-                    return -1;
-                }
+
+            if (buffers.Vertices.Count == 0)
+            {
+                return -1;
             }
 
             return gltf.AddTriangleMesh(id + "_mesh",
