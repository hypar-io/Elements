using Elements.Geometry;
using Elements.Geometry.Tessellation;
using System;
using System.Collections.Generic;
// TODO: Get rid of System.Linq
using System.Linq;
using glTFLoader;
using glTFLoader.Schema;
using System.IO;
using System.Runtime.CompilerServices;
using Elements.Geometry.Solids;
using Elements.Geometry.Interfaces;
using SixLabors.ImageSharp.Processing;
using Elements.Collections.Generics;
using System.Net;
using SixLabors.ImageSharp.Formats.Png;
using SixLabors.ImageSharp;
using Image = glTFLoader.Schema.Image;
using System.Reflection;
using System.Diagnostics;

[assembly: InternalsVisibleTo("Hypar.Elements.Tests")]
[assembly: InternalsVisibleTo("Elements.Benchmarks")]

namespace Elements.Serialization.glTF
{
    /// <summary>
    /// Extensions for glTF serialization.
    /// </summary>
    public static class GltfExtensions
    {
        private static int _currentId = -1;

        private static int GetNextId()
        {
            _currentId++;
            return _currentId;
        }

        /// <summary>
        /// In normal function use, this should be set to null.
        /// If not null and set to a valid directory path, gltfs loaded for
        /// content elements will be cached to this directory, and can be
        /// explicitly loaded by calling LoadGltfCacheFromDisk(). This is used
        /// by `hypar run` and test capabilities to speed up repeated runs.
        /// </summary>
        public static string GltfCachePath
        {
            get => gltfCachePath;
            set
            {
                if (Directory.Exists(value))
                {
                    gltfCachePath = value;
                }
                else
                {
                    throw new ArgumentException("GltfCachePath must be a valid directory path.");
                }
            }
        }
        private static string gltfCachePath = null;
        private const string GLTF_CACHE_FOLDER_NAME = "elementsGltfCache";

        private const string emptyGltf = @"{
    ""asset"": {""version"": ""2.0""},
    ""nodes"": [{""name"": ""empty""}],
    ""scenes"": [{""nodes"": [0]}],
    ""scene"": 0
}";

        /// <summary>
        /// Serialize the model to a gltf file on disk.
        /// If there is no geometry, an empty GLTF will still be produced.
        /// </summary>
        /// <param name="model">The model to serialize.</param>
        /// <param name="path">The output path.</param>
        /// <param name="errors">A collection of serialization errors</param>
        /// <param name="useBinarySerialization">Should binary serialization be used?</param>
        /// <param name="drawEdges">Should the solid edges be written to the gltf?</param>
        /// <param name="updateElementsRepresentations">Indicates whether UpdateRepresentation should be called for all elements.</param>
        public static void ToGlTF(this Model model, string path, out List<BaseError> errors, bool useBinarySerialization = true, bool drawEdges = false, bool updateElementsRepresentations = true)
        {
            errors = new List<BaseError>();
            if (model.Elements.Count > 0)
            {
                if (useBinarySerialization)
                {
                    if (SaveGlb(model, path, updateElementsRepresentations, out errors, drawEdges))
                    {
                        return;
                    }
                    // Else fall through to produce an empty GLTF.
                }
                else
                {
                    if (SaveGltf(model, path, updateElementsRepresentations, out errors, drawEdges))
                    {
                        return;
                    }
                    // Else fall through to produce an empty GLTF.
                }
            }

            // There are no elements that produced geometry. Write an empty GLTF.
            File.WriteAllText(path, emptyGltf);
        }

        /// <summary>
        /// Serialize the model to a gltf file on disk.
        /// If there is no geometry, an empty GLTF will still be produced.
        /// </summary>
        /// <param name="model">The model to serialize.</param>
        /// <param name="path">The output path.</param>
        /// <param name="useBinarySerialization">Should binary serialization be used?</param>
        /// <param name="drawEdges">Should the solid edges be written to the gltf?</param>
        /// <param name="updateElementsRepresentations">Indicates whether UpdateRepresentation should be called for all elements.</param>
        public static void ToGlTF(this Model model, string path, bool useBinarySerialization = true, bool drawEdges = false, bool updateElementsRepresentations = true)
        {
            ToGlTF(model, path, out _, useBinarySerialization, drawEdges, updateElementsRepresentations);
        }

        /// <summary>
        /// Serialize the model to a byte array.
        /// </summary>
        /// <param name="model">The model to serialize.</param>
        /// <param name="drawEdges">Should edges of the model be drawn?</param>
        /// <param name="mergeVertices">Should vertices be merged in the resulting output?</param>
        /// <param name="updateElementsRepresentations">Indicates whether UpdateRepresentation should be called for all elements.</param>
        /// <returns>A byte array representing the model.</returns>
        public static byte[] ToGlTF(this Model model, bool drawEdges = false, bool mergeVertices = false, bool updateElementsRepresentations = true)
        {
<<<<<<< HEAD
            var gltf = InitializeGlTF(model, updateElementsRepresentations, out var buffers, out _, drawEdges, mergeVertices);
=======
            var sw = new Stopwatch();
            sw.Start();

            var gltf = InitializeGlTF(model, out var buffers, out _, drawEdges, mergeVertices);
            Debug.WriteLine($"glTF: {sw.ElapsedMilliseconds}ms total for initializing the glTF");
            sw.Restart();

>>>>>>> fffe8416
            if (gltf == null)
            {
                return null;
            }
            var mergedBuffer = gltf.CombineBufferAndFixRefs(buffers);

            byte[] bytes;
            using (var ms = new MemoryStream())
            {
                gltf.SaveBinaryModel(mergedBuffer, ms);
                // Avoid a copy of this array by using GetBuffer() instead
                // of ToArray()
                bytes = ms.GetBuffer();
            }
            Debug.WriteLine($"glTF: {sw.ElapsedMilliseconds}ms for saving the binary model");
            sw.Restart();

            return bytes;
        }

        /// <summary>
        /// Serialize the model to a stream.
        /// </summary>
        /// <param name="model">The model to serialize.</param>
        /// <param name="stream">The stream into which the model should be written.</param>
        /// <param name="drawEdges">Should edges of the model be drawn?</param>
        /// <param name="mergeVertices">Should vertices be merged in the resulting output?</param>
        /// <param name="updateElementsRepresentations">Indicates whether UpdateRepresentation should be called for all elements.</param>
        public static void ToGlTF(this Model model,
                                  MemoryStream stream,
                                  bool drawEdges = false,
                                  bool mergeVertices = false,
                                  bool updateElementsRepresentations = true)
        {
            var gltf = InitializeGlTF(model, updateElementsRepresentations, out var buffers, out _, drawEdges, mergeVertices);
            if (gltf == null)
            {
                return;
            }
            var mergedBuffer = gltf.CombineBufferAndFixRefs(buffers);

            using (var writer = new BinaryWriter(stream))
            {
                gltf.SaveBinaryModel(mergedBuffer, stream);
            }
        }

        /// <summary>
        /// Serialize the model to a base64 encoded string.
        /// </summary>
        /// <param name="updateElementsRepresentations">Indicates whether UpdateRepresentation should be called for all elements.</param>
        /// <returns>A Base64 string representing the model.</returns>
        public static string ToBase64String(this Model model, bool drawEdges = false, bool mergeVertices = false, bool updateElementsRepresentations = true)
        {
            var gltf = InitializeGlTF(model, updateElementsRepresentations, out var buffers, out _, drawEdges, mergeVertices);
            if (gltf == null)
            {
                return "";
            }
            var mergedBuffer = gltf.CombineBufferAndFixRefs(buffers);
            string b64;
            using (var ms = new MemoryStream())
            {
                gltf.SaveBinaryModel(mergedBuffer, ms);
                b64 = Convert.ToBase64String(ms.GetBuffer());
            }

            return b64;
        }

        internal static Dictionary<string, int> AddMaterials(this Gltf gltf,
                                                             IList<Material> materials,
                                                             List<byte> buffer,
                                                             List<BufferView> bufferViews)
        {
            var materialDict = new Dictionary<string, int>();
            var newMaterials = new List<glTFLoader.Schema.Material>();

            var textureDict = new Dictionary<string, int>(); // the name of the texture image, the id of the texture
            var textures = new List<Texture>();

            var images = new List<Image>();
            var samplers = new List<Sampler>();

            var matId = 0;
            var texId = 0;
            var imageId = 0;
            var samplerId = 0;

            foreach (var material in materials)
            {
                if (materialDict.ContainsKey(material.Id.ToString()))
                {
                    continue;
                }

                var gltfMaterial = new glTFLoader.Schema.Material();
                newMaterials.Add(gltfMaterial);

                // Previously, we used the KHR_materials_pbrSpecularGlossiness extension.
                // When Khronos deprecated this, we converted to metallic/roughness,
                // using a conversion strategy from Don McCurdy's glTF transform:
                // https://github.com/donmccurdy/glTF-Transform/blob/d77ca6a12c5b56efa1b6594806450dd38df19b25/packages/functions/src/metal-rough.ts#L25

                gltfMaterial.PbrMetallicRoughness = new MaterialPbrMetallicRoughness
                {
                    BaseColorFactor = material.Color.ToArray(true),
                    RoughnessFactor = 1.0f - (float)material.GlossinessFactor,
                    MetallicFactor = 0
                };
                gltfMaterial.DoubleSided = material.DoubleSided;

                gltfMaterial.Name = material.Id.ToString();

                if (material.Unlit)
                {
                    gltfMaterial.Extensions = new Dictionary<string, object>{
                        {"KHR_materials_unlit", new Dictionary<string, object>{}},
                    };
                }
                else
                {
                    // We convert to a linear color space
                    gltfMaterial.Extensions = new Dictionary<string, object>{
                        // https://github.com/KhronosGroup/glTF/blob/main/extensions/2.0/Khronos/KHR_materials_specular/README.md
                        {"KHR_materials_specular", new Dictionary<string, object>{
                            {"specularFactor", material.SpecularFactor},
                            {"specularColorFactor", new[]{1.0,1.0,1.0}},
                            //specularTexture - not used
                            //specularColorTexture - not used
                        }},
                        // https://github.com/KhronosGroup/glTF/blob/main/extensions/2.0/Khronos/KHR_materials_ior/README.md
                        {"KHR_materials_ior", new Dictionary<string, object>{
                            {"ior", 1000}, //https://github.com/KhronosGroup/glTF/pull/1719#issuecomment-674365677
                        }}
                    };
                }

                if (material.EdgeDisplaySettings != null)
                {
                    AddExtension(gltf, gltfMaterial, "HYPAR_materials_edge_settings", new Dictionary<string, object>{
                        {"lineWidth", material.EdgeDisplaySettings.LineWidth},
                        {"widthMode", (int)material.EdgeDisplaySettings.WidthMode},
                        {"dashMode", (int)material.EdgeDisplaySettings.DashMode},
                        {"dashSize", material.EdgeDisplaySettings.DashSize}
                    });
                }

                if (material.DrawInFront)
                {
                    AddExtension(gltf, gltfMaterial, "HYPAR_draw_in_front", new Dictionary<string, object>{
                        {"drawInFront", true},
                    });
                }

                var textureHasTransparency = false;

                if (material.Texture != null && File.Exists(material.Texture))
                {
                    // Add the texture
                    var textureInfo = new TextureInfo();
                    gltfMaterial.PbrMetallicRoughness.BaseColorTexture = textureInfo;
                    textureInfo.Index = texId;
                    textureInfo.TexCoord = 0;

                    if (textureDict.ContainsKey(material.Texture))
                    {
                        textureInfo.Index = textureDict[material.Texture];
                    }
                    else
                    {
                        var texture = new Texture();
                        textures.Add(texture);
                        var image = CreateImage(material.Texture, bufferViews, buffer, out textureHasTransparency);
                        texture.Source = imageId;
                        images.Add(image);

                        var sampler = CreateSampler(material.RepeatTexture);
                        if (!material.InterpolateTexture)
                        {
                            sampler.MagFilter = Sampler.MagFilterEnum.NEAREST;
                        }
                        texture.Sampler = samplerId;
                        samplers.Add(sampler);

                        textureDict.Add(material.Texture, texId);

                        texId++;
                        imageId++;
                        samplerId++;
                    }
                }

                if (material.NormalTexture != null && File.Exists(material.NormalTexture))
                {
                    var textureInfo = new MaterialNormalTextureInfo();
                    gltfMaterial.NormalTexture = textureInfo;
                    textureInfo.Index = texId;
                    textureInfo.Scale = 1.0f;
                    // Use the same texture coordinate as the
                    // base texture.
                    textureInfo.TexCoord = 0;

                    if (textureDict.ContainsKey(material.NormalTexture))
                    {
                        textureInfo.Index = textureDict[material.NormalTexture];
                    }
                    else
                    {
                        var texture = new Texture();
                        textures.Add(texture);
                        var image = CreateImage(material.NormalTexture, bufferViews, buffer, out _);
                        texture.Source = imageId;
                        images.Add(image);
                        textureDict.Add(material.NormalTexture, texId);

                        var sampler = CreateSampler(material.RepeatTexture);
                        if (!material.InterpolateTexture)
                        {
                            sampler.MagFilter = Sampler.MagFilterEnum.NEAREST;
                        }
                        texture.Sampler = samplerId;
                        samplers.Add(sampler);

                        texId++;
                        imageId++;
                        samplerId++;
                    }
                }

                if (material.EmissiveTexture != null && File.Exists(material.EmissiveTexture))
                {
                    var textureInfo = new TextureInfo();
                    gltfMaterial.EmissiveTexture = textureInfo;
                    textureInfo.Index = texId;
                    textureInfo.TexCoord = 0;

                    if (textureDict.ContainsKey(material.EmissiveTexture))
                    {
                        textureInfo.Index = textureDict[material.EmissiveTexture];
                    }
                    else
                    {
                        var texture = new Texture();
                        textures.Add(texture);
                        var image = CreateImage(material.EmissiveTexture, bufferViews, buffer, out _);
                        texture.Source = imageId;
                        images.Add(image);

                        var sampler = CreateSampler(material.RepeatTexture);
                        texture.Sampler = samplerId;
                        samplers.Add(sampler);

                        textureDict.Add(material.EmissiveTexture, texId);

                        texId++;
                        imageId++;
                        samplerId++;
                    }

                }

                gltfMaterial.EmissiveFactor = new float[] { (float)material.EmissiveFactor, (float)material.EmissiveFactor, (float)material.EmissiveFactor };

                if (material.Color.Alpha < 1.0 || textureHasTransparency)
                {
                    gltfMaterial.AlphaMode = glTFLoader.Schema.Material.AlphaModeEnum.BLEND;
                }
                else
                {
                    gltfMaterial.AlphaMode = glTFLoader.Schema.Material.AlphaModeEnum.OPAQUE;
                }

                materialDict.Add(gltfMaterial.Name, matId);
                matId++;
            }

            if (materials.Count > 0)
            {
                gltf.Materials = newMaterials.ToArray(newMaterials.Count);
            }
            if (textures.Count > 0)
            {
                gltf.Textures = textures.ToArray(textures.Count);
            }
            if (images.Count > 0)
            {
                gltf.Images = images.ToArray(images.Count);
            }
            if (samplers.Count > 0)
            {
                gltf.Samplers = samplers.ToArray(samplers.Count);
            }

            return materialDict;
        }

        /// <summary>
        /// Add a custom Material extension.
        /// </summary>
        private static void AddExtension(Gltf gltf, glTFLoader.Schema.Material gltfMaterial, string extensionName, Dictionary<string, object> extensionAttributes)
        {
            if (gltfMaterial.Extensions == null)
            {
                gltfMaterial.Extensions = new Dictionary<string, object>();
            }
            AddExtension(gltf, extensionName, extensionAttributes);
            gltfMaterial.Extensions.Add(extensionName, extensionAttributes);
        }

        /// <summary>
        /// Add a custom Node extension.
        /// </summary>
        private static void AddExtension(Gltf gltf, glTFLoader.Schema.Node gltfNode, string extensionName, Dictionary<string, object> extensionAttributes)
        {
            if (gltfNode.Extensions == null)
            {
                gltfNode.Extensions = new Dictionary<string, object>();
            }
            AddExtension(gltf, extensionName, extensionAttributes);
            gltfNode.Extensions.Add(extensionName, extensionAttributes);
        }

        /// <summary>
        /// Add a custom Mesh extension.
        /// </summary>
        private static void AddExtension(Gltf gltf, glTFLoader.Schema.Mesh gltfMesh, string extensionName, Dictionary<string, object> extensionAttributes)
        {
            if (gltfMesh.Extensions == null)
            {
                gltfMesh.Extensions = new Dictionary<string, object>();
            }
            AddExtension(gltf, extensionName, extensionAttributes);
            gltfMesh.Extensions.Add(extensionName, extensionAttributes);
        }

        /// <summary>
        /// Add a generic custom extension.
        /// </summary>
        /// <param name="gltf"></param>
        /// <param name="extensionName"></param>
        /// <param name="extensionAttributes"></param>
        private static void AddExtension(Gltf gltf, string extensionName, Dictionary<string, object> extensionAttributes)
        {
            if (!gltf.ExtensionsUsed.Contains(extensionName))
            {
                gltf.ExtensionsUsed = new List<string>(gltf.ExtensionsUsed) { extensionName }.ToArray();
            }
        }

        private static Image CreateImage(string path, List<BufferView> bufferViews, List<byte> buffer, out bool textureHasTransparency)
        {
            var image = new Image();

            using (var ms = new MemoryStream())
            {
                // Flip the texture image vertically
                // to align with OpenGL convention.
                // 0,1  1,1
                // 0,0  1,0
                using (var texImage = SixLabors.ImageSharp.Image.Load(path))
                {
                    PngMetadata meta = texImage.Metadata.GetPngMetadata();
                    textureHasTransparency = meta.ColorType == PngColorType.RgbWithAlpha || meta.ColorType == PngColorType.GrayscaleWithAlpha;
                    texImage.Mutate(x => x.Flip(FlipMode.Vertical));
                    texImage.Save(ms, new PngEncoder());
                }
                var imageData = ms.ToArray();
                image.BufferView = AddBufferView(bufferViews, 0, buffer.Count, imageData.Length, null, null);
                buffer.AddRange(imageData);
            }

            while (buffer.Count % 4 != 0)
            {
                buffer.Add(0);
            }

            image.MimeType = Image.MimeTypeEnum.image_png;
            return image;
        }

        private static Sampler CreateSampler(bool repeatTexture)
        {
            var sampler = new Sampler
            {
                MagFilter = Sampler.MagFilterEnum.LINEAR,
                MinFilter = Sampler.MinFilterEnum.LINEAR,
                WrapS = repeatTexture ? Sampler.WrapSEnum.REPEAT : Sampler.WrapSEnum.CLAMP_TO_EDGE,
                WrapT = repeatTexture ? Sampler.WrapTEnum.REPEAT : Sampler.WrapTEnum.CLAMP_TO_EDGE
            };
            return sampler;
        }

        internal static void AddLights(this Gltf gltf, List<Light> lights, List<Node> nodes)
        {
            gltf.Extensions = new Dictionary<string, object>();
            var lightCount = 0;
            var lightsArr = new List<object>();
            foreach (var light in lights)
            {
                // Create the top level collection of lights.
                var gltfLight = new Dictionary<string, object>(){
                    {"color", new[]{light.Color.Red, light.Color.Green, light.Color.Blue}},
                    {"type", Enum.GetName(typeof(LightType), light.LightType).ToLower()},
                    {"intensity", light.Intensity},
                    {"name", light.Name ?? string.Empty}
                };
                if (light.LightType == LightType.Spot)
                {
                    gltfLight["spot"] = new Dictionary<string, double>(){
                        {"innerConeAngle", ((SpotLight)light).InnerConeAngle},
                        {"outerConeAngle", ((SpotLight)light).OuterConeAngle}
                    };
                }
                lightsArr.Add(gltfLight);

                // Create the light nodes
                var lightNode = new Node
                {
                    Extensions = new Dictionary<string, object>(){
                    {"KHR_lights_punctual", new Dictionary<string,object>(){
                        {"light", lightCount}
                    }}
                }
                };
                lightNode.SetElementInfo(light.Id);
                var ml = light.Transform.Matrix;
                lightNode.Matrix = new float[]{
                (float)ml.m11, (float)ml.m12, (float)ml.m13, 0f,
                (float)ml.m21, (float)ml.m22, (float)ml.m23, 0f,
                (float)ml.m31, (float)ml.m32, (float)ml.m33, 0f,
                (float)ml.tx, (float)ml.ty, (float)ml.tz, 1f};

                NodeUtilities.AddNode(nodes, lightNode, 0);
                lightCount++;
            }

            if (lightsArr.Count > 0)
            {
                gltf.Extensions.Add("KHR_lights_punctual", new Dictionary<string, object>{
                    {"lights", lightsArr}
                });
            }
        }

        private static int AddAccessor(List<Accessor> accessors, int bufferView, int byteOffset, Accessor.ComponentTypeEnum componentType, int count, float[] min, float[] max, Accessor.TypeEnum accessorType)
        {
            var a = new Accessor
            {
                BufferView = bufferView,
                ByteOffset = byteOffset,
                ComponentType = componentType,
                Min = min,
                Max = max,
                Type = accessorType,
                Count = count
            };

            accessors.Add(a);

            return accessors.Count - 1;
        }

        private static int AddBufferView(List<BufferView> bufferViews, int buffer, int byteOffset, int byteLength, BufferView.TargetEnum? target, int? byteStride)
        {
            var b = new BufferView
            {
                Buffer = buffer,
                ByteLength = byteLength,
                ByteOffset = byteOffset,
                Target = target,
                ByteStride = byteStride
            };

            bufferViews.Add(b);

            return bufferViews.Count - 1;
        }

        internal static int AddTriangleMesh(string name,
                                            List<byte> buffer,
                                            List<BufferView> bufferViews,
                                            List<Accessor> accessors,
                                            int materialId,
                                            GraphicsBuffers gBuffers,
                                            List<glTFLoader.Schema.Mesh> meshes)
        {
            return AddMesh(name, buffer, bufferViews, accessors, materialId, new List<GraphicsBuffers>() { gBuffers }, MeshPrimitive.ModeEnum.TRIANGLES, meshes);
        }

        internal static int AddMesh(string name,
                                            List<byte> buffer,
                                            List<BufferView> bufferViews,
                                            List<Accessor> accessors,
                                            int materialId,
                                            List<GraphicsBuffers> gBuffersList,
                                            MeshPrimitive.ModeEnum mode,
                                            List<glTFLoader.Schema.Mesh> meshes,
                                            bool ignoreNormal = false)
        {
            var m = new glTFLoader.Schema.Mesh
            {
                Name = name,
                Primitives = new MeshPrimitive[gBuffersList.Count()]
            };

            for (var idx = 0; idx < gBuffersList.Count(); idx++)
            {
                var gBuffers = gBuffersList[idx];
                var vBuff = AddBufferView(bufferViews, 0, buffer.Count, gBuffers.Vertices.Count, null, null);
                buffer.AddRange(gBuffers.Vertices);

                var nBuff = -1;
                if (!ignoreNormal && gBuffers.Normals.Any())
                {
                    nBuff = AddBufferView(bufferViews, 0, buffer.Count, gBuffers.Normals.Count, null, null);
                    buffer.AddRange(gBuffers.Normals);
                }

                var iBuff = AddBufferView(bufferViews, 0, buffer.Count, gBuffers.Indices.Count, null, null);
                buffer.AddRange(gBuffers.Indices);

                while (buffer.Count % 4 != 0)
                {
                    buffer.Add(0);
                }

                var vAccess = AddAccessor(accessors,
                                          vBuff,
                                          0,
                                          Accessor.ComponentTypeEnum.FLOAT,
                                          gBuffers.Vertices.Count / sizeof(float) / 3,
                                          new[] { (float)gBuffers.VMin[0], (float)gBuffers.VMin[1], (float)gBuffers.VMin[2] },
                                          new[] { (float)gBuffers.VMax[0], (float)gBuffers.VMax[1], (float)gBuffers.VMax[2] },
                                          Accessor.TypeEnum.VEC3);
                var nAccess = nBuff == -1 ? -1 : AddAccessor(accessors,
                                          nBuff,
                                          0,
                                          Accessor.ComponentTypeEnum.FLOAT,
                                          gBuffers.Normals.Count / sizeof(float) / 3,
                                          new[] { (float)gBuffers.NMin[0], (float)gBuffers.NMin[1], (float)gBuffers.NMin[2] },
                                          new[] { (float)gBuffers.NMax[0], (float)gBuffers.NMax[1], (float)gBuffers.NMax[2] },
                                          Accessor.TypeEnum.VEC3);
                var iAccess = AddAccessor(accessors,
                                          iBuff,
                                          0,
                                          Accessor.ComponentTypeEnum.UNSIGNED_SHORT,
                                          gBuffers.Indices.Count / sizeof(ushort),
                                          new[] { (float)gBuffers.IMin },
                                          new[] { (float)gBuffers.IMax },
                                          Accessor.TypeEnum.SCALAR);

                var prim = new MeshPrimitive
                {
                    Indices = iAccess,
                    Material = materialId,
                    Mode = mode,
                    Attributes = new Dictionary<string, int>
                    {
                        {"POSITION",vAccess}
                    }
                };

                if (nAccess != -1)
                {
                    prim.Attributes.Add("NORMAL", nAccess);
                }

                if (gBuffers.UVs.Count > 0)
                {
                    var uvBuff = AddBufferView(bufferViews, 0, buffer.Count, gBuffers.UVs.Count, null, null);
                    buffer.AddRange(gBuffers.UVs);
                    var uvAccess = AddAccessor(accessors,
                                               uvBuff,
                                               0,
                                               Accessor.ComponentTypeEnum.FLOAT,
                                               gBuffers.UVs.Count / sizeof(float) / 2,
                                               new[] { (float)gBuffers.UVMin[0], (float)gBuffers.UVMin[1] },
                                               new[] { (float)gBuffers.UVMax[0], (float)gBuffers.UVMax[1] },
                                               Accessor.TypeEnum.VEC2);
                    prim.Attributes.Add("TEXCOORD_0", uvAccess);
                }

                // TODO: Add to the buffer above instead of inside this block.
                // There's a chance the padding operation will put padding before
                // the color information.
                if (gBuffers.Colors.Count > 0)
                {
                    var cBuff = AddBufferView(bufferViews, 0, buffer.Count, gBuffers.Colors.Count, null, null);
                    buffer.AddRange(gBuffers.Colors);
                    var cAccess = AddAccessor(accessors,
                                              cBuff,
                                              0,
                                              Accessor.ComponentTypeEnum.FLOAT,
                                              gBuffers.Colors.Count / sizeof(float) / 3,
                                              new[] { (float)gBuffers.CMin[0], (float)gBuffers.CMin[1], (float)gBuffers.CMin[2] },
                                              new[] { (float)gBuffers.CMax[0], (float)gBuffers.CMax[1], (float)gBuffers.CMax[2] },
                                              Accessor.TypeEnum.VEC3);
                    prim.Attributes.Add("COLOR_0", cAccess);
                }

                m.Primitives[idx] = prim;
            }

            // Add mesh to gltf
            meshes.Add(m);
            return meshes.Count - 1;
        }

        internal static int AddPointsOrLines(string name,
                                        List<byte> buffer,
                                        List<BufferView> bufferViews,
                                        List<Accessor> accessors,
                                        int materialId,
                                        List<GraphicsBuffers> gBuffersList,
                                        MeshPrimitive.ModeEnum mode,
                                        List<glTFLoader.Schema.Mesh> meshes,
                                        List<Node> nodes,
                                        Guid? elementId = null,
                                        Transform transform = null,
                                        bool? selectable = null)
        {
            var meshId = AddMesh(name, buffer, bufferViews, accessors, materialId, gBuffersList, mode, meshes, true);

            var parentId = 0;

            if (transform != null)
            {
                parentId = NodeUtilities.CreateAndAddTransformNode(nodes, transform, parentId);
            }

            // Add mesh node to gltf
            var node = new Node
            {
                Mesh = meshId
            };
            if (elementId.HasValue)
            {
                node.SetElementInfo(elementId.Value, selectable);
            }

            NodeUtilities.AddNode(nodes, node, parentId);
            return meshId;
        }

        internal static void ToGlb(this Solid solid, string path)
        {
            var gltf = new Gltf();
            var asset = new Asset
            {
                Version = "2.0",
                Generator = "hypar-gltf"
            };

            gltf.Asset = asset;

            var root = new Node
            {
                Translation = new[] { 0.0f, 0.0f, 0.0f },
                Scale = new[] { 1.0f, 1.0f, 1.0f }
            };

            // Set Z up by rotating -90d around the X Axis
            var q = new Quaternion(new Vector3(1, 0, 0), -Math.PI / 2);
            root.Rotation = new[]{
                (float)q.X, (float)q.Y, (float)q.Z, (float)q.W
            };

            var meshes = new List<glTFLoader.Schema.Mesh>();
            var nodes = new List<Node> { root };

            gltf.Scene = 0;
            var scene = new Scene
            {
                Nodes = new[] { 0 }
            };
            gltf.Scenes = new[] { scene };

            var buffer = new List<byte>();
            var bufferViews = new List<BufferView>();

            var materials = gltf.AddMaterials(new[] { BuiltInMaterials.Default, BuiltInMaterials.Edges, BuiltInMaterials.EdgesHighlighted },
                                              buffer,
                                              bufferViews);

            var mesh = new Geometry.Mesh();
            solid.Tessellate(ref mesh);
            mesh.ComputeNormals();

            var gbuffers = mesh.GetBuffers();

            var accessors = new List<Accessor>();

            var meshId = AddTriangleMesh("mesh",
                                         buffer,
                                         bufferViews,
                                         accessors,
                                         materials[BuiltInMaterials.Default.Id.ToString()],
                                         gbuffers,
                                         meshes);

            NodeUtilities.CreateNodeForMesh(meshId, nodes);

            var edgeCount = 0;
            var vertices = new List<Vector3>();
            var verticesHighlighted = new List<Vector3>();
            foreach (var e in solid.Edges.Values)
            {
                if (e.Left.Loop == null || e.Right.Loop == null)
                {
                    verticesHighlighted.AddRange(new[] { e.Left.Vertex.Point, e.Right.Vertex.Point });
                }
                else
                {
                    vertices.AddRange(new[] { e.Left.Vertex.Point, e.Right.Vertex.Point });
                }

                edgeCount++;
            }

            if (vertices.Count > 0)
            {
                // Draw standard edges
                var id = $"{100000}_curve";
                var gb = vertices.ToGraphicsBuffers();
                AddPointsOrLines(id,
                                 buffer,
                                 bufferViews,
                                 accessors,
                                 materials[BuiltInMaterials.Edges.Id.ToString()],
                                 new List<GraphicsBuffers>() { gb },
                                 MeshPrimitive.ModeEnum.LINES,
                                 meshes,
                                 nodes);
            }

            if (verticesHighlighted.Count > 0)
            {
                // Draw highlighted edges
                var id = $"{100001}_curve";
                var gb = verticesHighlighted.ToGraphicsBuffers();
                AddPointsOrLines(id,
                                 buffer,
                                 bufferViews,
                                 accessors,
                                 materials[BuiltInMaterials.EdgesHighlighted.Id.ToString()],
                                 new List<GraphicsBuffers>() { gb },
                                 MeshPrimitive.ModeEnum.LINES,
                                 meshes,
                                 nodes);
            }

            var buff = new glTFLoader.Schema.Buffer
            {
                ByteLength = buffer.Count
            };
            gltf.Buffers = new[] { buff };

            gltf.BufferViews = bufferViews.ToArray(bufferViews.Count);
            gltf.Accessors = accessors.ToArray(accessors.Count);
            gltf.Nodes = nodes.ToArray(nodes.Count);
            if (meshes.Count > 0)
            {
                gltf.Meshes = meshes.ToArray(meshes.Count);
            }

            gltf.SaveBinaryModel(buffer.ToArray(buffer.Count), path);
        }

        /// <returns>Whether a Glb was successfully saved. False indicates that there was no geometry to save.</returns>
        private static bool SaveGlb(Model model, string path, bool updateElementsRepresentations, out List<BaseError> errors, bool drawEdges = false, bool mergeVertices = false)
        {
<<<<<<< HEAD
            var gltf = InitializeGlTF(model, updateElementsRepresentations, out var buffers, out errors, drawEdges, mergeVertices);
=======
            var gltf = InitializeGlTF(model, out var buffers, out errors, drawEdges, mergeVertices);

>>>>>>> fffe8416
            if (gltf == null)
            {
                return false;
            }

            //TODO handle initializing multiple gltf buffers at once.
            var mergedBuffer = gltf.CombineBufferAndFixRefs(buffers);

            gltf.SaveBinaryModel(mergedBuffer, path);

            return true;
        }

        /// <returns>Whether a Glb was successfully saved. False indicates that there was no geometry to save.</returns>
        private static bool SaveGltf(Model model, string path, bool updateElementsRepresentations, out List<BaseError> errors, bool drawEdges = false, bool mergeVertices = false)
        {
<<<<<<< HEAD
            var gltf = InitializeGlTF(model, updateElementsRepresentations, out List<byte[]> buffers, out errors, drawEdges, mergeVertices);
=======
            var gltf = InitializeGlTF(model, out List<byte[]> buffers, out errors, drawEdges, mergeVertices);

>>>>>>> fffe8416
            if (gltf == null)
            {
                return false;
            }

            // Buffers must be saved first, URIs may be set or modified inside this method.
            gltf.SaveBuffersAndAddUris(path, buffers);

            gltf.SaveModel(path);

            return true;
        }

        /// <summary>
        /// If true, the model will write content elements using an experimental
        /// GLTF extension.
        /// </summary>
        public static bool UseReferencedContentExtension { get; set; } = true;

        internal static Gltf InitializeGlTF(Model model,
                                            bool updateElementsRepresentations,
                                            out List<byte[]> allBuffers,
                                            out List<BaseError> errors,
                                            bool drawEdges = false,
                                            bool mergeVertices = false)
        {
            var sw = new Stopwatch();

            errors = new List<BaseError>();
            var schemaBuffer = new glTFLoader.Schema.Buffer();
            var schemaBuffers = new List<glTFLoader.Schema.Buffer> { schemaBuffer };

            // Attempt to pre-allocate these lists. This won't be perfect.
            // Before processing the geometry of an element we can't know
            // how much to allocate. In the worst case, this will reduce
            // the list resizing.
            // TODO: In future work where we update element geometry during
            // UpdateRepresentations, we will know at this moment how big the
            // geometry for an element is, and we should tighten this up.
            var elementCount = model.AllElementsAssignableFromType<GeometricElement>().Count();
            var buffer = new List<byte>(elementCount * GraphicsBuffers.PreallocationSize());
            var contentElementCount = UseReferencedContentExtension ? 0 : model.AllElementsAssignableFromType<ContentElement>().Count();
            allBuffers = new List<byte[]>(contentElementCount * GraphicsBuffers.PreallocationSize()) { Array.Empty<byte>() };

            var gltf = new Gltf();
            var asset = new Asset
            {
                Version = "2.0",
                Generator = "hypar-gltf"
            };

            gltf.Asset = asset;

            var root = new Node();

            var rootTransform = new Transform(model.Transform);

            // Rotate the transform for +Z up.
            rootTransform.Rotate(new Vector3(1, 0, 0), -90.0);
            var m = rootTransform.Matrix;
            root.Matrix = new float[]{
                (float) m.m11, (float) m.m12, (float) m.m13, 0f,
                (float) m.m21, (float) m.m22, (float) m.m23, 0f,
                (float) m.m31, (float) m.m32, (float) m.m33, 0f,
                (float) m.tx, (float) m.ty, (float) m.tz, 1f};

            var nodes = new List<Node> { root };
            var meshes = new List<glTFLoader.Schema.Mesh>();

            gltf.Scene = 0;
            var scene = new Scene
            {
                Nodes = new[] { 0 }
            };
            gltf.Scenes = new[] { scene };

            var extensionsUsed = new HashSet<string> {
                "KHR_materials_specular",
                "KHR_materials_ior",
                "KHR_materials_unlit",
                "HYPAR_info",
                "HYPAR_representation_info"
            };

            var lights = model.AllElementsOfType<Light>().ToList();
            if (lights.Any())
            {
                extensionsUsed.Add("KHR_lights_punctual");
            }

            gltf.ExtensionsUsed = extensionsUsed.ToArray();

            var bufferViews = new List<BufferView>();

            var materialsToAdd = model.AllElementsOfType<Material>().ToList();
            materialsToAdd.AddRange(model.SubElementsFromSharedObjects.Values.OfType<Material>());
            if (drawEdges)
            {
                materialsToAdd.Add(BuiltInMaterials.Edges);
            }

            // Gltf can't handle a materials array with zero materials.
            // So we add the default material if this happens.
            if (materialsToAdd.Count == 0)
            {
                materialsToAdd.Add(BuiltInMaterials.Default);
            }

            var materialIndexMap = gltf.AddMaterials(materialsToAdd, buffer, bufferViews);

            var elements = model.Elements.Where(e =>
            {
                return e.Value is GeometricElement || e.Value is ElementInstance;
            }).Select(e => e.Value).ToList();


            if (lights.Any())
            {
                gltf.AddLights(lights, nodes);
            }

            // Lines are stored in a list of lists
            // according to the max available index size.
            var lines = new List<List<Vector3>>();
            var currLines = new List<Vector3>();
            lines.Add(currLines);

            var accessors = new List<Accessor>();
            var textures = new List<Texture>();
            var images = new List<Image>();
            var samplers = new List<Sampler>();
            var materials = gltf.Materials != null ? gltf.Materials.ToList() : new List<glTFLoader.Schema.Material>();

            var meshElementMap = new Dictionary<Guid, List<int>>();
            var nodeElementMap = new Dictionary<Guid, ProtoNode>();
            var meshTransformMap = new Dictionary<Guid, Transform>();
<<<<<<< HEAD
            var representationsMap = new Dictionary<int, List<int>>();
=======

            Debug.WriteLine($"glTF: {sw.ElapsedMilliseconds}ms for creating glTF structure.");
            sw.Restart();

>>>>>>> fffe8416
            foreach (var e in elements)
            {
                // Check if we'll overrun the index size
                // for the current line array. If so,
                // create a new line array.
                if (currLines.Count * 2 > ushort.MaxValue)
                {
                    currLines = new List<Vector3>();
                    lines.Add(currLines);
                }

                try
                {
                    GetRenderDataForElement(e,
                                            gltf,
                                            materialIndexMap,
                                            buffer,
                                            allBuffers,
                                            schemaBuffers,
                                            bufferViews,
                                            accessors,
                                            materials,
                                            textures,
                                            images,
                                            samplers,
                                            extensionsUsed,
                                            meshes,
                                            nodes,
                                            meshElementMap,
                                            nodeElementMap,
                                            meshTransformMap,
                                            representationsMap,
                                            currLines,
                                            drawEdges,
                                            updateElementsRepresentations,
                                            mergeVertices);
                }
                catch (Exception ex)
                {
                    errors.Add(new ElementError(e.Id, ex));
                }
            }
<<<<<<< HEAD
            if (allBuffers.Sum(b => b.Count()) + buffer.Count == 0 && lights.Count == 0 && nodes.Count < 1)
=======

            Debug.WriteLine($"glTF: {sw.ElapsedMilliseconds}ms for gathering element geometry.");
            sw.Restart();

            if (allBuffers.Sum(b => b.Length) + buffer.Count == 0 && lights.Count == 0)
>>>>>>> fffe8416
            {
                return null;
            }

            if (drawEdges && lines.Count() > 0)
            {
                foreach (var lineSet in lines)
                {
                    if (lineSet.Count == 0)
                    {
                        continue;
                    }
                    var id = $"{GetNextId()}_edge";
                    var gb = lineSet.ToGraphicsBuffers();
                    AddPointsOrLines(id,
                                     buffer,
                                     bufferViews,
                                     accessors,
                                     materialIndexMap[BuiltInMaterials.Edges.Id.ToString()],
                                     new List<GraphicsBuffers>() { gb },
                                     MeshPrimitive.ModeEnum.LINES,
                                     meshes,
                                     nodes);
                }
            }

            if (buffer.Count > 0)
            {
                schemaBuffers[0].ByteLength = buffer.Count;
            }
            gltf.Buffers = schemaBuffers.ToArray(schemaBuffers.Count);
            if (bufferViews.Count > 0)
            {
                gltf.BufferViews = bufferViews.ToArray(bufferViews.Count);
            }
            if (accessors.Count > 0)
            {
                gltf.Accessors = accessors.ToArray(accessors.Count);
            }

            gltf.Materials = materials.ToArray(materials.Count);
            if (textures.Count > 0)
            {
                gltf.Textures = textures.ToArray(textures.Count);
            }
            if (images.Count > 0)
            {
                gltf.Images = images.ToArray(images.Count);
            }
            if (samplers.Count > 0)
            {
                gltf.Samplers = samplers.ToArray(samplers.Count);
            }
            gltf.Nodes = nodes.ToArray(nodes.Count);
            if (meshes.Count > 0)
            {
                gltf.Meshes = meshes.ToArray(meshes.Count);
            }

            if (extensionsUsed.Count > 0)
            {
                gltf.ExtensionsUsed = extensionsUsed.ToArray();
            }

            // This is a hack! For web assembly, the ToArray() call creates
            // a copy of all items in the list, and is extremely slow. We
            // get around this by accessing the underlying list directly.
            // https://stackoverflow.com/a/4973060
            // allBuffers[0] = buffer.ToArray(buffer.Count);
            buffer.TrimExcess();
            allBuffers[0] = (byte[])typeof(List<byte>)
                   .GetField("_items", BindingFlags.NonPublic | BindingFlags.Instance)
                   .GetValue(buffer);

            return gltf;
        }

        private static void GetRenderDataForElement(Element e,
                                                    Gltf gltf,
                                                    Dictionary<string, int> materialIndexMap,
                                                    List<byte> buffer,
                                                    List<byte[]> allBuffers,
                                                    List<glTFLoader.Schema.Buffer> schemaBuffers,
                                                    List<BufferView> bufferViews,
                                                    List<Accessor> accessors,
                                                    List<glTFLoader.Schema.Material> materials,
                                                    List<Texture> textures,
                                                    List<Image> images,
                                                    List<Sampler> samplers,
                                                    HashSet<string> extensions,
                                                    List<glTFLoader.Schema.Mesh> meshes,
                                                    List<Node> nodes,
                                                    Dictionary<Guid, List<int>> meshElementMap,
                                                    Dictionary<Guid, ProtoNode> nodeElementMap,
                                                    Dictionary<Guid, Transform> meshTransformMap,
                                                    Dictionary<int, List<int>> representationsMap,
                                                    List<Vector3> lines,
                                                    bool drawEdges,
                                                    bool updateElementRepresentations,
                                                    bool mergeVertices = false)
        {
            var materialId = BuiltInMaterials.Default.Id.ToString();
            int meshId = -1;

            if (e is GeometricElement element)
            {
                var contentElement = element as ContentElement;
                if (contentElement != null && !UseReferencedContentExtension)
                {
                    var content = e as ContentElement;
                    Stream glbStream = GetGlbStreamFromPath(content.GltfLocation);
                    if (glbStream != Stream.Null)
                    {
                        GltfMergingUtils.AddAllMeshesFromFromGlb(glbStream,
                                                                 schemaBuffers,
                                                                 allBuffers,
                                                                 bufferViews,
                                                                 accessors,
                                                                 meshes,
                                                                 materials,
                                                                 textures,
                                                                 images,
                                                                 samplers,
                                                                 extensions,
                                                                 true,
                                                                 e.Id,
                                                                 out var parentNode);


                        if (!nodeElementMap.ContainsKey(e.Id) && parentNode != null)
                        {
                            nodeElementMap.Add(e.Id, parentNode);
                        }
                        if (!content.IsElementDefinition)
                        {
                            // This element is not used for instancing.
                            // apply scale transform here to bring the content glb into meters
                            var transform = content.Transform.Scaled(content.GltfScaleToMeters);
                            var nodeId = NodeUtilities.CreateNodeForMesh(meshId, nodes, content.Id, transform);

                            if (UseReferencedContentExtension)
                            {
                                AddExtension(gltf, nodes[nodeId], "HYPAR_referenced_content", new Dictionary<string, object> {
                                    {"contentUrl", contentElement.GltfLocation}
                                });
                            }
                        }
                        else
                        {
                            // This element will be used for instancing.  Save the transform of the
                            // content element base that will be needed when instances are placed.
                            // The scaled transform is only necessary because we are using the glb.
                            if (!meshTransformMap.ContainsKey(e.Id))
                            {
                                meshTransformMap[e.Id] = content.Transform.Scaled(content.GltfScaleToMeters);
                            }
                        }
                    }
                    else
                    {
                        meshId = ProcessGeometricRepresentation(e,
                                                                ref materialIndexMap,
                                                                ref buffer,
                                                                bufferViews,
                                                                accessors,
                                                                meshes,
                                                                nodes,
                                                                materialId,
                                                                ref meshId,
                                                                content,
                                                                updateElementRepresentations,
                                                                out int _);
                        if (!meshElementMap.ContainsKey(e.Id))
                        {
                            meshElementMap.Add(e.Id, new List<int> { meshId });
                        }
                    }
                }
                else
                {
                    var geometricElement = element;
                    materialId = geometricElement.Material.Id.ToString();

                    meshId = ProcessGeometricRepresentation(e,
                                                            ref materialIndexMap,
                                                            ref buffer,
                                                            bufferViews,
                                                            accessors,
                                                            meshes,
                                                            nodes,
                                                            materialId,
                                                            ref meshId,
                                                            geometricElement,
                                                            updateElementRepresentations,
                                                            out int nodeId);
                    if (meshId > -1 && !meshElementMap.ContainsKey(e.Id))
                    {
                        meshElementMap.Add(e.Id, new List<int> { meshId });
                    }
                    if (nodeId > -1 && contentElement != null && UseReferencedContentExtension)
                    {
                        AddExtension(gltf, nodes[nodeId], "HYPAR_referenced_content", new Dictionary<string, object> {
                            {"contentUrl", contentElement.GltfLocation}
                        });
                    }

                    if (element.RepresentationInstances != null && element.RepresentationInstances.Any())
                    {
                        var elementNodeId = NodeUtilities.AddInstanceNode(nodes, element.Transform, element.Id);
                        foreach (var representation in element.RepresentationInstances)
                        {
                            // get the unique id that contains representation Id and opening Ids
                            int combinedId = representation.GetHashCode(element);

                            if (representationsMap.TryGetValue(combinedId, out var mesh))
                            {
                                var addedNodes = NodeUtilities.AddNodes(nodes, mesh, elementNodeId);
                                foreach (var index in addedNodes)
                                {
                                    NodeUtilities.SetRepresentationInfo(nodes[index], representation);
                                    NodeUtilities.SetElementInfo(nodes[index], element.Id);
                                    foreach (var nodeExtension in representation.Representation.GetNodeExtensions(element))
                                    {
                                        AddExtension(gltf, nodes[index], nodeExtension.Name, nodeExtension.Attributes);
                                    }
                                }
                            }
                            else if (representation.Representation.TryToGraphicsBuffers(geometricElement, out var graphicsBuffers,
                                out var bufferId, out var mode))
                            {
                                var addedNodes = new List<int>();
                                if (graphicsBuffers.Any())
                                {
                                    meshId = AddMesh(bufferId,
                                                buffer,
                                                bufferViews,
                                                accessors,
                                                materialIndexMap[representation.Material.Id.ToString()],
                                                graphicsBuffers,
                                                (MeshPrimitive.ModeEnum)mode,
                                                meshes);

                                    if (meshId != -1)
                                    {
                                        var meshIdList = new List<int> { meshId };
                                        representationsMap.Add(combinedId, meshIdList);
                                        addedNodes.AddRange(NodeUtilities.AddNodes(nodes, meshIdList, elementNodeId));
                                        var snappingPoints = representation.Representation.GetSnappingPoints(element);

                                        if (snappingPoints != null)
                                        {
                                            AddExtension(gltf, meshes[meshId], "HYPAR_snapping_points", new Dictionary<string, object>() { { "points", snappingPoints } });
                                        }
                                    }
                                }
                                else
                                {
                                    meshId = NodeUtilities.AddEmptyNode(nodes, elementNodeId);
                                    addedNodes.Add(meshId);
                                }

                                // If the id == -1, the mesh is malformed.
                                // It may have no geometry.
                                if (meshId != -1)
                                {
                                    foreach (var index in addedNodes)
                                    {
                                        NodeUtilities.SetRepresentationInfo(nodes[index], representation);
                                        NodeUtilities.SetElementInfo(nodes[index], element.Id);
                                        foreach (var nodeExtension in representation.Representation.GetNodeExtensions(element))
                                        {
                                            AddExtension(gltf, nodes[index], nodeExtension.Name, nodeExtension.Attributes);
                                        }
                                    }
                                }
                            }
                        }
                    }
                }
            }

            if (e is ElementInstance i)
            {
                var transform = new Transform();
                if (i.BaseDefinition is ContentElement contentElementBaseDefinition)
                {
                    // if we have a stored node for this object, we use that when adding it to the gltf.
                    if (nodeElementMap.TryGetValue(i.BaseDefinition.Id, out _))
                    {
                        transform.Concatenate(i.Transform);
                        var node = NodeUtilities.AddInstanceAsCopyOfNode(nodes, nodeElementMap[i.BaseDefinition.Id], transform, i.Id);
                        if (UseReferencedContentExtension)
                        {
                            AddExtension(gltf, node, "HYPAR_referenced_content", new Dictionary<string, object> {
                                {"contentUrl", contentElementBaseDefinition.GltfLocation}
                            });
                        }
                    }
                    else
                    {
                        // If there is a transform stored for the content base definition we
                        // should apply it when creating instances.
                        // TODO check if this meshTransformMap ever does anything.
                        if (meshTransformMap.TryGetValue(i.BaseDefinition.Id, out var baseTransform))
                        {
                            transform.Concatenate(baseTransform);
                        }
                        transform.Concatenate(i.Transform);
                        var addedNodes = NodeUtilities.AddInstanceNode(nodes, meshElementMap[i.BaseDefinition.Id], transform, i.Id);
                        if (UseReferencedContentExtension)
                        {
                            foreach (var nodeIndex in addedNodes)
                            {
                                var node = nodes[nodeIndex];
                                AddExtension(gltf, node, "HYPAR_referenced_content", new Dictionary<string, object> {
                                {"contentUrl", contentElementBaseDefinition.GltfLocation}
                                });
                            }
                        }

                    }
                }
                else
                {
                    transform.Concatenate(i.Transform);
                    // Lookup the corresponding mesh in the map.
                    NodeUtilities.AddInstanceNode(nodes, meshElementMap[i.BaseDefinition.Id], transform, i.Id);
                }

                if (drawEdges)
                {
                    // Get the edges for the solid
                    var geom = i.BaseDefinition;
                    if (geom.Representation != null)
                    {
                        foreach (var solidOp in geom.Representation.SolidOperations)
                        {
                            if (solidOp.Solid != null)
                            {
                                foreach (var edge in solidOp.Solid.Edges.Values)
                                {
                                    lines.AddRange(new[] { i.Transform.OfPoint(edge.Left.Vertex.Point), i.Transform.OfPoint(edge.Right.Vertex.Point) });
                                }
                            }
                        }
                    }
                }
            }

            if (e is GeometricElement ge && !ge.IsElementDefinition)
            {
                if (ge.TryToGraphicsBuffers(out List<GraphicsBuffers> gb, out string id, out MeshPrimitive.ModeEnum? mode))
                {
                    AddPointsOrLines(id,
                                     buffer,
                                     bufferViews,
                                     accessors,
                                     materialIndexMap[ge.Material.Id.ToString()],
                                     gb,
                                     (MeshPrimitive.ModeEnum)mode,
                                     meshes,
                                     nodes,
                                     ge.Id,
                                     ge.Transform,
                                     ge._isSelectable);
                }
            }

            if (e is ITessellate geo)
            {
                var mesh = new Geometry.Mesh();
                geo.Tessellate(ref mesh);
                if (mesh == null)
                {
                    return;
                }

                var gbuffers = mesh.GetBuffers();

                // TODO(Ian): Remove this cast to GeometricElement when we
                // consolidate mesh under geometric representations.
                meshId = AddTriangleMesh(e.Id + "_mesh",
                                         buffer,
                                         bufferViews,
                                         accessors,
                                         materialIndexMap[materialId],
                                         gbuffers,
                                         meshes);

                if (!meshElementMap.ContainsKey(e.Id))
                {
                    meshElementMap.Add(e.Id, new List<int>());
                }
                meshElementMap[e.Id].Add(meshId);

                var geom = (GeometricElement)e;
                if (!geom.IsElementDefinition)
                {
                    NodeUtilities.CreateNodeForMesh(meshId, nodes, geom.Id, geom.Transform);
                }
            }
        }

        private static readonly Dictionary<string, MemoryStream> gltfCache = new Dictionary<string, MemoryStream>();

        private static void WriteGltfCacheForKey(string key, MemoryStream stream)
        {
            if (GltfCachePath == null)
            {
                return;
            }
            // write the gltfCache to disk
            var path = Path.Combine(GltfCachePath, GLTF_CACHE_FOLDER_NAME);
            if (!Directory.Exists(path))
            {
                Directory.CreateDirectory(path);
            }
            var filePath = Path.Combine(path, key + ".gltfcache");
            // we assume files aren't changing much, so if it's already been
            // written, we don't need to re-write it.
            if (!File.Exists(filePath))
            {
                using (var fileStream = File.Create(filePath))
                {
                    stream.Seek(0, SeekOrigin.Begin);
                    stream.CopyTo(fileStream);
                }
            }
        }
        private static void LoadGltfCacheFromDisk()
        {
            if (GltfCachePath == null)
            {
                return;
            }
            var path = Path.Combine(GltfCachePath, GLTF_CACHE_FOLDER_NAME);

            foreach (var file in Directory.GetFiles(path))
            {
                var fileName = Path.GetFileNameWithoutExtension(file);
                var filePath = Path.Combine(path, fileName + ".gltfcache");
                using (var fileStream = File.OpenRead(filePath))
                {
                    var stream = new MemoryStream();
                    fileStream.CopyTo(stream);
                    gltfCache.Add(fileName, stream);
                }
            }
        }

        /// <summary>
        /// Get a stream from a glb path, either file reference or remote.
        /// The streams are cached based on the location, so updates to files may
        /// not be reflected immediately, especially during long running parent processes.
        /// </summary>
        /// <param name="gltfLocation">The URI of the gltf binary file</param>
        public static Stream GetGlbStreamFromPath(string gltfLocation)
        {
            var gltfLocationSanitized = gltfLocation.Replace("/", "_");
            var responseStream = new MemoryStream();

            if (GltfCachePath != null && gltfCache.Count == 0)
            {
                LoadGltfCacheFromDisk();
            }
            if (gltfCache.TryGetValue(gltfLocationSanitized, out var foundStream))
            {
                foundStream.Position = 0;
                foundStream.CopyTo(responseStream);
                responseStream.Position = 0;
                return responseStream;
            }

            if (File.Exists(gltfLocation))
            {
                File.OpenRead(gltfLocation).CopyTo(responseStream);
            }
            else if (gltfLocation.StartsWith("https://"))
            {
                WebRequest request = WebRequest.Create(gltfLocation);
                var response = request.GetResponse();
                response.GetResponseStream().CopyTo(responseStream);
            }
            else
            {
                return Stream.Null;
            }
            responseStream.Position = 0;
            if (!gltfCache.ContainsKey(gltfLocationSanitized))
            {
                var cacheStream = new MemoryStream();
                responseStream.CopyTo(cacheStream);
                gltfCache.Add(gltfLocationSanitized, cacheStream);
                WriteGltfCacheForKey(gltfLocationSanitized, cacheStream);
            }
            return responseStream;
        }

        /// <summary>
        /// Returns the index of the mesh created while processing the Geometry.
        /// </summary>
        private static int ProcessGeometricRepresentation(Element e,
                                                           ref Dictionary<string, int> materialIndexMap,
                                                           ref List<byte> buffers,
                                                           List<BufferView> bufferViews,
                                                           List<Accessor> accessors,
                                                           List<glTFLoader.Schema.Mesh> meshes,
                                                           List<Node> nodes,
                                                           string materialId,
                                                           ref int meshId,
                                                           GeometricElement geometricElement,
                                                           bool updateElementRepresentations,
                                                           out int nodeId)
        {
            if (updateElementRepresentations)
            {
                geometricElement.UpdateRepresentations();
            }

            geometricElement.UpdateBoundsAndComputeSolid();
            nodeId = -1;
            // TODO: Remove this when we get rid of UpdateRepresentation.
            // The only reason we don't fully exclude openings from processing
            // is to ensure that openings have some geometry that will be used
            // to compute csgs for their hosts.
            if (e.GetType() == typeof(Opening))
            {
                return -1;
            }

            if (geometricElement.Representation != null && geometricElement._csg != null)
            {
                meshId = ProcessSolidsAsCSG(geometricElement,
                                    e.Id.ToString(),
                                    materialId,
                                    ref materialIndexMap,
                                    ref buffers,
                                    bufferViews,
                                    accessors,
                                    meshes);

                // If the id == -1, the mesh is malformed.
                // It may have no geometry.
                if (meshId == -1)
                {
                    return -1;
                }

                if (!geometricElement.IsElementDefinition)
                {
                    nodeId = NodeUtilities.CreateNodeForMesh(meshId, nodes, geometricElement.Id, geometricElement.Transform);
                }
                return meshId;
            }
            return -1;
        }

        private static int ProcessSolidsAsCSG(GeometricElement geometricElement,
                                      string id,
                                      string materialId,
                                      ref Dictionary<string, int> materials,
                                      ref List<byte> buffer,
                                      List<BufferView> bufferViews,
                                      List<Accessor> accessors,
                                      List<glTFLoader.Schema.Mesh> meshes)
        {
            GraphicsBuffers buffers = null;

            // If we've explicitly skipped csg union or the element
            // only has one solid operation, we can perform this micro-optimization
            // of skipping CSG creation.
            if (geometricElement.Representation.SkipCSGUnion)
            {
                // There's a special flag on Representation that allows you to
                // skip CSG unions. In this case, we tessellate all solids
                // individually, and do no booleaning. Voids are also ignored.

                // We create a collection of SolidTesselationTargetProviders, one for each solid operation.
                // Each SolidTesselationTargetProvider has a GetTessellationTargets method which returns a new SolidFaceTessAdapter.
                // Each SolidFaceTessAdapter is responsible for the tesselation of a single face.
                // The SolidFaceTessAdapter's GetTess method calls face.ToContourVertexArray.
                // ToContourVertexArray attaches a faceId and a solidIdto the Data object we hang on the contour vertex.
                // The faceId and solidId are used during packing to lookup existing shared vertices, to avoid recreating them.
                uint solidId = 0;
                var providers = new List<SolidTesselationTargetProvider>();
                foreach (var so in geometricElement.Representation.SolidOperations)
                {
                    providers.Add(new SolidTesselationTargetProvider(so.Solid, solidId, so.LocalTransform));
                    solidId++;
                }
                buffers = Tessellation.Tessellate<GraphicsBuffers>(providers, false, geometricElement.ModifyVertexAttributes);
            }
            else
            {
                buffers = geometricElement._csg.Tessellate(modifyVertexAttributes: geometricElement.ModifyVertexAttributes);
            }

            if (buffers.Vertices.Count == 0)
            {
                return -1;
            }

            return AddTriangleMesh(id + "_mesh",
                                   buffer,
                                   bufferViews,
                                   accessors,
                                   materials[materialId],
                                   buffers,
                                   meshes);
        }
    }
}<|MERGE_RESOLUTION|>--- conflicted
+++ resolved
@@ -130,17 +130,13 @@
         /// <returns>A byte array representing the model.</returns>
         public static byte[] ToGlTF(this Model model, bool drawEdges = false, bool mergeVertices = false, bool updateElementsRepresentations = true)
         {
-<<<<<<< HEAD
-            var gltf = InitializeGlTF(model, updateElementsRepresentations, out var buffers, out _, drawEdges, mergeVertices);
-=======
             var sw = new Stopwatch();
             sw.Start();
 
-            var gltf = InitializeGlTF(model, out var buffers, out _, drawEdges, mergeVertices);
+            var gltf = InitializeGlTF(model, updateElementsRepresentations, out var buffers, out _, drawEdges, mergeVertices);
             Debug.WriteLine($"glTF: {sw.ElapsedMilliseconds}ms total for initializing the glTF");
             sw.Restart();
 
->>>>>>> fffe8416
             if (gltf == null)
             {
                 return null;
@@ -913,12 +909,7 @@
         /// <returns>Whether a Glb was successfully saved. False indicates that there was no geometry to save.</returns>
         private static bool SaveGlb(Model model, string path, bool updateElementsRepresentations, out List<BaseError> errors, bool drawEdges = false, bool mergeVertices = false)
         {
-<<<<<<< HEAD
             var gltf = InitializeGlTF(model, updateElementsRepresentations, out var buffers, out errors, drawEdges, mergeVertices);
-=======
-            var gltf = InitializeGlTF(model, out var buffers, out errors, drawEdges, mergeVertices);
-
->>>>>>> fffe8416
             if (gltf == null)
             {
                 return false;
@@ -935,12 +926,7 @@
         /// <returns>Whether a Glb was successfully saved. False indicates that there was no geometry to save.</returns>
         private static bool SaveGltf(Model model, string path, bool updateElementsRepresentations, out List<BaseError> errors, bool drawEdges = false, bool mergeVertices = false)
         {
-<<<<<<< HEAD
             var gltf = InitializeGlTF(model, updateElementsRepresentations, out List<byte[]> buffers, out errors, drawEdges, mergeVertices);
-=======
-            var gltf = InitializeGlTF(model, out List<byte[]> buffers, out errors, drawEdges, mergeVertices);
-
->>>>>>> fffe8416
             if (gltf == null)
             {
                 return false;
@@ -1077,14 +1063,7 @@
             var meshElementMap = new Dictionary<Guid, List<int>>();
             var nodeElementMap = new Dictionary<Guid, ProtoNode>();
             var meshTransformMap = new Dictionary<Guid, Transform>();
-<<<<<<< HEAD
             var representationsMap = new Dictionary<int, List<int>>();
-=======
-
-            Debug.WriteLine($"glTF: {sw.ElapsedMilliseconds}ms for creating glTF structure.");
-            sw.Restart();
-
->>>>>>> fffe8416
             foreach (var e in elements)
             {
                 // Check if we'll overrun the index size
@@ -1127,15 +1106,7 @@
                     errors.Add(new ElementError(e.Id, ex));
                 }
             }
-<<<<<<< HEAD
             if (allBuffers.Sum(b => b.Count()) + buffer.Count == 0 && lights.Count == 0 && nodes.Count < 1)
-=======
-
-            Debug.WriteLine($"glTF: {sw.ElapsedMilliseconds}ms for gathering element geometry.");
-            sw.Restart();
-
-            if (allBuffers.Sum(b => b.Length) + buffer.Count == 0 && lights.Count == 0)
->>>>>>> fffe8416
             {
                 return null;
             }
