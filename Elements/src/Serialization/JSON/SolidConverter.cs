#pragma warning disable CS1591

using Elements.Geometry.Solids;
using System;
using System.Collections.Generic;
using Elements.Geometry;
using System.Linq;
using System.Reflection;
using System.Text.Json.Serialization;
using System.Text.Json;

namespace Elements.Serialization.JSON
{
    /// <summary>
    /// The SolidConverter is used to deserialize a Solid.
    /// Solids have a self-referencing structure which does not serialize
    /// effectively using the default serialization logic. The SolidConverter
    /// serializes and deserializes starting at the Solid's Faces, using
    /// Vertex and Edge ids to reconstruct and link the Edges and Vertices as necessary.
    /// </summary>
    internal class SolidConverter : JsonConverter<Solid>
    {
        private List<Type> _solidTypes;

        public SolidConverter()
        {
            LoadSolidTypes();
        }

        private void LoadSolidTypes()
        {
            try
            {
                _solidTypes = Assembly.GetExecutingAssembly().GetTypes().Where(t => typeof(Solid).IsAssignableFrom(t)).ToList();
            }
            catch (ReflectionTypeLoadException ex)
            {
                foreach (var x in ex.LoaderExceptions)
                {
                    Console.WriteLine(x.Message);
                }
            }
        }

        public override Solid Read(ref Utf8JsonReader reader, Type typeToConvert, JsonSerializerOptions options)
        {
            using (var obj = JsonDocument.ParseValue(ref reader))
            {
<<<<<<< HEAD
                var id = (uint)vobj.GetValue("id");
                var x = (double)vobj.GetValue("x");
                var y = (double)vobj.GetValue("y");
                var z = (double)vobj.GetValue("z");
                solid.AddVertex(id, new Vector3(x, y, z));
            }

            foreach (JObject face in (JArray)obj.GetValue("faces"))
            {
                var id = (uint)face.GetValue("id");
=======
                var root = obj.RootElement;
                var typeName = root.GetProperty("type").GetString();
                var foundType = _solidTypes.FirstOrDefault(t => t.FullName.ToLower() == typeName);
                if (foundType == null)
                {
                    throw new Exception($"The object with type name, {typeName}, could not be deserialzed.");
                }
>>>>>>> fffe8416

                var solid = (Solid)Activator.CreateInstance(foundType, new object[] { });

                foreach (var vobj in root.GetProperty("vertices").EnumerateArray())
                {
                    var id = vobj.GetProperty("id").GetInt64();
                    var x = vobj.GetProperty("x").GetDouble();
                    var y = vobj.GetProperty("y").GetDouble();
                    var z = vobj.GetProperty("z").GetDouble();
                    solid.AddVertex(id, new Vector3(x, y, z));
                }

                foreach (var face in root.GetProperty("faces").EnumerateArray())
                {
                    var id = face.GetProperty("id").GetInt64();

                    var outer = new Loop();

                    foreach (var heobj in face.GetProperty("outer").EnumerateArray())
                    {
                        ReadHalfEdge(heobj, outer, solid);
                    }

                    var inners = new List<Loop>();
                    if (face.TryGetProperty("inner", out var innerobjs))
                    {
                        foreach (var innerobj in innerobjs.EnumerateArray())
                        {
                            var inner = new Loop();
                            inners.Add(inner);
                            foreach (var heobj in innerobj.EnumerateArray())
                            {
                                ReadHalfEdge(heobj, inner, solid);
                            }
                        }
                    }
                    solid.AddFace(id, outer, inners.ToArray());
                }

                return solid;
            }
        }

        private void ReadHalfEdge(JsonElement heobj, Loop loop, Solid solid)
        {
            // var vobj = heobj.GetProperty("vertex");
            var vid = heobj.GetProperty("vertex_id").GetInt64();
            var v = solid.Vertices[vid];

            var he = new HalfEdge(v, loop);
            loop.AddEdgeToEnd(he);

<<<<<<< HEAD
            var eid = (uint)heobj.GetValue("edge_id");
            Edge edge;
            if (!solid.Edges.TryGetValue(eid, out edge))
=======
            var eid = heobj.GetProperty("edge_id").GetInt64();
            if (!solid.Edges.TryGetValue(eid, out Edge edge))
>>>>>>> fffe8416
            {
                edge = solid.AddEdge(eid);
            }

            he.Edge = edge;

            var side = heobj.GetProperty("edge_side").GetString();
            if (side == "left")
            {
                edge.Left = he;
            }
            else
            {
                edge.Right = he;
            }
        }

        public override void Write(Utf8JsonWriter writer, Solid value, JsonSerializerOptions options)
        {
            writer.WriteStartObject();
            writer.WritePropertyName("type");
            writer.WriteStringValue(value.GetType().FullName.ToLower());

            writer.WritePropertyName("vertices");
            writer.WriteStartArray();
            foreach (var v in value.Vertices.Values)
            {
                writer.WriteStartObject();
                writer.WritePropertyName("id");
                writer.WriteNumberValue(v.Id);
                writer.WritePropertyName("x");
                writer.WriteNumberValue(v.Point.X);
                writer.WritePropertyName("y");
                writer.WriteNumberValue(v.Point.Y);
                writer.WritePropertyName("z");
                writer.WriteNumberValue(v.Point.Z);
                writer.WriteEndObject();
            }
            writer.WriteEndArray();

            writer.WritePropertyName("faces");
            writer.WriteStartArray();

            foreach (var f in value.Faces.Values)
            {
                writer.WriteStartObject();

                writer.WritePropertyName("id");
                writer.WriteNumberValue(f.Id);

                writer.WritePropertyName("outer");
                writer.WriteStartArray();
                foreach (var he in f.Outer.Edges)
                {
                    WriteHalfEdge(he, writer);
                }
                writer.WriteEndArray();

                if (f.Inner != null)
                {
                    writer.WritePropertyName("inner");
                    writer.WriteStartArray();

                    foreach (var loop in f.Inner)
                    {
                        writer.WriteStartArray();
                        foreach (var he in loop.Edges)
                        {
                            WriteHalfEdge(he, writer);
                        }
                        writer.WriteEndArray();
                    }

                    writer.WriteEndArray();
                }

                writer.WriteEndObject();
            }
            writer.WriteEndArray();
            writer.WriteEndObject();
        }

        private void WriteHalfEdge(HalfEdge he, Utf8JsonWriter writer)
        {
            writer.WriteStartObject();
            writer.WritePropertyName("vertex_id");
            writer.WriteNumberValue(he.Vertex.Id);
            writer.WritePropertyName("edge_id");
            writer.WriteNumberValue(he.Edge.Id);
            writer.WritePropertyName("edge_side");
            writer.WriteStringValue(he.Edge.Left == he ? "left" : "right");
            writer.WriteEndObject();
        }
    }
}<|MERGE_RESOLUTION|>--- conflicted
+++ resolved
@@ -46,18 +46,29 @@
         {
             using (var obj = JsonDocument.ParseValue(ref reader))
             {
-<<<<<<< HEAD
-                var id = (uint)vobj.GetValue("id");
-                var x = (double)vobj.GetValue("x");
-                var y = (double)vobj.GetValue("y");
-                var z = (double)vobj.GetValue("z");
-                solid.AddVertex(id, new Vector3(x, y, z));
-            }
-
-            foreach (JObject face in (JArray)obj.GetValue("faces"))
-            {
-                var id = (uint)face.GetValue("id");
-=======
+                // TODO: REMOVE OLD CODE BEFORE SYSTEM.TEXT.JSON UPDATES
+                //     throw new Exception($"The object with type name, {typeName}, could not be deserialzed.");
+                // }
+
+                // var solid = (Solid)Activator.CreateInstance(foundType, new object[] { });
+
+                // foreach (JObject vobj in (JArray)obj.GetValue("vertices"))
+                // {
+                //     var id = (uint)vobj.GetValue("id");
+                //     var x = (double)vobj.GetValue("x");
+                //     var y = (double)vobj.GetValue("y");
+                //     var z = (double)vobj.GetValue("z");
+                //     solid.AddVertex(id, new Vector3(x, y, z));
+                // }
+
+                // foreach (JObject face in (JArray)obj.GetValue("faces"))
+                // {
+                //     var id = (uint)face.GetValue("id");
+
+                //     var outer = new Loop();
+
+                //     foreach (JObject heobj in (JArray)face.GetValue("outer"))
+
                 var root = obj.RootElement;
                 var typeName = root.GetProperty("type").GetString();
                 var foundType = _solidTypes.FirstOrDefault(t => t.FullName.ToLower() == typeName);
@@ -65,7 +76,6 @@
                 {
                     throw new Exception($"The object with type name, {typeName}, could not be deserialzed.");
                 }
->>>>>>> fffe8416
 
                 var solid = (Solid)Activator.CreateInstance(foundType, new object[] { });
 
@@ -118,14 +128,8 @@
             var he = new HalfEdge(v, loop);
             loop.AddEdgeToEnd(he);
 
-<<<<<<< HEAD
-            var eid = (uint)heobj.GetValue("edge_id");
-            Edge edge;
-            if (!solid.Edges.TryGetValue(eid, out edge))
-=======
-            var eid = heobj.GetProperty("edge_id").GetInt64();
+            var eid = (uint)heobj.GetProperty("edge_id").GetInt64();
             if (!solid.Edges.TryGetValue(eid, out Edge edge))
->>>>>>> fffe8416
             {
                 edge = solid.AddEdge(eid);
             }
