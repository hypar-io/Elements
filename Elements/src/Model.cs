#pragma warning disable CS1591
#pragma warning disable CS1570

using System;
using System.Collections.Generic;
using System.Linq;
using System.Reflection;
using System.Collections;
using System.Text.Json.Serialization;
using Elements.Serialization.JSON;
using Elements.Geometry;
using Elements.Geometry.Solids;
using Elements.GeoJSON;
using System.IO;
<<<<<<< HEAD
using System.Text;
=======
using System.Text.Json;
using System.Diagnostics;
using Elements.Search;
using Elements.Spatial;
>>>>>>> fffe8416

namespace Elements
{
    /// <summary>
    /// A container for elements.
    /// </summary>
    public class Model
    {
        /// <summary>The origin of the model.</summary>
        [Obsolete("Use Transform instead.")]
        public Position Origin { get; set; }

        /// <summary>The transform of the model.</summary>
        public Transform Transform { get; set; }

        /// <summary>A collection of Elements keyed by their identifiers.</summary>
        [System.ComponentModel.DataAnnotations.Required]
        public IDictionary<Guid, Element> Elements { get; set; } = new System.Collections.Generic.Dictionary<Guid, Element>();

        /// <summary>
        /// Collection of subelements from shared objects or RepresentationInstances (e.g. SolidRepresentation.Profile or RepresentationInstance.Material).
        /// We do not serialize shared objects to json, but we do include them in other formats like gltf.
        /// This collection contains all elements referenced directly by RepresentationInstances, such as Materials and Profiles.
        /// These objects affect representation appearance and may be used at glTF creation time.
        /// </summary>
        [JsonIgnore]
        public System.Collections.Generic.IDictionary<Guid, Element> SubElementsFromSharedObjects { get; set; } = new System.Collections.Generic.Dictionary<Guid, Element>();

        /// <summary>
        /// Construct a model.
        /// </summary>
        /// <param name="origin">The origin of the model.</param>
        /// <param name="transform">The transform of the model.</param>
        /// <param name="elements">A collection of elements.</param>
        [JsonConstructor]
        public Model(Position @origin, Transform @transform, System.Collections.Generic.IDictionary<Guid, Element> @elements)
        {

#pragma warning disable CS0618
            this.Origin = @origin;
#pragma warning restore CS0618
            this.Transform = @transform;
            this.Elements = @elements;
        }

        /// <summary>
        /// Construct an empty model.
        /// </summary>
        public Model()
        {
            this.Transform = new Transform();
        }

        /// <summary>
        /// Construct a model.
        /// </summary>
        /// <param name="transform">The model's transform.</param>
        /// <param name="elements">The model's elements.</param>
        public Model(Transform @transform, System.Collections.Generic.IDictionary<Guid, Element> @elements)
        {
            this.Transform = @transform;
            this.Elements = @elements;
        }

        /// <summary>
        /// Construct a model with the given elements.
        /// </summary>
        /// <param name="elements">The model's elements.</param>
        /// <param name="transform">The models' transform.</param>
        public Model(System.Collections.Generic.IEnumerable<Element> @elements, Transform transform = null)
        {
            this.Transform = transform ?? new Transform();
            this.Elements = @elements.ToDictionary(e => e.Id, e => e);
        }

        /// <summary>
        /// Add an element to the model.
        /// This operation recursively searches the element's properties
        /// for element sub-properties and adds those elements to the elements
        /// dictionary before adding the element itself.
        /// Properties of the following types are be supported for introspection:
        /// Element, IList<Element>, IDictionary<Element>, Representation, IList<SolidOperation>
        /// </summary>
        /// <param name="element">The element to add to the model.</param>
        /// <param name="gatherSubElements">Should sub-elements in properties be
        /// added to the model's elements collection?</param>
        /// <param name="updateElementsRepresentations">Indicates whether UpdateRepresentation should be called for the element.</param>
        public void AddElement(Element element, bool gatherSubElements = true, bool updateElementRepresentations = true)
        {
            if (element == null || this.Elements.ContainsKey(element.Id))
            {
                return;
            }

            // Function wrapper code no longer calls UpdateRepresentations, so we need to do it here.
            if (updateElementRepresentations && element is GeometricElement geo)
            {
                geo.UpdateRepresentations();
            }

            if (gatherSubElements)
            {
                // Look at all public properties of the element.
                // For all properties which inherit from element, add those
                // to the elements dictionary first. This will ensure that
                // those elements will be read out and be available before
                // an attempt is made to deserialize the element itself.
                var subElements = RecursiveGatherSubElements(element, out var elementsToIgnore);
                foreach (var e in subElements)
                {
                    if (!this.Elements.ContainsKey(e.Id))
                    {
                        // Because function wrapper code doesn't call UpdateRepresentations any more
                        // we need to call it here for all nested elements while they are added.
                        if (updateElementRepresentations && e is GeometricElement geoE)
                        {
                            geoE.UpdateRepresentations();
                        }
                        this.Elements.Add(e.Id, e);
                    }
                }

                foreach (var e in elementsToIgnore)
                {
                    if (!SubElementsFromSharedObjects.ContainsKey(e.Id))
                    {
                        SubElementsFromSharedObjects.Add(e.Id, e);
                    }
                }
            }
            else
            {
                if (!this.Elements.ContainsKey(element.Id))
                {
                    this.Elements.Add(element.Id, element);
                }
            }
        }

        /// <summary>
        /// Add a collection of elements to the model.
        /// </summary>
        /// <param name="elements">The elements to add to the model.</param>
        /// <param name="gatherSubElements">Should sub-elements in properties be
        /// added to the model's elements collection?</param>
        public void AddElements(IEnumerable<Element> elements, bool gatherSubElements = true)
        {
            foreach (var e in elements)
            {
                AddElement(e, gatherSubElements);
            }
        }

        /// <summary>
        /// Add elements to the model.
        /// </summary>
        /// <param name="elements">The elements to add to the model.</param>
        public void AddElements(params Element[] elements)
        {
            foreach (var e in elements)
            {
                AddElement(e);
            }
        }

        /// <summary>
        /// Get an entity by id from the Model.
        /// </summary>
        /// <param name="id">The identifier of the element.</param>
        /// <returns>An entity or null if no entity can be found
        /// with the provided id.</returns>
        public T GetElementOfType<T>(Guid id) where T : Element
        {
            if (this.Elements.ContainsKey(id))
            {
                return (T)this.Elements[id];
            }
            return null;
        }

        /// <summary>
        /// Get the first entity with the specified name.
        /// </summary>
        /// <param name="name"></param>
        /// <returns>An entity or null if no entity can be found
        /// with the provided name.</returns>
        public T GetElementByName<T>(string name) where T : Element
        {
            var found = this.Elements.FirstOrDefault(e => e.Value.Name == name);
            if (found.Equals(new KeyValuePair<long, Element>()))
            {
                return null;
            }
            return (T)found.Value;
        }

        /// <summary>
        /// Get all elements of the type T.
        /// </summary>
        /// <typeparam name="T">The type of element to return.</typeparam>
        /// <returns>A collection of elements of the specified type.</returns>
        public IEnumerable<T> AllElementsOfType<T>() where T : Element
        {
            return Elements.Values.OfType<T>();
        }

        /// <summary>
        /// Get all elements assignable from type T. This will include
        /// types which derive from T and types which implement T if T
        /// is an interface.
        /// </summary>
        /// <typeparam name="T">The type of the element from which returned elements derive.</typeparam>
        /// <returns>A collection of elements derived from the specified type.</returns>1
        public IEnumerable<T> AllElementsAssignableFromType<T>() where T : Element
        {
            return Elements.Values.Where(e => typeof(T).IsAssignableFrom(e.GetType())).Cast<T>();
        }

        /// <summary>
        /// Serialize the model to JSON.
        /// </summary>
        /// <param name="indent">Should the JSON be indented?</param>
        /// <param name="gatherSubElements">Should sub-elements of elements be processed?</param>
        /// <param name="updateElementsRepresentations">Indicates whether UpdateRepresentation should be called for all elements.</param>
        public string ToJson(bool indent = false, bool gatherSubElements = true, bool updateElementsRepresentations = true)
        {
<<<<<<< HEAD
            var exportModel = CreateExportModel(gatherSubElements, updateElementsRepresentations);

            return JsonConvert.SerializeObject(exportModel, indent ? Formatting.Indented : Formatting.None);
        }

        /// <summary>
        /// Serialize the model to JSON and write to a stream.
        /// </summary>
        /// <param name="stream">The stream into which the JSON will be written.</param>
        /// <param name="indent">Should the JSON be indented?</param>
        /// <param name="gatherSubElements">Should sub-elements of elements be processed?</param>
        /// <param name="updateElementsRepresentations">Indicates whether UpdateRepresentation should be called for all elements.</param>
        public void ToJson(MemoryStream stream, bool indent = false, bool gatherSubElements = true, bool updateElementsRepresentations = true)
        {
            var exportModel = CreateExportModel(gatherSubElements, updateElementsRepresentations);

            var json = JsonConvert.SerializeObject(exportModel, indent ? Formatting.Indented : Formatting.None);
            using (var writer = new StreamWriter(stream))
            {
                writer.Write(json);
            }
        }

        /// <summary>
        /// Serialize the model to JSON using default arguments.
        /// </summary>
        public string ToJson()
        {
            // By default we don't want to update representations because the UpdateRepresentation
            // method is called during function adding.  Setting this to false makes the behavior
            // match our function wrapping code behavior.
            return ToJson(false, true, false);
        }

        /// <summary>
        /// Serialize the model to JSON to match default arguments.
        /// TODO this method can be removed after Hypar.Functions release 0.9.11 occurs.
        /// </summary>
        public string ToJson(bool indent = false)
        {
            return ToJson(indent, true);
=======
            // TODO: Remove this excess model creation when the JSON serializer
            // supports recursive write out and all receivers are capable of 
            // receiving updated JSON.
            var exportModel = CreateExportModel(gatherSubElements);

            var serializerOptions = new JsonSerializerOptions
            {
                WriteIndented = indent,
                IncludeFields = true, // needed for tuple support
                DefaultIgnoreCondition = JsonIgnoreCondition.WhenWritingNull
            };
            serializerOptions.Converters.Add(new ElementConverterFactory());
            serializerOptions.Converters.Add(new SolidConverter());
            return JsonSerializer.Serialize(exportModel, serializerOptions);
>>>>>>> fffe8416
        }

        /// <summary>
        /// Serialize the model to a JSON file.
        /// </summary>
        /// <param name="path">The path of the file on disk.</param>
        /// <param name="gatherSubElements"></param>
        /// <param name="updateElementsRepresentations">Indicates whether UpdateRepresentation should be called for all elements.</param>
        public void ToJson(string path, bool gatherSubElements = true, bool updateElementsRepresentations = true)
        {
            var exportModel = CreateExportModel(gatherSubElements, updateElementsRepresentations);

            using (FileStream s = File.Create(path))
            {
                var serializerOptions = new JsonSerializerOptions()
                {
                    IncludeFields = true, // needed for tuple support
                    DefaultIgnoreCondition = JsonIgnoreCondition.WhenWritingNull
                };
                serializerOptions.Converters.Add(new ElementConverterFactory());
                serializerOptions.Converters.Add(new SolidConverter());
                JsonSerializer.Serialize(s, exportModel, serializerOptions);
            }
        }

        /// <summary>
        /// Intersect the model with the provided plane.
        /// </summary>
        /// <param name="plane">The intersection plane.</param>
        /// <param name="intersectionPolygons">A collection of polygons resulting from the
        /// intersection of the plane with all elements in the model.</param>
        /// <param name="beyondPolygons">A collection of polygons resulting from intersection
        /// of the beyond plane with all elements in the model.</param>
        /// <param name="lines">A collection of line segments resulting from intersection of the plane
        /// with all elements in the model.</param>
        public void Intersect(Plane plane,
                              out Dictionary<Guid, List<Geometry.Polygon>> intersectionPolygons,
                              out Dictionary<Guid, List<Geometry.Polygon>> beyondPolygons,
                              out Dictionary<Guid, List<Geometry.Line>> lines)
        {
            UpdateBoundsAndComputedSolids();

            var geos = Elements.Values.Where(e => e is GeometricElement geo && geo.IsElementDefinition == false).Cast<GeometricElement>();
            var intersectingElements = geos.Where(geo => geo.Bounds.Intersects(plane, out _)).ToList();

            var geoInstances = Elements.Values.Where(e => e is ElementInstance instance).Cast<ElementInstance>();
            var intersectingInstances = geoInstances.Where(geo => geo.BaseDefinition.Bounds.Intersects(plane, out _, geo.Transform)).ToList();

            var allIntersectingElements = new List<Element>();
            allIntersectingElements.AddRange(intersectingInstances);
            allIntersectingElements.AddRange(intersectingElements);

            IntersectElementsWithPlane(plane, allIntersectingElements, out intersectionPolygons, out beyondPolygons, out lines);
        }

        /// <summary>
        /// Update the representations of all geometric elements in the model.
        /// </summary>
        public void UpdateRepresentations()
        {
            foreach (var geo in Elements.Values.Where(e => e is GeometricElement).Cast<GeometricElement>())
            {
                geo.UpdateRepresentations();
            }
        }

        /// <summary>
        /// Update the bounds and computed solids of all geometric elements in the model.
        /// </summary>
        public void UpdateBoundsAndComputedSolids()
        {
            foreach (GeometricElement geo in Elements.Values.Where(e => e is GeometricElement).Cast<GeometricElement>())
            {
                geo.UpdateBoundsAndComputeSolid();
            }
        }

        private void IntersectElementsWithPlane(Plane plane,
                                       List<Element> intersecting,
                                       out Dictionary<Guid, List<Geometry.Polygon>> intersectionPolygons,
                                       out Dictionary<Guid, List<Geometry.Polygon>> beyondPolygons,
                                       out Dictionary<Guid, List<Geometry.Line>> lines)
        {
            intersectionPolygons = new Dictionary<Guid, List<Geometry.Polygon>>();
            beyondPolygons = new Dictionary<Guid, List<Geometry.Polygon>>();
            lines = new Dictionary<Guid, List<Geometry.Line>>();

            foreach (var element in intersecting)
            {
                GeometricElement geo = null;
                if (element is GeometricElement)
                {
                    geo = element as GeometricElement;
                }
                else if (element is ElementInstance instance)
                {
                    geo = instance.BaseDefinition;
                }


                if (geo.Intersects(plane, out var xsectP, out var beyondP, out var xsectL))
                {
                    foreach (var kvp in xsectP)
                    {
                        intersectionPolygons.Add(kvp.Key, kvp.Value);
                    }
                    foreach (var kvp in beyondP)
                    {
                        beyondPolygons.Add(kvp.Key, kvp.Value);
                    }
                    foreach (var kvp in xsectL)
                    {
                        lines.Add(kvp.Key, kvp.Value);
                    }
                }

            }
        }

        internal Model CreateExportModel(bool gatherSubElements, bool updateElementsRepresentations)
        {
            // Recursively add elements and sub elements in the correct
            // order for serialization. We do this here because element properties
            // may have been null when originally added, and we need to ensure
            // that they have a value if they've been set since.
            var exportModel = new Model();
            foreach (var kvp in this.Elements)
            {
                exportModel.AddElement(kvp.Value, gatherSubElements, updateElementsRepresentations);
            }
            exportModel.Transform = this.Transform;
            return exportModel;
        }

        public static Model GeometricElementModelFromJson(string json)
        {
            var resolver = new ElementReferenceResolver(null, default);

            var sw = new Stopwatch();
            sw.Start();

            // Read materials, profiles, geometric elements
            var elements = new Dictionary<Guid, Element>();

            using (var doc = JsonDocument.Parse(json))
            {
                var root = doc.RootElement;
                var elementsElement = root.GetProperty("Elements");
                var transform = JsonSerializer.Deserialize<Transform>(root.GetProperty("Transform"));

                Debug.WriteLine($"JSON: {sw.ElapsedMilliseconds}ms for parsing json");
                sw.Restart();

                foreach (var element in elementsElement.EnumerateObject())
                {
                    Element e = null;
                    var discriminator = element.Value.GetProperty("discriminator").GetString();
                    var id = element.Value.GetProperty("Id").GetGuid();
                    element.Value.TryGetProperty("Name", out var nameProp);
                    string name;
                    {
                        name = nameProp.GetString();
                    }

                    switch (discriminator)
                    {
                        // TODO: Big assumption here - that things are in the right order.
                        case "Elements.Material":
                            var colorProp = element.Value.GetProperty("Color");
                            var color = new Color(
                                colorProp.GetProperty("Red").GetDouble(),
                                colorProp.GetProperty("Green").GetDouble(),
                                colorProp.GetProperty("Blue").GetDouble(),
                                colorProp.GetProperty("Alpha").GetDouble()
                            );
                            var spec = element.Value.GetProperty("SpecularFactor").GetDouble();
                            var gloss = element.Value.GetProperty("GlossinessFactor").GetDouble();

                            // TODO: Handle all the other color properties

                            e = new Material(name, color, spec, gloss, id: id);
                            break;
                        case "Elements.Geometry.Profile":
                            var perimeter = JsonSerializer.Deserialize<Geometry.Polygon>(element.Value.GetProperty("Perimeter"));
                            var voids = JsonSerializer.Deserialize<List<Geometry.Polygon>>(element.Value.GetProperty("Voids"));
                            e = new Profile(perimeter, voids, id, name);
                            break;
                        case "Elements.ElementInstance":
                            var baseDefinition = (GeometricElement)resolver.ResolveReference(element.Value.GetProperty("BaseDefinition").GetString());
                            var elementTransform = JsonSerializer.Deserialize<Transform>(element.Value.GetProperty("Transform"));
                            e = new ElementInstance(baseDefinition, elementTransform, name, id);
                            break;
                        case "Elements.ModelCurve":
                            continue;
                        case "Elements.GridLine":
                            continue;
                        default:

                            if (element.Value.TryGetProperty("Perimeter", out _) && element.Value.TryGetProperty("Voids", out _))
                            {
                                // TODO: We're handling profile-like things in this way.
                                perimeter = JsonSerializer.Deserialize<Geometry.Polygon>(element.Value.GetProperty("Perimeter"));
                                voids = JsonSerializer.Deserialize<List<Geometry.Polygon>>(element.Value.GetProperty("Voids"));
                                e = new Profile(perimeter, voids, id, name);
                                break;
                            }

                            // Qualify element as a geometric element by seeing 
                            // whether it has a representation.
                            if (element.Value.TryGetProperty("Representation", out var repProperty))
                            {
                                var solidOps = new List<SolidOperation>();
                                foreach (var solidOp in repProperty.GetProperty("SolidOperations").EnumerateArray())
                                {
                                    SolidOperation op = null;
                                    var isVoid = false;
                                    if (solidOp.TryGetProperty("IsVoid", out var isVoidElement))
                                    {
                                        isVoid = isVoidElement.GetBoolean();
                                    }

                                    switch (solidOp.GetProperty("discriminator").GetString())
                                    {
                                        case "Elements.Geometry.Solids.Extrude":
                                            var profile = (Profile)resolver.ResolveReference(solidOp.GetProperty("Profile").GetString());
                                            var height = solidOp.GetProperty("Height").GetDouble();
                                            var direction = JsonSerializer.Deserialize<Vector3>(solidOp.GetProperty("Direction"));
                                            op = new Extrude(profile, height, direction, isVoid);
                                            break;
                                        case "Elements.Geometry.Solids.Sweep":
                                            profile = (Profile)resolver.ResolveReference(solidOp.GetProperty("Profile").GetString());
                                            var curve = DeserializeCurve(solidOp.GetProperty("Curve"));
                                            var startSetback = solidOp.GetProperty("StartSetback").GetDouble();
                                            var endSetback = solidOp.GetProperty("EndSetback").GetDouble();
                                            var profileRotation = 0.0;
                                            if (solidOp.TryGetProperty("ProfileRotation", out var rotation))
                                            {
                                                profileRotation = rotation.GetDouble();
                                            }
                                            op = new Sweep(profile, curve, startSetback, endSetback, profileRotation, isVoid);
                                            break;
                                        case "Elements.Geometry.Solids.Lamina":
                                            perimeter = JsonSerializer.Deserialize<Geometry.Polygon>(solidOp.GetProperty("Perimeter"));
                                            op = new Lamina(perimeter, isVoid);
                                            break;
                                    }
                                    solidOps.Add(op);
                                }
                                var rep = new Representation(solidOps);
                                elementTransform = JsonSerializer.Deserialize<Transform>(element.Value.GetProperty("Transform"));
                                var material = (Material)resolver.ResolveReference(element.Value.GetProperty("Material").GetString());
                                var elementId = element.Value.GetProperty("Id").GetGuid();
                                var isElementDefinition = element.Value.GetProperty("IsElementDefinition").GetBoolean();
                                e = new GeometricElement(elementTransform, material, rep, isElementDefinition, elementId, name);

                                if (solidOps.Count == 1)
                                {
                                    rep.SkipCSGUnion = true;
                                }
                            }
                            break;
                    }
                    if (e != null)
                    {
                        elements.Add(id, e);
                        resolver.AddReference(id.ToString(), e);
                    }
                }

                Debug.WriteLine($"JSON: {sw.ElapsedMilliseconds}ms for deserializing all elements.");
                sw.Restart();

                var model = new Model(transform, elements);
                return model;
            }
        }

        /// <summary>
        /// Deserialize a model from JSON.
        /// </summary>
        /// <param name="json">The JSON representing the model.</param>
<<<<<<< HEAD
        /// <param name="errors">A collection of deserialization errors.</param>
        /// <param name="forceTypeReload">Option to force reloading the internal type cache. Use if you add types dynamically in your code.</param>
        public static Model FromJson(string json, out List<string> errors, bool forceTypeReload = false)
=======
        public static Model FromJson(string json)
>>>>>>> fffe8416
        {
            var typeCache = AppDomainTypeCache.BuildAppDomainTypeCache(out _);

            Model model = null;
            using (var document = JsonDocument.Parse(json))
            {
                JsonElement root = document.RootElement;
                JsonElement elementsElement = root.GetProperty("Elements");

                var options = new JsonSerializerOptions()
                {
                    PropertyNameCaseInsensitive = true,
                    AllowTrailingCommas = true,
                    IncludeFields = true // needed for tuples
                };
                options.Converters.Add(new SolidConverter());

                // Our custom reference handler will cache elements by id as
                // they are deserialized, supporting reading elements by id
                // from JSON.
                var refHandler = new ElementReferenceHandler(typeCache, elementsElement);
                options.ReferenceHandler = refHandler;

                // Use the model converter here so that we have a chance to 
                // intercept the creation of elements when things go wrong.
                // Using the model converter adds 100ms because it has to
                // call deserialize for each element and trap if the element
                // is null and report an error.
                // options.Converters.Add(new ModelConverter());

                model = JsonSerializer.Deserialize<Model>(json, options);

                // Resetting the reference handler, empties the internal
                // elements cache.
                refHandler.Reset(typeCache, elementsElement);
            }

            // Remove null elements that are the result of the deserializer
            // not being able to handle an element.
            foreach (var nullElement in model.Elements.Where(e => e.Value == null).ToList())
            {
<<<<<<< HEAD
                Error = (sender, args) =>
                {
                    deserializationErrors.Add(args.ErrorContext.Error.Message);
                    args.ErrorContext.Handled = true;
                }
            });
            deserializationErrors.AddRange(JsonInheritanceConverter.GetAndClearDeserializationWarnings());
            errors = deserializationErrors;
            JsonInheritanceConverter.Elements.Clear();
            return model;
        }
=======
                model.Elements.Remove(nullElement);
            }
>>>>>>> fffe8416

            return model;
        }

        private List<Element> RecursiveGatherSubElements(object obj, out List<Element> elementsToIgnore)
        {
            // A dictionary created for the purpose of caching properties
            // that we need to recurse, for types that we've seen before.
            var props = new Dictionary<Type, List<PropertyInfo>>();

            return RecursiveGatherSubElementsInternal(obj, props, out elementsToIgnore);
        }

        private List<Element> RecursiveGatherSubElementsInternal(object obj, Dictionary<Type, List<PropertyInfo>> properties, out List<Element> elementsToIgnore)
        {
            var elements = new List<Element>();
            elementsToIgnore = new List<Element>();

            if (obj == null)
            {
                return elements;
            }

            var e = obj as Element;
            if (e != null && Elements.ContainsKey(e.Id))
            {
                // Do nothing. The Element has already
                // been added. This assumes that that the sub-elements
                // have been added as well and we don't need to continue.
                return elements;
            }

            // This explicit loop is because we have mappings marked as internal so it's elements won't be automatically serialized.
            if (e != null)
            {
                foreach (var map in e.Mappings ?? new Dictionary<string, MappingBase>())
                {
                    if (!Elements.ContainsKey(map.Value.Id))
                    { elements.Add(map.Value); }
                }
            }

            var t = obj.GetType();

            // Ignore value types and strings
            // as they won't have properties that
            // could be elements.
            if (!t.IsClass || t == typeof(string))
            {
                return elements;
            }

            List<PropertyInfo> constrainedProps;
            if (properties.ContainsKey(t))
            {
                constrainedProps = properties[t];
            }
            else
            {
                // This query had a nice little speed boost when we filtered for
                // valid types first then filtered for custom attributes.
<<<<<<< HEAD
                constrainedProps = t.GetProperties(BindingFlags.Public | BindingFlags.Instance).Where(p => IsValidForRecursiveAddition(p.PropertyType) &&
                    (p.GetCustomAttribute<JsonIgnoreAttribute>() == null || IsPropertyTypeRelatedToSharedObjects(p.PropertyType))).ToList();
=======
                constrainedProps = t.GetProperties(BindingFlags.Public | BindingFlags.Instance).Where(p => IsValidForRecursiveAddition(p.PropertyType) && p.GetCustomAttribute<System.Text.Json.Serialization.JsonIgnoreAttribute>() == null).ToList();
>>>>>>> fffe8416
                properties.Add(t, constrainedProps);
            }

            var elementsFromProperties = new List<Element>();
            foreach (var p in constrainedProps)
            {
                try
                {
                    var pValue = p.GetValue(obj, null);
                    if (pValue == null)
                    {
                        continue;
                    }

                    if (pValue is IList elems)
                    {
                        foreach (var item in elems)
                        {
                            elementsFromProperties.AddRange(RecursiveGatherSubElementsInternal(item, properties, out var elementsFromItemToIgnore));
                            elementsToIgnore.AddRange(elementsFromItemToIgnore);
                        }
                        continue;
                    }

                    // Get the properties dictionaries.
                    if (pValue is IDictionary dict)
                    {
                        foreach (var value in dict.Values)
                        {
                            elementsFromProperties.AddRange(RecursiveGatherSubElementsInternal(value, properties, out var elementsFromValueToIgnore));
                            elementsToIgnore.AddRange(elementsFromValueToIgnore);
                        }
                        continue;
                    }

                    elementsFromProperties.AddRange(RecursiveGatherSubElementsInternal(pValue, properties, out var elementsFromPropertyToIgnore));
                    elementsToIgnore.AddRange(elementsFromPropertyToIgnore);
                }
                catch (Exception ex)
                {
                    throw new Exception($"The {p.Name} property or one of its children was not valid for introspection. Check the inner exception for details.", ex);
                }
            }
            if (IsTypeRelatedToSharedObjects(t))
            {
                elementsToIgnore.AddRange(elementsFromProperties);
            }
            else
            {
                elements.AddRange(elementsFromProperties);
            }

            if (e != null)
            {
                elements.Add(e);
            }

            return elements;
        }

        /// <summary>
        /// Check whether a type is valid for introspection.
        /// TODO: When representations become elements, we should
        /// remove the inclusion for Representation, but keep that
        /// for SolidOperation.
        /// </summary>
        /// <param name="t">The type to check.</param>
        /// <returns>Return true if a type is valid for introspection, otherwise false.</returns>
        internal static bool IsValidForRecursiveAddition(Type t)
        {
            if (t.IsGenericType)
            {
                var genT = t.GetGenericArguments();
                if (genT.Length == 1)
                {
                    if (typeof(IList<>).MakeGenericType(genT[0]).IsAssignableFrom(t))
                    {
                        if (!IsValidListType(genT[0]))
                        {
                            return false;
                        }

                        return true;
                    }
                }
                else if (genT.Length == 2)
                {
                    if (typeof(IDictionary<,>).MakeGenericType(genT).IsAssignableFrom(t))
                    {
                        if (typeof(Element).IsAssignableFrom(genT[1]))
                        {
                            return true;
                        }
                        return false;
                    }
                }
            }

            if (t.IsArray)
            {
                return typeof(Element).IsAssignableFrom(t.GetElementType());
            }

            return typeof(Element).IsAssignableFrom(t)
                   || typeof(Representation).IsAssignableFrom(t)
                   || typeof(SolidOperation).IsAssignableFrom(t)
                   || typeof(SharedObject).IsAssignableFrom(t)
               || typeof(RepresentationInstance).IsAssignableFrom(t);
        }

        private static bool IsTypeRelatedToSharedObjects(Type t)
        {

            return typeof(SharedObject).IsAssignableFrom(t)
                || typeof(RepresentationInstance).IsAssignableFrom(t);
        }

        private static bool IsPropertyTypeRelatedToSharedObjects(Type t)
        {
            if (t.IsGenericType)
            {
                var genT = t.GetGenericArguments();
                if (genT.Length == 1)
                {
                    if (typeof(IList<>).MakeGenericType(genT[0]).IsAssignableFrom(t))
                    {
                        if (!IsTypeRelatedToSharedObjects(genT[0]))
                        {
                            return false;
                        }

                        return true;
                    }
                }
                else if (genT.Length == 2)
                {
                    if (typeof(IDictionary<,>).MakeGenericType(genT).IsAssignableFrom(t))
                    {
                        if (IsTypeRelatedToSharedObjects(genT[1]))
                        {
                            return true;
                        }
                        return false;
                    }
                }
            }

            if (t.IsArray)
            {
                return IsTypeRelatedToSharedObjects(t.GetElementType());
            }

            return IsTypeRelatedToSharedObjects(t);
        }

        private static bool IsValidListType(Type t)
        {
            return typeof(Element).IsAssignableFrom(t)
                   || typeof(SolidOperation).IsAssignableFrom(t)
                   || typeof(SharedObject).IsAssignableFrom(t)
               || typeof(RepresentationInstance).IsAssignableFrom(t);
        }

        private static Curve DeserializeCurve(JsonElement jsonCurve)
        {
            var discriminator = jsonCurve.GetProperty("discriminator").GetString();
            switch (discriminator)
            {
                case "Elements.Geometry.Line":
                    return JsonSerializer.Deserialize<Geometry.Line>(jsonCurve);
                case "Elements.Geometry.Polygon":
                    return JsonSerializer.Deserialize<Geometry.Polygon>(jsonCurve);
                case "Elements.Geometry.Polyline":
                    return JsonSerializer.Deserialize<Polyline>(jsonCurve);
                case "Elements.Geometry.Arc":
                    return JsonSerializer.Deserialize<Arc>(jsonCurve);
                default:
                    throw new JsonException($"The curve type, {discriminator}, could not be deserialized.");
            }
        }
    }

    public static class ModelExtensions
    {
        /// <summary>
        /// Get all elements of a certain type from a specific model name in a dictionary of models.
        /// </summary>
        /// <param name="models">Dictionary of models keyed by string.</param>
        /// <param name="modelName">The name of the model.</param>
        /// <typeparam name="T">The type of element we want to retrieve.</typeparam>
        /// <returns></returns>
        public static List<T> AllElementsOfType<T>(this Dictionary<string, Model> models, string modelName) where T : Element
        {
            var elements = new List<T>();
            models.TryGetValue(modelName, out var model);
            if (model != null)
            {
                elements.AddRange(model.AllElementsOfType<T>());
            }
            return elements;
        }

        /// <summary>
        /// Get all proxies of a certain type from a specific model name in a dictionary of models.
        /// </summary>
        /// <param name="models">Dictionary of models keyed by string</param>
        /// <param name="modelName">The name of the model</param>
        /// <typeparam name="T">The type of element we want to retrieve</typeparam>
        /// <returns></returns>
        public static List<ElementProxy<T>> AllProxiesOfType<T>(this Dictionary<string, Model> models, string modelName) where T : Element
        {
            return models.AllElementsOfType<T>(modelName).Proxies(modelName).ToList();
        }
    }
}<|MERGE_RESOLUTION|>--- conflicted
+++ resolved
@@ -12,14 +12,11 @@
 using Elements.Geometry.Solids;
 using Elements.GeoJSON;
 using System.IO;
-<<<<<<< HEAD
 using System.Text;
-=======
 using System.Text.Json;
 using System.Diagnostics;
 using Elements.Search;
 using Elements.Spatial;
->>>>>>> fffe8416
 
 namespace Elements
 {
@@ -246,7 +243,6 @@
         /// <param name="updateElementsRepresentations">Indicates whether UpdateRepresentation should be called for all elements.</param>
         public string ToJson(bool indent = false, bool gatherSubElements = true, bool updateElementsRepresentations = true)
         {
-<<<<<<< HEAD
             var exportModel = CreateExportModel(gatherSubElements, updateElementsRepresentations);
 
             return JsonConvert.SerializeObject(exportModel, indent ? Formatting.Indented : Formatting.None);
@@ -288,9 +284,18 @@
         public string ToJson(bool indent = false)
         {
             return ToJson(indent, true);
-=======
+        }
+
+        /// <summary>
+        /// Serialize the model to JSON.
+        /// </summary>
+        /// <param name="indent">Should the JSON be indented?</param>
+        /// <param name="gatherSubElements">Should sub-elements of elements be processed?</param>
+        /// <param name="updateElementsRepresentations">Indicates whether UpdateRepresentation should be called for all elements.</param>
+        public string ToJson(bool indent = false, bool gatherSubElements = true, bool updateElementsRepresentations = true)
+        {
             // TODO: Remove this excess model creation when the JSON serializer
-            // supports recursive write out and all receivers are capable of 
+            // supports recursive write out and all receivers are capable of
             // receiving updated JSON.
             var exportModel = CreateExportModel(gatherSubElements);
 
@@ -303,7 +308,6 @@
             serializerOptions.Converters.Add(new ElementConverterFactory());
             serializerOptions.Converters.Add(new SolidConverter());
             return JsonSerializer.Serialize(exportModel, serializerOptions);
->>>>>>> fffe8416
         }
 
         /// <summary>
@@ -511,7 +515,7 @@
                                 break;
                             }
 
-                            // Qualify element as a geometric element by seeing 
+                            // Qualify element as a geometric element by seeing
                             // whether it has a representation.
                             if (element.Value.TryGetProperty("Representation", out var repProperty))
                             {
@@ -585,13 +589,40 @@
         /// Deserialize a model from JSON.
         /// </summary>
         /// <param name="json">The JSON representing the model.</param>
-<<<<<<< HEAD
         /// <param name="errors">A collection of deserialization errors.</param>
         /// <param name="forceTypeReload">Option to force reloading the internal type cache. Use if you add types dynamically in your code.</param>
         public static Model FromJson(string json, out List<string> errors, bool forceTypeReload = false)
-=======
+        {
+            // When user elements have been loaded into the app domain, they haven't always been
+            // loaded into the InheritanceConverter's Cache.  This does have some overhead,
+            // but is useful here, at the Model level, to ensure user types are available.
+            var deserializationErrors = new List<string>();
+            if (forceTypeReload)
+            {
+                JsonInheritanceConverter.RefreshAppDomainTypeCache(out var typeLoadErrors);
+                deserializationErrors.AddRange(typeLoadErrors);
+            }
+
+            var model = Newtonsoft.Json.JsonConvert.DeserializeObject<Model>(json, new JsonSerializerSettings()
+            {
+                Error = (sender, args) =>
+                {
+                    deserializationErrors.Add(args.ErrorContext.Error.Message);
+                    args.ErrorContext.Handled = true;
+                }
+            });
+            deserializationErrors.AddRange(JsonInheritanceConverter.GetAndClearDeserializationWarnings());
+            errors = deserializationErrors;
+            JsonInheritanceConverter.Elements.Clear();
+            return model;
+        }
+
+
+        /// <summary>
+        /// Deserialize a model from JSON.
+        /// </summary>
+        /// <param name="json">The JSON representing the model.</param>
         public static Model FromJson(string json)
->>>>>>> fffe8416
         {
             var typeCache = AppDomainTypeCache.BuildAppDomainTypeCache(out _);
 
@@ -615,7 +646,7 @@
                 var refHandler = new ElementReferenceHandler(typeCache, elementsElement);
                 options.ReferenceHandler = refHandler;
 
-                // Use the model converter here so that we have a chance to 
+                // Use the model converter here so that we have a chance to
                 // intercept the creation of elements when things go wrong.
                 // Using the model converter adds 100ms because it has to
                 // call deserialize for each element and trap if the element
@@ -633,22 +664,8 @@
             // not being able to handle an element.
             foreach (var nullElement in model.Elements.Where(e => e.Value == null).ToList())
             {
-<<<<<<< HEAD
-                Error = (sender, args) =>
-                {
-                    deserializationErrors.Add(args.ErrorContext.Error.Message);
-                    args.ErrorContext.Handled = true;
-                }
-            });
-            deserializationErrors.AddRange(JsonInheritanceConverter.GetAndClearDeserializationWarnings());
-            errors = deserializationErrors;
-            JsonInheritanceConverter.Elements.Clear();
-            return model;
-        }
-=======
                 model.Elements.Remove(nullElement);
             }
->>>>>>> fffe8416
 
             return model;
         }
@@ -710,12 +727,8 @@
             {
                 // This query had a nice little speed boost when we filtered for
                 // valid types first then filtered for custom attributes.
-<<<<<<< HEAD
                 constrainedProps = t.GetProperties(BindingFlags.Public | BindingFlags.Instance).Where(p => IsValidForRecursiveAddition(p.PropertyType) &&
                     (p.GetCustomAttribute<JsonIgnoreAttribute>() == null || IsPropertyTypeRelatedToSharedObjects(p.PropertyType))).ToList();
-=======
-                constrainedProps = t.GetProperties(BindingFlags.Public | BindingFlags.Instance).Where(p => IsValidForRecursiveAddition(p.PropertyType) && p.GetCustomAttribute<System.Text.Json.Serialization.JsonIgnoreAttribute>() == null).ToList();
->>>>>>> fffe8416
                 properties.Add(t, constrainedProps);
             }
 
