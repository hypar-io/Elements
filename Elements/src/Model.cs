#pragma warning disable CS1591
#pragma warning disable CS1570

using System;
using System.Collections.Generic;
using System.Linq;
using System.Reflection;
using System.Collections;
using Newtonsoft.Json;
using Elements.Serialization.JSON;
using Elements.Geometry;
using Elements.Geometry.Solids;
using Elements.GeoJSON;
using System.IO;

namespace Elements
{
    /// <summary>
    /// A container for elements.
    /// </summary>
    public class Model : IModel
    {
        /// <summary>The origin of the model.</summary>
<<<<<<< HEAD
        [JsonProperty("Origin", Required = Required.Default, NullValueHandling = NullValueHandling.Ignore)]
=======
        [JsonProperty("Origin", Required = Required.Default, NullValueHandling = Newtonsoft.Json.NullValueHandling.Ignore)]
>>>>>>> 88511ee1
        [Obsolete("Use Transform instead.")]
        public Position Origin { get; set; }

        /// <summary>The transform of the model.</summary>
        [JsonProperty("Transform", Required = Required.AllowNull)]
        public Transform Transform { get; set; }

<<<<<<< HEAD
        /// <summary>A collection of elements keyed by their identifiers.</summary>
=======
        /// <summary>A collection of Elements keyed by their identifiers.</summary>
>>>>>>> 88511ee1
        [JsonProperty("Elements", Required = Required.Always)]
        [System.ComponentModel.DataAnnotations.Required]
        public IDictionary<Guid, Element> Elements { get; set; } = new Dictionary<Guid, Element>();

        /// <summary>
        /// Construct a model.
        /// </summary>
        /// <param name="origin">The origin of the model.</param>
        /// <param name="transform">The transform of the model.</param>
        /// <param name="elements">A collection of elements.</param>
        [JsonConstructor]
<<<<<<< HEAD
        public Model(Position @origin, Transform @transform, IDictionary<Guid, Element> @elements)
=======
        public Model(Position @origin, Transform @transform, System.Collections.Generic.IDictionary<Guid, Element> @elements)
>>>>>>> 88511ee1
        {

#pragma warning disable CS0618
            this.Origin = @origin;
#pragma warning restore CS0618
            this.Transform = @transform;
            this.Elements = @elements;
        }

        /// <summary>
        /// Construct an empty model.
        /// </summary>
        public Model()
        {
            this.Transform = new Transform();
        }

        /// <summary>O
        /// Construct a model.
        /// </summary>
        /// <param name="transform">The model's transform.</param>
        /// <param name="elements">The model's elements.</param>
        public Model(Transform @transform, IDictionary<Guid, Element> @elements)
        {
            this.Transform = @transform;
            this.Elements = @elements;
        }

        /// <summary>
        /// Add an element to the model.
        /// This operation recursively searches the element's properties
        /// for element sub-properties and adds those elements to the elements
        /// dictionary before adding the element itself.
        /// Properties of the following types are be supported for introspection:
        /// Element, IList<Element>, IDictionary<Element>, Representation, IList<SolidOperation>
        /// </summary>
        /// <param name="element">The element to add to the model.</param>
        /// <param name="gatherSubElements">Should sub-elements in properties be
        /// added to the model's elements collection?</param>
        public void AddElement(Element element, bool gatherSubElements = true)
        {
            if (element == null || this.Elements.ContainsKey(element.Id))
            {
                return;
            }

            // Some elements compute profiles and transforms
            // during UpdateRepresentation. Call UpdateRepresentation
            // here to ensure these values are correct in the JSON.

            // TODO: This is really expensive. This should be removed
            // when all internal types have been updated to not create elements
            // during UpdateRepresentation. This is now possible because
            // geometry operations are reactive to changes in their properties.
            if (element is GeometricElement element1)
            {
                element1.UpdateRepresentations();
            }

            if (gatherSubElements)
            {
                // Look at all public properties of the element.
                // For all properties which inherit from element, add those
                // to the elements dictionary first. This will ensure that
                // those elements will be read out and be available before
                // an attempt is made to deserialize the element itself.
                var subElements = RecursiveGatherSubElements(element);
                foreach (var e in subElements)
                {
                    if (!this.Elements.ContainsKey(e.Id))
                    {
                        this.Elements.Add(e.Id, e);
                    }
                }
            }
            else
            {
                if (!this.Elements.ContainsKey(element.Id))
                {
                    this.Elements.Add(element.Id, element);
                }
            }
        }

        /// <summary>
        /// Add a collection of elements to the model.
        /// </summary>
        /// <param name="elements">The elements to add to the model.</param>
        /// <param name="gatherSubElements">Should sub-elements in properties be
        /// added to the model's elements collection?</param>
        public void AddElements(IEnumerable<Element> elements, bool gatherSubElements = true)
        {
            foreach (var e in elements)
            {
                AddElement(e, gatherSubElements);
            }
        }

        /// <summary>
        /// Add elements to the model.
        /// </summary>
        /// <param name="elements">The elements to add to the model.</param>
        public void AddElements(params Element[] elements)
        {
            foreach (var e in elements)
            {
                AddElement(e);
            }
        }

        /// <summary>
        /// Get an element by id from the Model.
        /// </summary>
        /// <param name="id">The identifier of the element.</param>
        /// <returns>An element or null if no element can be found
        /// with the provided id.</returns>
        public T GetElementOfType<T>(Guid id) where T : Element
        {
            if (this.Elements.ContainsKey(id))
            {
                return (T)this.Elements[id];
            }
            return null;
        }

        /// <summary>
        /// Get the first element with the specified name.
        /// </summary>
        /// <param name="name"></param>
        /// <returns>An element or null if no element can be found
        /// with the provided name.</returns>
        public T GetElementByName<T>(string name) where T : Element
        {
            var found = this.Elements.FirstOrDefault(e => e.Value.Name == name);
            if (found.Equals(new KeyValuePair<long, Element>()))
            {
                return null;
            }
            return (T)found.Value;
        }

        /// <summary>
<<<<<<< HEAD
        /// Get all elements of the specified Type.
=======
        /// Get all elements of the type T.
>>>>>>> 88511ee1
        /// </summary>
        /// <typeparam name="T">The type of element to return.</typeparam>
        /// <returns>A collection of elements of the specified type.</returns>
        public IEnumerable<T> AllElementsOfType<T>() where T : Element
        {
            return Elements.Values.OfType<T>();
        }

        /// <summary>
        /// Get all elements assignable from type T. This will include
        /// types which derive from T and types which implement T if T 
        /// is an interface.
        /// </summary>
        /// <typeparam name="T">The type of the element from which returned elements derive.</typeparam>
        /// <returns>A collection of elements derived from the specified type.</returns>
        public IEnumerable<T> AllElementsAssignableFromType<T>() where T : Element
        {
            return Elements.Values.Where(e => typeof(T).IsAssignableFrom(e.GetType())).Cast<T>();
        }

        /// <summary>
        /// Serialize the model to JSON.
        /// </summary>
        public string ToJson(bool indent = false, bool gatherSubElements = true)
        {
            var exportModel = CreateExportModel(gatherSubElements);

            return JsonConvert.SerializeObject(exportModel, indent ? Formatting.Indented : Formatting.None);
        }

        /// <summary>
        /// Serialize the model to JSON using default arguments.
        /// </summary>
        public string ToJson()
        {
            // The arguments here are meant to match the default arguments of the ToJson(bool, bool) method above.
            return ToJson(false, true);
        }

        /// <summary>
        /// Serialize the model to JSON to match default arguments.
        /// TODO this method can be removed after Hypar.Functions release 0.9.11 occurs.
        /// </summary>
        public string ToJson(bool indent = false)
        {
            return ToJson(indent, true);
        }

        /// <summary>
        /// Serialize the model to a JSON file.
        /// </summary>
        /// <param name="path">The path of the file on disk.</param>
        /// <param name="gatherSubElements"></param>
        public void ToJson(string path, bool gatherSubElements = true)
        {
            var exportModel = CreateExportModel(gatherSubElements);

            // Json.net recommends writing to a stream for anything over 85k to avoid a string on the large object heap.
            // https://www.newtonsoft.com/json/help/html/Performance.htm
            using (FileStream s = File.Create(path))
            using (StreamWriter writer = new StreamWriter(s))
            using (JsonTextWriter jsonWriter = new JsonTextWriter(writer))
            {
                var serializer = new JsonSerializer();
                serializer.Serialize(jsonWriter, exportModel);
                jsonWriter.Flush();
            }
        }

        internal Model CreateExportModel(bool gatherSubElements)
        {
            // Recursively add elements and sub elements in the correct
            // order for serialization. We do this here because element properties
            // may have been null when originally added, and we need to ensure
            // that they have a value if they've been set since.
            var exportModel = new Model();
            foreach (var kvp in this.Elements)
            {
                exportModel.AddElement(kvp.Value, gatherSubElements);
            }
            exportModel.Transform = this.Transform;
            return exportModel;
        }

        /// <summary>
        /// Deserialize a model from JSON.
        /// </summary>
        /// <param name="json">The JSON representing the model.</param>
        /// <param name="errors">A collection of deserialization errors.</param>
        /// <param name="forceTypeReload">Option to force reloading the inernal type cache. Use if you add types dynamically in your code.</param>
        public static Model FromJson(string json, out List<string> errors, bool forceTypeReload = false)
        {
            // When user elements have been loaded into the app domain, they haven't always been
            // loaded into the InheritanceConverter's Cache.  This does have some overhead,
            // but is useful here, at the Model level, to ensure user types are available.
            var deserializationErrors = new List<string>();
            if (forceTypeReload)
            {
                JsonInheritanceConverter.RefreshAppDomainTypeCache(out var typeLoadErrors);
                deserializationErrors.AddRange(typeLoadErrors);
            }

            var model = Newtonsoft.Json.JsonConvert.DeserializeObject<Model>(json, new JsonSerializerSettings()
            {
                Error = (sender, args) =>
                {
                    deserializationErrors.Add(args.ErrorContext.Error.Message);
                    args.ErrorContext.Handled = true;
                }
            });
            errors = deserializationErrors;
            JsonInheritanceConverter.Elements.Clear();
            return model;
        }

        public static Model FromJson(string json, bool forceTypeReload = false)
        {
            return FromJson(json, out _, forceTypeReload);
        }

        private List<Element> RecursiveGatherSubElements(object obj)
        {
            // A dictionary created for the purpose of caching properties
            // that we need to recurse, for types that we've seen before.
            var props = new Dictionary<Type, List<PropertyInfo>>();

            return RecursiveGatherSubElementsInternal(obj, props);
        }

        private List<Element> RecursiveGatherSubElementsInternal(object obj, Dictionary<Type, List<PropertyInfo>> properties)
        {
            var elements = new List<Element>();

            if (obj == null)
            {
                return elements;
            }

            var e = obj as Element;
            if (e != null && Elements.ContainsKey(e.Id))
            {
                // Do nothing. The Element has already
                // been added. This assumes that that the sub-elements
                // have been added as well and we don't need to continue.
                return elements;
            }

            var t = obj.GetType();

            // Ignore value types and strings
            // as they won't have properties that
            // could be elements.
            if (!t.IsClass || t == typeof(string))
            {
                return elements;
            }

            List<PropertyInfo> constrainedProps;
            if (properties.ContainsKey(t))
            {
                constrainedProps = properties[t];
            }
            else
            {
                // This query had a nice little speed boost when we filtered for
                // valid types first then filtered for custom attributes.
                constrainedProps = t.GetProperties(BindingFlags.Public | BindingFlags.Instance).Where(p => IsValidForRecursiveAddition(p.PropertyType) && p.GetCustomAttribute<JsonIgnoreAttribute>() == null).ToList();
                properties.Add(t, constrainedProps);
            }

            foreach (var p in constrainedProps)
            {
                try
                {
                    var pValue = p.GetValue(obj, null);
                    if (pValue == null)
                    {
                        continue;
                    }

                    if (pValue is IList elems)
                    {
                        foreach (var item in elems)
                        {
                            elements.AddRange(RecursiveGatherSubElementsInternal(item, properties));
                        }
                        continue;
                    }

                    // Get the properties dictionaries.
                    if (pValue is IDictionary dict)
                    {
                        foreach (var value in dict.Values)
                        {
                            elements.AddRange(RecursiveGatherSubElementsInternal(value, properties));
                        }
                        continue;
                    }

                    elements.AddRange(RecursiveGatherSubElementsInternal(pValue, properties));
                }
                catch (Exception ex)
                {
                    throw new Exception($"The {p.Name} property or one of its children was not valid for introspection. Check the inner exception for details.", ex);
                }
            }

            if (e != null)
            {
                elements.Add(e);
            }

            return elements;
        }

        /// <summary>
        /// Check whether a type is valid for introspection.
        /// TODO: When representations become elements, we should
        /// remove the inclusion for Representation, but keep that
        /// for SolidOperation.
        /// </summary>
        /// <param name="t">The type to check.</param>
        /// <returns>Return true if a type is valid for introspection, otherwise false.</returns>
        internal static bool IsValidForRecursiveAddition(Type t)
        {
            if (t.IsGenericType)
            {
                var genT = t.GetGenericArguments();
                if (genT.Length == 1)
                {
                    if (typeof(IList<>).MakeGenericType(genT[0]).IsAssignableFrom(t))
                    {
                        if (!IsValidListType(genT[0]))
                        {
                            return false;
                        }

                        return true;
                    }
                }
                else if (genT.Length == 2)
                {
                    if (typeof(IDictionary<,>).MakeGenericType(genT).IsAssignableFrom(t))
                    {
                        if (typeof(Element).IsAssignableFrom(genT[1]))
                        {
                            return true;
                        }
                        return false;
                    }
                }
            }

            if (t.IsArray)
            {
                return typeof(Element).IsAssignableFrom(t.GetElementType());
            }

            return typeof(Element).IsAssignableFrom(t)
                   || typeof(Representation).IsAssignableFrom(t)
                   || typeof(SolidOperation).IsAssignableFrom(t);
        }

        private static bool IsValidListType(Type t)
        {
            return typeof(Element).IsAssignableFrom(t)
                   || typeof(SolidOperation).IsAssignableFrom(t);
        }
    }
}<|MERGE_RESOLUTION|>--- conflicted
+++ resolved
@@ -21,11 +21,7 @@
     public class Model : IModel
     {
         /// <summary>The origin of the model.</summary>
-<<<<<<< HEAD
         [JsonProperty("Origin", Required = Required.Default, NullValueHandling = NullValueHandling.Ignore)]
-=======
-        [JsonProperty("Origin", Required = Required.Default, NullValueHandling = Newtonsoft.Json.NullValueHandling.Ignore)]
->>>>>>> 88511ee1
         [Obsolete("Use Transform instead.")]
         public Position Origin { get; set; }
 
@@ -33,11 +29,7 @@
         [JsonProperty("Transform", Required = Required.AllowNull)]
         public Transform Transform { get; set; }
 
-<<<<<<< HEAD
         /// <summary>A collection of elements keyed by their identifiers.</summary>
-=======
-        /// <summary>A collection of Elements keyed by their identifiers.</summary>
->>>>>>> 88511ee1
         [JsonProperty("Elements", Required = Required.Always)]
         [System.ComponentModel.DataAnnotations.Required]
         public IDictionary<Guid, Element> Elements { get; set; } = new Dictionary<Guid, Element>();
@@ -49,11 +41,7 @@
         /// <param name="transform">The transform of the model.</param>
         /// <param name="elements">A collection of elements.</param>
         [JsonConstructor]
-<<<<<<< HEAD
         public Model(Position @origin, Transform @transform, IDictionary<Guid, Element> @elements)
-=======
-        public Model(Position @origin, Transform @transform, System.Collections.Generic.IDictionary<Guid, Element> @elements)
->>>>>>> 88511ee1
         {
 
 #pragma warning disable CS0618
@@ -196,11 +184,7 @@
         }
 
         /// <summary>
-<<<<<<< HEAD
         /// Get all elements of the specified Type.
-=======
-        /// Get all elements of the type T.
->>>>>>> 88511ee1
         /// </summary>
         /// <typeparam name="T">The type of element to return.</typeparam>
         /// <returns>A collection of elements of the specified type.</returns>
