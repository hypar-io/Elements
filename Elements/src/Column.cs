--- conflicted
+++ resolved
@@ -84,11 +84,7 @@
         }
 
         /// <summary>
-<<<<<<< HEAD
-        /// Construct empty Column.
-=======
         /// Construct a column.
->>>>>>> 073be402
         /// </summary>
         public Column()
         {
