using System;
using System.Collections.Generic;
using System.Text.Json.Serialization;
using Elements.Geometry;
using Elements.Geometry.Solids;
using Elements.Serialization.JSON;

namespace Elements
{
    /// <summary>
    /// A structural element with a profile swept along a curve.
    /// </summary>
    public abstract class StructuralFraming : GeometricElement
    {
        /// <summary>
        /// The center line of the framing element.
        /// </summary>
<<<<<<< HEAD
        public BoundedCurve Curve { get; set; }
=======
        [JsonConverter(typeof(ElementConverter<Curve>))]
        public Curve Curve { get; set; }
>>>>>>> fffe8416

        /// <summary>
        /// The setback of the framing's extrusion at the start.
        /// </summary>
        public double StartSetback { get; set; }

        /// <summary>
        /// The setback of the framing's extrusion at the end.
        /// </summary>
        public double EndSetback { get; set; }

        /// <summary>
        /// The structural framing's profile.
        /// </summary>
        [JsonConverter(typeof(ElementConverter<Profile>))]
        public Profile Profile { get; set; }

        /// <summary>
        /// The profile rotation around the center curve of the beam in degrees.
        /// </summary>
        public double Rotation { get; set; }

        /// <summary>
        /// Construct a structural framing element.
        /// </summary>
        public StructuralFraming()
        {
            // Empty construction for JSON serialization.
        }

        /// <summary>
        /// Construct a structural framing element.
        /// </summary>
        /// <param name="curve">The center line of the beam.</param>
        /// <param name="profile">The structural framing's profile.</param>
        /// <param name="material">The structural framing's material.</param>
        /// <param name="startSetback">The setback distance of the beam's extrusion at its start.</param>
        /// <param name="endSetback">The setback distance of the beam's extrusion at its end.</param>
        /// <param name="rotation">An optional rotation in degrees of the transform around its z axis.</param>
        /// <param name="transform">The element's Transform.</param>
        /// <param name="representation">The structural framing's representation.</param>
        /// <param name="isElementDefinition">Is this an element definition?</param>
        /// <param name="id">The structural framing's id.</param>
        /// <param name="name">The structural framing's name.</param>
        public StructuralFraming(BoundedCurve curve,
                                 Profile profile,
                                 Material material = null,
                                 double startSetback = 0.0,
                                 double endSetback = 0.0,
                                 double rotation = 0.0,
                                 Transform transform = null,
                                 Representation representation = null,
                                 bool isElementDefinition = false,
                                 Guid id = default(Guid),
                                 string name = null) : base(transform != null ? transform : new Transform(),
                                                            material != null ? material : BuiltInMaterials.Steel,
                                                            representation != null ? representation : new Representation(new List<SolidOperation>()),
                                                            isElementDefinition,
                                                            id != default(Guid) ? id : Guid.NewGuid(),
                                                            name)
        {
            SetProperties(curve, profile, startSetback, endSetback, rotation);
            this.UpdateRepresentations();
        }

<<<<<<< HEAD
        /// <summary>
        /// Construct a framing element.
        /// </summary>
        public StructuralFraming() { }

        private void SetProperties(BoundedCurve curve,
=======
        private void SetProperties(Curve curve,
>>>>>>> fffe8416
                                   Profile profile,
                                   double startSetback,
                                   double endSetback,
                                   double rotation)
        {
            this.Curve = curve;
            var l = this.Curve.Length();
            if (startSetback > l || endSetback > l)
            {
                throw new ArgumentOutOfRangeException($"The start and end setbacks ({startSetback},{endSetback}) must be less than the length of the beam ({l}).");
            }
            this.StartSetback = startSetback;
            this.EndSetback = endSetback;
            this.Profile = profile;
            this.Rotation = rotation;
        }

        /// <summary>
        /// Calculate the volume of the element.
        /// </summary>
        public double Volume()
        {
            if (this.Curve.GetType() != typeof(Line))
            {
                throw new InvalidOperationException("Volume calculation for non-linear elements is not yet supported");
            }
            //TODO: Support all curve / profile calculations.
            return this.Profile.Area() * this.Curve.Length();
        }

        /// <summary>
        /// Get the cross-section profile of the framing element transformed by the element's transform.
        /// </summary>
        public Profile ProfileTransformed()
        {
            return this.Transform != null ? this.Transform.OfProfile(this.Profile) : this.Profile;
        }

        /// <summary>
        /// Update the representations.
        /// </summary>
        public override void UpdateRepresentations()
        {
            if (this.Representation.SolidOperations.Count == 0)
            {
                if (this.Curve is IndexedPolycurve pc)
                {
                    foreach (var curve in pc)
                    {
                        this.Representation.SolidOperations.Add(new Sweep(this.Profile,
                                                                curve,
                                                                this.StartSetback,
                                                                this.EndSetback,
                                                                this.Rotation,
                                                                false));
                    }
                }
                else
                {
                    this.Representation.SolidOperations.Add(new Sweep(this.Profile,
                                                                this.Curve,
                                                                this.StartSetback,
                                                                this.EndSetback,
                                                                this.Rotation,
                                                                false));
                }
            }
        }
    }
}<|MERGE_RESOLUTION|>--- conflicted
+++ resolved
@@ -15,12 +15,8 @@
         /// <summary>
         /// The center line of the framing element.
         /// </summary>
-<<<<<<< HEAD
+        [JsonConverter(typeof(ElementConverter<Curve>))]
         public BoundedCurve Curve { get; set; }
-=======
-        [JsonConverter(typeof(ElementConverter<Curve>))]
-        public Curve Curve { get; set; }
->>>>>>> fffe8416
 
         /// <summary>
         /// The setback of the framing's extrusion at the start.
@@ -86,16 +82,12 @@
             this.UpdateRepresentations();
         }
 
-<<<<<<< HEAD
         /// <summary>
         /// Construct a framing element.
         /// </summary>
         public StructuralFraming() { }
 
         private void SetProperties(BoundedCurve curve,
-=======
-        private void SetProperties(Curve curve,
->>>>>>> fffe8416
                                    Profile profile,
                                    double startSetback,
                                    double endSetback,
