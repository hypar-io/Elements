using ClipperLib;
using Elements.Search;
using Elements.Spatial;
using LibTessDotNet.Double;
using Newtonsoft.Json;
using System;
using System.Collections.Generic;
using System.Diagnostics;
using System.Linq;

namespace Elements.Geometry
{
    /// <summary>
    /// A closed planar polygon.
    /// Parameterization of the curve is 0->length.
    /// </summary>
    /// <example>
    /// [!code-csharp[Main](../../Elements/test/PolygonTests.cs?name=example)]
    /// </example>
    public partial class Polygon : Polyline
    {
        /// <summary>
        /// A plane created once during the polygon's construction.
        /// This will not be updated when a polygon's vertices are changed.
        /// </summary>
        internal Plane _plane;

<<<<<<< HEAD
        internal override bool IsClosedForRendering => false;
=======
        internal override bool IsClosedForRendering => true;
>>>>>>> 28a622f9

        /// <summary>
        /// Construct a polygon.
        /// </summary>
        /// <param name="vertices">A collection of vertex locations.</param>
        [JsonConstructor]
        public Polygon(IList<Vector3> @vertices) : base(vertices)
        {
            _plane = Plane();
        }

        /// <summary>
        /// Construct a polygon.
        /// </summary>
        /// <param name="vertices">A collection of vertex locations.</param>
        /// <param name="disableValidation">Should self-intersection testing be disabled?</param>
        public Polygon(IList<Vector3> @vertices, bool disableValidation = false) : base(vertices, disableValidation)
        {
            _plane = Plane();
        }

        /// <summary>
        /// Validate that this Polygon's vertices are coplanar, clean up any
        /// duplicate vertices, and fix any overlapping edges.
        /// </summary>
        protected override void ValidateVertices()
        {
            if (!Vertices.AreCoplanar())
            {
                throw new ArgumentException("The polygon could not be created. The provided vertices are not coplanar.");
            }

            this.Vertices = Vector3.RemoveSequentialDuplicates(this.Vertices, true);
            DeleteVerticesForOverlappingEdges();
            if (this.Vertices.Count < 3)
            {
                throw new ArgumentException("The polygon could not be created. At least 3 vertices are required.");
            }

            CheckSegmentLengthAndThrow(Edges());
            var t = Vertices.ToTransform();
            CheckSelfIntersectionAndThrow(t, Edges());
        }

        /// <summary>
        /// Implicitly convert a polygon to a profile.
        /// </summary>
        /// <param name="p">The polygon to convert.</param>
        public static implicit operator Profile(Polygon p) => new Profile(p);

        // Though this conversion may seem redundant to the Curve => ModelCurve converter, it is needed to
        // make this the default implicit conversion from a polygon to an element (rather than the
        // polygon => profile conversion above.)
        /// <summary>
        /// Implicitly convert a Polygon to a ModelCurve Element.
        /// </summary>
        /// <param name="c">The curve to convert.</param>
        public static implicit operator Element(Polygon c) => new ModelCurve(c);

        /// <summary>
        /// Construct a polygon from points. This is a convenience constructor
        /// that can be used like this: `new Polygon((0,0,0), (10,0,0), (10,10,0))`
        /// </summary>
        /// <param name="vertices">The vertices of the polygon.</param>
        public Polygon(params Vector3[] vertices) : this(new List<Vector3>(vertices)) { }

        /// <summary>
        /// Construct a polygon from points.
        /// </summary>
        /// <param name="disableValidation">Should self-intersection testing be disabled?</param>
        /// <param name="vertices">The vertices of the polygon.</param>
        public Polygon(bool disableValidation, params Vector3[] vertices) : this(new List<Vector3>(vertices), disableValidation) { }

        /// <summary>
        /// Construct a transformed copy of this Polygon.
        /// </summary>
        /// <param name="transform">The transform to apply.</param>
        public Polygon TransformedPolygon(Transform transform)
        {
            if (transform == null)
            {
                return this;
            }

            var transformed = new Vector3[this.Vertices.Count];
            for (var i = 0; i < transformed.Length; i++)
            {
                transformed[i] = transform.OfPoint(this.Vertices[i]);
            }
            var p = new Polygon(transformed);
            return p;
        }

        /// <summary>
        /// Construct a transformed copy of this Curve.
        /// </summary>
        /// <param name="transform">The transform to apply.</param>
        public override Curve Transformed(Transform transform)
        {
            if (transform == null)
            {
                return this;
            }

            return TransformedPolygon(transform);
        }

        /// <summary>
        /// Construct a transform in the plane of this polygon, with its Z axis along the polygon's normal.
        /// </summary>
        /// <returns></returns>
        public Transform ToTransform()
        {
            return new Transform(Vertices[0], Vertices[1] - Vertices[0], this.Normal());
        }

        /// <summary>
        /// Tests if the supplied Vector3 is within this Polygon in 3D without coincidence with an edge or vertex when compared on a shared plane.
        /// </summary>
        /// <param name="point">The point to compare to this polygon.</param>
        /// <returns>
        /// Returns true if the supplied point is within this polygon when compared on a shared plane.
        /// </returns>
        public bool Contains(Vector3 point)
        {
            Contains(point, out Containment containment);
            return containment == Containment.Inside;
        }

        /// <summary>
        /// Tests if the supplied point is within this polygon in 3D, using a 2D method.
        /// </summary>
        /// <param name="point">The point to compare to this polygon.</param>
        /// <param name="containment">Whether the point is inside, outside, at an edge, or at a vertex.</param>
        /// <returns>
        /// Returns true if the supplied point is within this polygon when compared on a shared plane.
        /// </returns>
        public bool Contains(Vector3 point, out Containment containment)
        {
            return Contains3D(point, out containment);
        }

        /// <summary>
        /// Trim the polygon with a plane.
        /// Everything on the "back" side of the plane will be trimmed.
        /// </summary>
        /// <param name="plane">The trimming plane.</param>
        /// <param name="flip">Should the plane be flipped?</param>
        /// <returns>A collection of new polygons, trimmed by the plane, or null if no
        /// trimming occurred.</returns>
        public List<Polygon> Trimmed(Plane plane, bool flip = false)
        {
            const double precision = 1e-05;
            try
            {
                if (flip)
                {
                    plane = new Plane(plane.Origin, plane.Normal.Negate());
                }

                if (!this.Intersects(plane, out List<Vector3> intersections, true))
                {
                    return null;
                }

                var split = this;
                if (intersections.Count > 0)
                {
                    split = new Polygon(this.Vertices);
                    split.Split(intersections);
                }
                else
                {
                    // A polygon with one intersection will not be trimmed;
                    return null;
                }

                var newVertices = new List<Vector3>();
                for (var i = 0; i <= split.Vertices.Count - 1; i++)
                {
                    var v1 = split.Vertices[i];
                    var v2 = i == split.Vertices.Count - 1 ? split.Vertices[0] : split.Vertices[i + 1];

                    var d1 = v1.DistanceTo(plane);
                    var d2 = v2.DistanceTo(plane);
                    if (d1.ApproximatelyEquals(0, precision))
                    {
                        d1 = 0.0;
                    }
                    if (d2.ApproximatelyEquals(0, precision))
                    {
                        d2 = 0.0;
                    }

                    if (d1 == 0.0 && d2 == 0.0)
                    {
                        // The segment is in the plane.
                        newVertices.Add(v1);
                        continue;
                    }

                    if (d1 < 0 && d2 < 0)
                    {
                        // Both points are on the outside of
                        // the plane.
                        continue;
                    }

                    if (d1 < 0 && d2 == 0.0)
                    {
                        // The first point is outside and
                        // the second point is on the plane.
                        continue;
                    }

                    if (d1 > 0 && d2 > 0)
                    {
                        // Both points are on the inside of
                        // the plane.
                        newVertices.Add(v1);
                        continue;
                    }

                    if (d1 > 0 && d2 == 0.0)
                    {
                        // The first point is inside and
                        // the second point is on the plane.
                        newVertices.Add(v1);

                        // Insert what will become a duplicate
                        // vertex.
                        newVertices.Add(v2);
                        continue;
                    }

                    if (d1 == 0.0 && d2 > 0)
                    {
                        // The first point is on the plane,
                        // and the second is inside.
                        newVertices.Add(v1);
                        continue;
                    }

                    if (d1 < 0 && d2 > 0)
                    {
                        // The first point is inside,
                        // and the second point is outside.
                        var l = new Line(v1, v2);
                        if (l.Intersects(plane, out Vector3 result))
                        {
                            // Figure out what side the intersection is on.
                            if (d1 < 0)
                            {
                                newVertices.Add(result);
                            }
                            else
                            {
                                newVertices.Add(v1);
                                newVertices.Add(result);
                            }
                        }
                    }
                }

                var graph = new HalfEdgeGraph2d
                {
                    EdgesPerVertex = new List<List<(int from, int to, int? tag)>>()
                };

                if (newVertices.Count == 0)
                {
                    return null;
                }

                graph.Vertices = newVertices;

                // Initialize the graph.
                foreach (var v in newVertices)
                {
                    graph.EdgesPerVertex.Add(new List<(int from, int to, int? tag)>());
                }

                for (var i = 0; i < newVertices.Count - 1; i++)
                {
                    var a = i;
                    var b = i + 1 > newVertices.Count - 1 ? 0 : i + 1;
                    if (intersections.Contains(newVertices[a]) && intersections.Contains(newVertices[b]))
                    {
                        continue;
                    }

                    // Only add one edge around the outside of the shape.
                    graph.EdgesPerVertex[a].Add((a, b, null));
                }

                for (var i = 0; i < intersections.Count - 1; i++)
                {
                    // Because we'll have duplicate vertices where an
                    // intersection is on the plane, we need to choose
                    // which one to use. This follows the rule of finding
                    // the one whose index is closer to the first index used.
                    var a = ClosestIndexOf(newVertices, intersections[i], i);
                    var b = ClosestIndexOf(newVertices, intersections[i + 1], a);

                    if (!Contains(newVertices[a].Average(newVertices[b]), out _))
                    {
                        continue;
                    }
                    graph.EdgesPerVertex[a].Add((a, b, null));
                }

                if (graph.EdgesPerVertex[newVertices.Count - 1].Count == 0)
                {
                    // Close the graph
                    var a = newVertices.Count - 1;
                    var b = 0;
                    graph.EdgesPerVertex[a].Add((a, b, null));
                }
                return graph.Polygonize();

            }
            catch (Exception ex)
            {
                Debug.WriteLine(ex.Message);
                Debug.WriteLine(ex.StackTrace);
            }
            return null;
        }

        /// <summary>
        /// Compute the plane of the Polygon.
        /// </summary>
        /// <returns>A Plane.</returns>
        public override Plane Plane()
        {
            return new Plane(this.Vertices[0], this.Normal());
        }

        /// <summary>
        /// Intersect this polygon with the provided polygon in 2d.
        /// </summary>
        /// <param name="polygon">The target polygon.</param>
        /// <param name="results">The points resulting from the intersection of
        /// the two polygons.</param>
        /// <param name="includeEnds">Should intersection with segment ends be included?</param>
        /// <returns>True if this polygon intersects the provided polygon,
        /// otherwise false.</returns>
        internal bool Intersects2d(Polygon polygon,
                                   out List<(Vector3 result, int aSegmentIndices, int bSegmentIndices)> results,
                                   bool includeEnds = false)
        {
            var aSegs = this.Segments();
            var bSegs = polygon.Segments();

            results = new List<(Vector3, int, int)>();

            for (var i = 0; i < aSegs.Length; i++)
            {
                var a = aSegs[i];
                for (var j = 0; j < bSegs.Length; j++)
                {
                    var b = bSegs[j];
                    if (a.Intersects(b, out Vector3 result, includeEnds: includeEnds))
                    {
                        results.Add((result, i, j));
                    }
                }
            }
            return results.Count > 0;
        }

        /// <summary>
        /// Intersect this polygon with the provided polygon in 3d.
        /// Unlike other methods that do 2d intersection, this method is able to
        /// calculate intersections in 3d by doing planar intersections and
        /// 3D containment checks. If you are looking for 2d intersection, use the
        /// Polygon.Intersects(Plane plane, ...) method.
        /// </summary>
        /// <param name="polygon">The target polygon.</param>
        /// <param name="intersections">The points resulting from the intersection
        /// of the two polygons.</param>
        /// <param name="sort">Should the resulting intersections be sorted along
        /// the plane?</param>
        /// <returns>True if this polygon intersect the provided polygon, otherwise false.
        /// The result collection may have duplicate vertices where intersection
        /// with a vertex occurs as there is one intersection associated with each
        /// edge attached to the vertex.</returns>
        internal bool Intersects3d(Polygon polygon, out List<Vector3> intersections, bool sort = true)
        {
            var p = this._plane;
            intersections = new List<Vector3>();
            var targetP = polygon._plane;

            if (p.IsCoplanar(targetP))
            {
                return false;
            }

            var d = this.Normal().Cross(targetP.Normal).Unitized();

            // Intersect the polygon against this polygon's plane.
            // Keep the points that lie within the polygon.
            if (polygon.Intersects(p, out List<Vector3> results, sort: false))
            {
                foreach (var r in results)
                {
                    if (this.Contains(r, out _))
                    {
                        if (!intersections.Contains(r))
                        {
                            intersections.Add(r);
                        }
                    }
                }
            }

            // Intersect this polygon against the target polygon's plane.
            // Keep the points within the target polygon.
            if (this.Intersects(targetP, out List<Vector3> results2, sort: false))
            {
                foreach (var r in results2)
                {
                    if (polygon.Contains(r, out _))
                    {
                        if (!intersections.Contains(r))
                        {
                            intersections.Add(r);
                        }
                    }
                }
            }

            if (sort)
            {
                intersections.Sort(new DirectionComparer(d));
            }

            return intersections.Count > 0;
        }

        private int ClosestIndexOf(List<Vector3> vertices, Vector3 target, int targetIndex)
        {
            var first = vertices.IndexOf(target);
            var last = vertices.LastIndexOf(target);
            if (first == last)
            {
                return first;
            }
            var d1 = Math.Abs(targetIndex - first);
            var d2 = Math.Abs(targetIndex - last);
            if (d1 < d2)
            {
                return first;
            }
            return last;
        }

        /// <summary>
        /// Does this polygon intersect the provided plane?
        /// </summary>
        /// <param name="plane">The intersection plane.</param>
        /// <param name="results">A collection of intersection results
        /// sorted along the plane.</param>
        /// <param name="distinct">Should the intersection results that
        /// are returned be distinct?</param>
        /// <param name="sort">Should the intersection results be sorted
        /// along the plane?</param>
        /// <returns>True if the plane intersects the polygon,
        /// otherwise false.</returns>
        public bool Intersects(Plane plane, out List<Vector3> results, bool distinct = true, bool sort = true)
        {
            results = new List<Vector3>();
            var d = this.Normal().Cross(plane.Normal).Unitized();

            foreach (var (from, to) in this.Edges())
            {
                if (Line.Intersects(plane, from, to, out Vector3 result))
                {
                    if (distinct)
                    {
                        if (!results.Contains(result))
                        {
                            results.Add(result);
                        }
                    }
                    else
                    {
                        results.Add(result);
                    }
                }
            }

            if (sort)
            {
                // Order the intersections along the direction.
                results.Sort(new DirectionComparer(d));
            }

            return results.Count > 0;
        }

        // Projects non-flat containment request into XY plane and returns the answer for this projection
        internal bool Contains3D(Vector3 location, out Containment containment)
        {
            // Test that the test point is in the same plane
            // as the polygon.
            var transformTo3D = Vertices.ToTransform();
            if (!location.DistanceTo(transformTo3D.XY()).ApproximatelyEquals(0))
            {
                containment = Containment.Outside;
                return false;
            }

            var is3D = Vertices.Any(vertex => vertex.Z != 0);
            if (!is3D)
            {
                return Contains(Edges(), location, out containment);
            }

            var transformToGround = new Transform(transformTo3D);
            transformToGround.Invert();
            var groundSegments = Edges(transformToGround);
            var groundLocation = transformToGround.OfPoint(location);
            return Contains(groundSegments, groundLocation, out containment);
        }

        internal bool Contains3D(Polygon polygon)
        {
            return polygon.Vertices.All(v => this.Contains(v, out _));
        }

        // Adapted from https://stackoverflow.com/questions/46144205/point-in-polygon-using-winding-number/46144206
        internal static bool Contains(IEnumerable<(Vector3 from, Vector3 to)> edges, Vector3 location, out Containment containment)
        {
            int windingNumber = 0;

            foreach (var edge in edges)
            {
                // check for coincidence with edge vertices
                var toStart = location - edge.from;
                if (toStart.IsZero())
                {
                    containment = Containment.CoincidesAtVertex;
                    return true;
                }
                var toEnd = location - edge.to;
                if (toEnd.IsZero())
                {
                    containment = Containment.CoincidesAtVertex;
                    return true;
                }
                //along segment - check if perpendicular distance to segment is below tolerance and that point is between ends
                var a = toStart.Length();
                var b = toStart.Dot((edge.to - edge.from).Unitized());
                if (a * a - b * b < Vector3.EPSILON * Vector3.EPSILON && toStart.Dot(toEnd) < 0)
                {
                    containment = Containment.CoincidesAtEdge;
                    return true;
                }

                if (AscendingRelativeTo(location, edge) &&
                    LocationInRange(location, Orientation.Ascending, edge))
                {
                    windingNumber += Wind(location, edge, Position.Left);
                }
                if (!AscendingRelativeTo(location, edge) &&
                    LocationInRange(location, Orientation.Descending, edge))
                {
                    windingNumber -= Wind(location, edge, Position.Right);
                }
            }

            var result = windingNumber != 0;
            containment = result ? Containment.Inside : Containment.Outside;
            return result;
        }

        #region WindingNumberCalcs
        private static int Wind(Vector3 location, (Vector3 from, Vector3 to) edge, Position position)
        {
            return RelativePositionOnEdge(location, edge) != position ? 0 : 1;
        }

        private static Position RelativePositionOnEdge(Vector3 location, (Vector3 from, Vector3 to) edge)
        {
            double positionCalculation =
                (edge.to.Y - edge.from.Y) * (location.X - edge.from.X) -
                (location.Y - edge.from.Y) * (edge.to.X - edge.from.X);

            if (positionCalculation > 0)
            {
                return Position.Left;
            }

            if (positionCalculation < 0)
            {
                return Position.Right;
            }

            return Position.Center;
        }

        private static bool AscendingRelativeTo(Vector3 location, (Vector3 from, Vector3 to) edge)
        {
            return edge.from.X <= location.X;
        }

        private static bool LocationInRange(Vector3 location, Orientation orientation, (Vector3 from, Vector3 to) edge)
        {
            if (orientation == Orientation.Ascending)
            {
                return edge.to.X > location.X;
            }

            return edge.to.X <= location.X;
        }

        private enum Position
        {
            Left,
            Right,
            Center
        }

        private enum Orientation
        {
            Ascending,
            Descending
        }
        #endregion


        /// <summary>
        /// Tests if the supplied Polygon is within this Polygon without coincident edges when compared on a shared plane.
        /// </summary>
        /// <param name="polygon">The Polygon to compare to this Polygon.</param>
        /// <returns>
        /// Returns true if every vertex of the supplied Polygon is within this Polygon when compared on a shared plane. Returns false if the supplied Polygon is not entirely within this Polygon, or if the supplied Polygon is null.
        /// </returns>
        public bool Contains(Polygon polygon)
        {
            if (polygon == null)
            {
                return false;
            }
            var thisPath = this.ToClipperPath();
            var polyPath = polygon.ToClipperPath();
            foreach (IntPoint vertex in polyPath)
            {
                if (Clipper.PointInPolygon(vertex, thisPath) != 1)
                {
                    return false;
                }
            }
            return true;
        }

        /// <summary>
        /// Calculates whether this polygon is configured clockwise.
        /// This method only works for 2D polygons. For 3D polygons, you
        /// will need to transform your polygon into the XY plane, then
        /// run this method on that polygon.
        /// </summary>
        /// <returns>True if this polygon is oriented clockwise.</returns>
        public bool IsClockWise()
        {
            // https://en.wikipedia.org/wiki/Shoelace_formula
            var sum = 0.0;
            for (int i = 0; i < this.Vertices.Count; i++)
            {
                var point = this.Vertices[i];
                var nextPoint = this.Vertices[(i + 1) % this.Vertices.Count];
                sum += (nextPoint.X - point.X) * (nextPoint.Y + point.Y);
            }
            return sum > 0;
        }

        /// <summary>
        /// Tests if the supplied Vector3 is within this Polygon or coincident with an edge when compared on the XY plane.
        /// </summary>
        /// <param name="vector">The Vector3 to compare to this Polygon.</param>
        /// <returns>
        /// Returns true if the supplied Vector3 is within this Polygon or coincident with an edge when compared in the XY shared plane. Returns false if the supplied Vector3 is outside this Polygon, or if the supplied Vector3 is null.
        /// </returns>
        public bool Covers(Vector3 vector)
        {
            var clipperScale = 1 / Vector3.EPSILON;
            var thisPath = this.ToClipperPath();
            var intPoint = new IntPoint(vector.X * clipperScale, vector.Y * clipperScale);
            if (Clipper.PointInPolygon(intPoint, thisPath) == 0)
            {
                return false;
            }
            return true;
        }

        /// <summary>
        /// Tests if the supplied polygon is within this Polygon or coincident with an edge.
        /// </summary>
        /// <param name="polygon">The polygon we want to know is inside this polygon.</param>
        /// <param name="containment">The containment status.</param>
        /// <returns>Returns false if any part of the polygon is entirely outside of this polygon.</returns>
        public bool Contains3D(Polygon polygon, out Containment containment)
        {
            containment = Containment.Inside;
            foreach (var v in polygon.Vertices)
            {
                Contains3D(v, out var foundContainment);
                if (foundContainment == Containment.Outside)
                {
                    return false;
                }
                if (foundContainment > containment)
                {
                    containment = foundContainment;
                }
            }
            return true;
        }

        /// <summary>
        /// Tests if the supplied Polygon is within this Polygon with or without edge coincident vertices when compared on a shared plane.
        /// </summary>
        /// <param name="polygon">The Polygon to compare to this Polygon.</param>
        /// <returns>
        /// Returns true if every edge of the provided polygon is on or within this polygon when compared on a shared plane. Returns false if any edge of the supplied Polygon is outside this Polygon, or if the supplied Polygon is null.
        /// </returns>
        public bool Covers(Polygon polygon)
        {
            if (polygon == null)
            {
                return false;
            }

            // If an edge crosses without being fully overlapping, the polygon is only partially covered.
            foreach (var edge1 in Edges())
            {
                foreach (var edge2 in polygon.Edges())
                {
                    var direction1 = Line.Direction(edge1.from, edge1.to);
                    var direction2 = Line.Direction(edge2.from, edge2.to);
                    if (Line.Intersects2d(edge1.from, edge1.to, edge2.from, edge2.to) &&
                        !direction1.IsParallelTo(direction2) &&
                        !direction1.IsParallelTo(direction2.Negate()))
                    {
                        return false;
                    }
                }
            }

            var allInside = true;
            foreach (var vertex in polygon.Vertices)
            {
                Contains(Edges(), vertex, out Containment containment);
                if (containment == Containment.Outside)
                {
                    return false;
                }
                if (containment != Containment.Inside)
                {
                    allInside = false;
                }
            }

            // If all vertices of the polygon are inside this polygon then there is full coverage since no edges cross.
            if (allInside)
            {
                return true;
            }

            // If some edges are partially shared (!allInside) then we must still make sure that none of this.Vertices are inside the given polygon.
            // The above two checks aren't sufficient in cases like two almost identical polygons, but with an extra vertex on an edge of this polygon that's pulled into the other polygon.
            foreach (var vertex in Vertices)
            {
                Contains(polygon.Edges(), vertex, out Containment containment);
                if (containment == Containment.Inside)
                {
                    return false;
                }
            }

            return true;
        }

        /// <summary>
        /// Tests if the supplied Vector3 is outside this Polygon when compared on a shared plane.
        /// </summary>
        /// <param name="vector">The Vector3 to compare to this Polygon.</param>
        /// <returns>
        /// Returns true if the supplied Vector3 is outside this Polygon when compared on a shared plane or if the supplied Vector3 is null.
        /// </returns>
        public bool Disjoint(Vector3 vector)
        {
            var clipperScale = 1.0 / Vector3.EPSILON;
            var thisPath = this.ToClipperPath();
            var intPoint = new IntPoint(vector.X * clipperScale, vector.Y * clipperScale);
            if (Clipper.PointInPolygon(intPoint, thisPath) != 0)
            {
                return false;
            }
            return true;
        }

        /// <summary>
        /// Tests if the supplied Polygon and this Polygon are coincident in any way when compared on a shared plane.
        /// </summary>
        /// <param name="polygon">The Polygon to compare to this Polygon.</param>
        /// <returns>
        /// Returns true if the supplied Polygon do not intersect or touch this Polygon when compared on a shared plane or if the supplied Polygon is null.
        /// </returns>
        public bool Disjoint(Polygon polygon)
        {
            if (polygon == null)
            {
                return true;
            }
            var thisPath = this.ToClipperPath();
            var polyPath = polygon.ToClipperPath();
            foreach (IntPoint vertex in thisPath)
            {
                if (Clipper.PointInPolygon(vertex, polyPath) != 0)
                {
                    return false;
                }
            }
            foreach (IntPoint vertex in polyPath)
            {
                if (Clipper.PointInPolygon(vertex, thisPath) != 0)
                {
                    return false;
                }
            }
            return true;
        }

        /// <summary>
        /// Tests if the supplied Polygon shares one or more areas with this Polygon when compared on a shared plane.
        /// </summary>
        /// <param name="polygon">The Polygon to compare with this Polygon.</param>
        /// <returns>
        /// Returns true if the supplied Polygon shares one or more areas with this Polygon when compared on a shared plane. Returns false if the supplied Polygon does not share an area with this Polygon or if the supplied Polygon is null.
        /// </returns>
        public bool Intersects(Polygon polygon)
        {
            if (polygon == null)
            {
                return false;
            }
            var clipper = new Clipper();
            var solution = new List<List<IntPoint>>();
            clipper.AddPath(this.ToClipperPath(), PolyType.ptSubject, true);
            clipper.AddPath(polygon.ToClipperPath(), PolyType.ptClip, true);
            clipper.Execute(ClipType.ctIntersection, solution);
            return solution.Count != 0;
        }

        /// <summary>
        /// Tests if the supplied Vector3 is coincident with an edge of this Polygon when compared on a shared plane.
        /// </summary>
        /// <param name="vector">The Vector3 to compare to this Polygon.</param>
        /// <param name="tolerance">An optional tolerance.</param>
        /// <returns>
        /// Returns true if the supplied Vector3 coincides with an edge of this Polygon when compared on a shared plane. Returns false if the supplied Vector3 is not coincident with an edge of this Polygon, or if the supplied Vector3 is null.
        /// </returns>
        public bool Touches(Vector3 vector, double tolerance = Vector3.EPSILON)
        {
            var clipperScale = 1.0 / tolerance;
            var thisPath = this.ToClipperPath(tolerance);
            var intPoint = new IntPoint(vector.X * clipperScale, vector.Y * clipperScale);
            if (Clipper.PointInPolygon(intPoint, thisPath) != -1)
            {
                return false;
            }
            return true;
        }

        /// <summary>
        /// Tests if at least one point of an edge of the supplied Polygon is shared with an edge of this Polygon without the Polygons interesecting when compared on a shared plane.
        /// </summary>
        /// <param name="polygon">The Polygon to compare to this Polygon.</param>
        /// <param name="tolerance">An optional tolerance.</param>
        /// <returns>
        /// Returns true if the supplied Polygon shares at least one edge point with this Polygon without the Polygons intersecting when compared on a shared plane. Returns false if the Polygons intersect, are disjoint, or if the supplied Polygon is null.
        /// </returns>
        public bool Touches(Polygon polygon, double tolerance = Vector3.EPSILON)
        {
            if (polygon == null || this.Intersects(polygon))
            {
                return false;
            }
            var thisPath = this.ToClipperPath(tolerance);
            var polyPath = polygon.ToClipperPath(tolerance);
            foreach (IntPoint vertex in thisPath)
            {
                if (Clipper.PointInPolygon(vertex, polyPath) == -1)
                {
                    return true;
                }
            }
            return false;
        }

        /// <summary>
        /// Split this polygon with one or more open polylines.
        /// </summary>
        /// <param name="polylines">The polylines with which to split.</param>
        public List<Polygon> Split(params Polyline[] polylines)
        {
            return Split(polylines.ToList());
        }

        /// <summary>
        /// Split this polygon with a collection of open polylines.
        /// </summary>
        /// <param name="polylines">The polylines with which to split.</param>
        public List<Polygon> Split(IEnumerable<Polyline> polylines)
        {
            var plXform = this.ToTransform();
            var inverse = new Transform(plXform);
            inverse.Invert();
            var thisInXY = this.TransformedPolygon(inverse);
            // Construct a half-edge graph from the polygon and the polylines
            var graph = Elements.Spatial.HalfEdgeGraph2d.Construct(new[] { thisInXY }, polylines.Select(p => p.TransformedPolyline(inverse)));
            // Find closed regions in that graph
            return graph.Polygonize().Select(p => p.TransformedPolygon(plXform)).ToList();
        }

        /// <summary>
        /// Insert a point into the polygon if it lies along one
        /// of the polyline's segments.
        /// </summary>
        /// <param name="points">The points at which to split the polygon.</param>
        /// <returns>The index of the new vertex.</returns>
        public override void Split(IList<Vector3> points)
        {
            Split(points, true);
        }

        /// <summary>
        /// Trim the polygon with a collection of polygons that intersect it
        /// in 3d. Portions of the intersected polygon on the "outside"
        /// (normal-facing side) of the trimming polygons will remain.
        /// Portions inside the trimming polygons will be discarded.
        /// </summary>
        /// <param name="polygons">The trimming polygons.</param>
        /// <param name="inOut">A classification indicating which trim area should be returned.</param>
        /// <returns>A collection of polygons resulting from the trim or null if no trim occurred.</returns>
        public List<Polygon> TrimmedTo(IList<Polygon> polygons, LocalClassification inOut = LocalClassification.Outside)
        {
            var polys = this.IntersectAndClassify(polygons,
                                                  polygons,
                                                  out _,
                                                  out _);
            return polys.Where(p =>
            {
                switch (inOut)
                {
                    case LocalClassification.Outside:
                        return p.Item2 == SetClassification.AOutsideB;
                    case LocalClassification.Inside:
                        return p.Item2 == SetClassification.AInsideB;
                    default:
                        return false;
                }
            }).Select(p => p.Item1).ToList();
        }

        /// <summary>
        /// Trim the polygon with a collection of polygons that intersect it
        /// in 3d. Portions of the intersected polygon on the "outside"
        /// (normal-facing side) of the trimming polygons will remain.
        /// Portions inside the trimming polygons will be discarded.
        /// </summary>
        /// <param name="polygons">The trimming polygons.</param>
        /// <param name="intersections">A collection of intersection locations.</param>
        /// <param name="trimEdges">A collection of vertex pairs representing all edges in the timming graph.</param>
        /// <param name="inOut">A classification indicating which trim area should be returned.</param>
        /// <returns>A collection of polygons resulting from the trim or null if no trim occurred.</returns>
        public List<Polygon> TrimmedTo(IList<Polygon> polygons,
                                       out List<Vector3> intersections,
                                       out List<(Vector3 from, Vector3 to, int? index)> trimEdges,
                                       LocalClassification inOut = LocalClassification.Outside)
        {
            var polys = this.IntersectAndClassify(polygons,
                                                  polygons,
                                                  out intersections,
                                                  out trimEdges);
            return polys.Where(p =>
            {
                switch (inOut)
                {
                    case LocalClassification.Outside:
                        return p.Item2 == SetClassification.AOutsideB;
                    case LocalClassification.Inside:
                        return p.Item2 == SetClassification.AInsideB;
                    default:
                        return false;
                }
            }).Select(p => p.Item1).ToList();
        }

        internal List<Polygon> IntersectOneToMany(IList<Polygon> polygons,
                                                 out List<Vector3> intersections,
                                                 out List<(Vector3 from, Vector3 to, int? index)> trimEdges)
        {
            var localPlane = _plane;
            var graphVertices = new List<Vector3>();
            var edges = new List<List<(int from, int to, int? index)>>();

            var splitPoly = new Polygon(this.Vertices);
            var results = new List<Vector3>[polygons.Count];
            var planes = new List<Plane>();

            foreach (var polygon in polygons)
            {
                planes.Add(polygon._plane);
            }

            for (var i = 0; i < polygons.Count; i++)
            {
                var polygon = polygons[i];

                // Add a results collection for each polygon. 
                // This may or may not have results in it after processing.
                results[i] = new List<Vector3>();

                if (localPlane.IsCoplanar(planes[i]))
                {
                    if (this.Intersects2d(polygon, out List<(Vector3 result, int aSegumentIndices, int bSegmentIndices)> planarIntersectionResults, false))
                    {
                        // Split the polygon so that we have extra vertices,
                        // but don't add results. We don't want to insert edges
                        // because boolean operations on the coplanar faces will
                        // happen later.
                        var result = planarIntersectionResults.Select(r => r.result).ToList();
                        splitPoly.Split(result);
                    }
                }
                else
                {
                    // We intersect but don't sort, because the three-plane check
                    // below may result in new intersections which will need to
                    // be sorted as well.
                    if (this.Intersects3d(polygon, out List<Vector3> result, false))
                    {
                        splitPoly.Split(result);
                        results[i].AddRange(result);
                    }

                    // Intersect this plane with all other planes.
                    // This handles the case where two trim polygons intersect
                    // or meet at a T.
                    for (var j = 0; j < polygons.Count; j++)
                    {
                        if (i == j)
                        {
                            continue;
                        }
                        var inner = polygons[j];

                        // Do a three plane intersection amongst all the planes.
                        if (localPlane.Intersects(planes[i], planes[j], out Vector3 xsect))
                        {
                            // Test containment in the current splitting polygon.
                            if (polygon.Contains(xsect)
                                && inner.Contains(xsect)
                                && this.Contains(xsect))
                            {
                                if (!results[i].Contains(xsect))
                                {
                                    results[i].Add(xsect);
                                }
                            }
                        }
                    }
                }
            }

            // Sort all the intersection results across their planes
            // so the lacing works across all polys.
            for (var i = 0; i < polygons.Count; i++)
            {
                var polygon = polygons[i];
                var d = localPlane.Normal.Cross(planes[i].Normal).Unitized();
                if (results[i].Count > 0)
                {
                    results[i].Sort(new DirectionComparer(d));
                }
            }

            for (var i = 0; i < splitPoly.Vertices.Count; i++)
            {
                var a = i;
                var b = i == splitPoly.Vertices.Count - 1 ? 0 : i + 1;
                graphVertices.Add(splitPoly.Vertices[i]);
                edges.Add(new List<(int from, int to, int? index)>());
                edges[i].Add((a, b, -1));
            }

            for (var i = 0; i < results.Count(); i++)
            {
                var result = results[i];
                for (var j = 0; j < result.Count - 1; j += 1)
                {
                    // Don't create zero-length edges.
                    if (result[j].IsAlmostEqualTo(result[j + 1]))
                    {
                        continue;
                    }

                    // We look for the intersection result in the graph vertices
                    // because this collection will now contain the splitpoly
                    // vertices AND the non split vertices which are contained
                    // in the polygon itself.
                    var a = graphVertices.IndexOf(result[j]);
                    if (a == -1)
                    {
                        // An intersection that does not happen on the original poly
                        graphVertices.Add(result[j]);
                        a = graphVertices.Count - 1;
                        edges.Add(new List<(int from, int to, int? index)>());
                    }
                    var b = graphVertices.IndexOf(result[j + 1]);
                    if (b == -1)
                    {
                        graphVertices.Add(result[j + 1]);
                        b = graphVertices.Count - 1;
                        edges.Add(new List<(int from, int to, int? index)>());
                    }
                    edges[a].Add((a, b, i));
                    edges[b].Add((b, a, i));
                }
            }

            var heg = new HalfEdgeGraph2d()
            {
                Vertices = graphVertices,
                EdgesPerVertex = edges
            };

            trimEdges = new List<(Vector3 from, Vector3 to, int? index)>();
            foreach (var edgeSet in edges)
            {
                foreach (var (from, to, index) in edgeSet)
                {
                    var a = graphVertices[from];
                    var b = graphVertices[to];
                    if (!a.IsAlmostEqualTo(b))
                    {
                        // Don't return duplicate edges
                        // TODO: The half edge graph should not require these
                        // duplicate edges. Can we remove them there?
                        if (!trimEdges.Contains((a, b, index)) && !trimEdges.Contains((b, a, index)))
                        {
                            trimEdges.Add((a, b, index));
                        }
                    }
                }
            }

            var polys = heg.Polygonize(null, localPlane.Normal);

            // TODO: Can we skip this culling step? This is required because
            // we make two-way edged graphs which generate polygons on top of
            // each other but facing in opposite directions. We really just need
            // a single set of polygons which are facing in the same direction.
            for (var i = polys.Count - 1; i >= 0; i--)
            {
                for (var j = polys.Count - 1; j >= 0; j--)
                {
                    if (i == j)
                    {
                        continue;
                    }

                    if (!polys[i].Normal().IsAlmostEqualTo(localPlane.Normal))
                    {
                        polys.Remove(polys[i]);
                        break;
                    }
                }
            }

            intersections = results.SelectMany(t => t).ToList();

            return polys;
        }

        /// <summary>
        /// Intersect a polygon against a set of trim polygons and identify the
        /// resulting polygons as "inside" or "outside" of the set of trimming
        /// polygons. Containment is done using edge direction comparison for 
        /// polygons which intersect with their trims, or ray testing in the
        /// case of polygons which do not intersect with their trims.
        /// </summary>
        /// <param name="trimPolygons">A collection of polygons to trim against.</param>
        /// <param name="rayTestPolygons">A collection of polygons to ray trace against.</param>
        /// <param name="outsideClassification">The outside classification.</param>
        /// <param name="insideClassification">The inside classification.</param>
        /// <param name="intersections">A collection of intersection locations.</param>
        /// <param name="trimEdges">A collection of trim edge data.</param>
        /// <returns>A collection of polygons and their local classification.</returns>
        internal List<(Polygon, SetClassification, CoplanarSetClassification)> IntersectAndClassify(IList<Polygon> trimPolygons,
                                                                                                    IList<Polygon> rayTestPolygons,
                                                                                                    out List<Vector3> intersections,
                                                                                                    out List<(Vector3 from, Vector3 to, int? parentPolygonIndex)> trimEdges,
                                                                                                    SetClassification outsideClassification = SetClassification.AOutsideB,
                                                                                                    SetClassification insideClassification = SetClassification.AInsideB)
        {
            var classifications = new List<(Polygon, SetClassification, CoplanarSetClassification)>();

            if (trimPolygons.Count == 0)
            {
                // Quick out if no trimming polygons are supplied.
                var singleClassification = ClassifyByRayTest(this, rayTestPolygons, outsideClassification, insideClassification);
                classifications.Add((this, singleClassification, CoplanarSetClassification.None));
                intersections = null;
                trimEdges = null;
                return classifications;
            }

            var splitFaces = this.IntersectOneToMany(trimPolygons, out intersections, out trimEdges);

            if (splitFaces.Count == 1)
            {
                // If there's only one face, we ray cast to test
                // for inclusion. This happens in a couple of scenarios:
                // 1. A polygon is completely inside the trim polygons and wasn't trimmed.
                // 2. A polygon is completely outside the trim polygons and wasn't trimmed.
                var singleClassification = ClassifyByRayTest(this, trimPolygons, outsideClassification, insideClassification);
                classifications.Add((splitFaces[0], singleClassification, CoplanarSetClassification.None));
            }
            else
            {
                // TODO: This doesn't work right with disjoint polygons. It will
                // return a -1 parent polygon index for the "outer" polygon.
                // var compareEdges = trimEdges;
                var compareEdges = trimEdges.Where(e => e.parentPolygonIndex != -1).ToList();

                var n = _plane.Normal;

                foreach (var splitFace in splitFaces)
                {
                    var splitFaceEdges = splitFace.Edges();
                    var inside = 0;
                    var outside = 0;

                    // Every edge needs to be checked against its trimming
                    // poly to ensure that a face is "inside" or "outside" all
                    // of the polys that trim the polygon.
                    foreach (var (from, to) in splitFaceEdges)
                    {
                        // Find the matching trim edge.
                        // TODO: Find a way to organize this data so that we
                        // don't have to do a comparison.
                        var compareEdge = compareEdges.FirstOrDefault(e => (e.from == from && e.to == to) || (e.from == to && e.to == from));

                        // In the case where an edge is an edge of the original
                        // polygon, and isn't trimmed by another polygon, there
                        // will be no matching edge.
                        if (compareEdge == default((Vector3, Vector3, int?)))
                        {
                            continue;
                        }

                        var trimPolyIndex = compareEdge.parentPolygonIndex.Value;

                        // During intersection of one to many, this polygon's 
                        // edges are added and given the index -1.
                        var trimPoly = trimPolyIndex == -1 ? this : trimPolygons[trimPolyIndex];
                        var bn = trimPoly._plane.Normal;
                        var d = (from - to).Unitized();
                        var dot = bn.Dot(n.Cross(d));
                        if (dot <= 0.0)
                        {
                            outside++;
                        }
                        else
                        {
                            inside++;
                        }
                    }

                    if (outside > 0 && inside == 0)
                    {
                        classifications.Add((splitFace, outsideClassification, CoplanarSetClassification.None));
                    }
                    else if (inside > 0 && outside == 0)
                    {
                        classifications.Add((splitFace, insideClassification, CoplanarSetClassification.None));
                    }
                    else if (inside == 0 && outside == 0)
                    {
                        // This will happen with disjoint polygons.
                        classifications.Add((this, outsideClassification, CoplanarSetClassification.None));
                    }
                }
            }

            return classifications;
        }

        private static SetClassification ClassifyByRayTest(Polygon p,
                                                           IList<Polygon> trimPolygons,
                                                           SetClassification outsideClassification,
                                                           SetClassification insideClassification)
        {
            var intersectionCount = 0;
            var ray = new Ray(p.Vertices[0], p._plane.Normal);
            foreach (var trimPoly in trimPolygons)
            {
                if (ray.Intersects(trimPoly, out _, out _))
                {
                    intersectionCount++;
                }
            }
            return intersectionCount % 2 == 0 ? outsideClassification : insideClassification;
        }

        /// <summary>
        /// Constructs the geometric difference between two sets of polygons.
        /// </summary>
        /// <param name="firstSet">First set of polygons</param>
        /// <param name="secondSet">Second set of polygons</param>
        /// <param name="tolerance">An optional tolerance.</param>
        /// <returns>Returns a list of Polygons representing the subtraction of the second set of polygons from the first set.</returns>
        public static IList<Polygon> Difference(IList<Polygon> firstSet, IList<Polygon> secondSet, double tolerance = Vector3.EPSILON)
        {
            return BooleanTwoSets(firstSet, secondSet, BooleanMode.Difference, VoidTreatment.PreserveInternalVoids, tolerance);
        }

        /// <summary>
        /// Constructs the geometric union of two sets of polygons.
        /// </summary>
        /// <param name="firstSet">First set of polygons</param>
        /// <param name="secondSet">Second set of polygons</param>
        /// <param name="tolerance">An optional tolerance.</param>
        /// <returns>Returns a list of Polygons representing the union of both sets of polygons.</returns>
        [Obsolete("Please use UnionAll, which takes a single list of polygons.")]
        public static IList<Polygon> Union(IList<Polygon> firstSet, IList<Polygon> secondSet, double tolerance = Vector3.EPSILON)
        {
            return BooleanTwoSets(firstSet, secondSet, BooleanMode.Union, VoidTreatment.IgnoreInternalVoids, tolerance);
        }

        /// <summary>
        /// Constructs the geometric union of a set of polygons, using default
        /// tolerance.
        /// </summary>
        /// <param name="polygons">The polygons to union</param>
        /// <returns>Returns a list of Polygons representing the union of all polygons.</returns>
        public static IList<Polygon> UnionAll(params Polygon[] polygons)
        {
            return BooleanTwoSets(polygons, new List<Polygon>(), BooleanMode.Union, VoidTreatment.IgnoreInternalVoids, Vector3.EPSILON);
        }

        /// <summary>
        /// Constructs the geometric union of a set of polygons.
        /// </summary>
        /// <param name="polygons">The polygons to union</param>
        /// <param name="tolerance">An optional tolerance.</param>
        /// <returns>Returns a list of Polygons representing the union of all polygons.</returns>
        public static IList<Polygon> UnionAll(IList<Polygon> polygons, double tolerance = Vector3.EPSILON)
        {
            return BooleanTwoSets(polygons, new List<Polygon>(), BooleanMode.Union, VoidTreatment.IgnoreInternalVoids, tolerance);
        }

        /// <summary>
        /// Returns Polygons representing the symmetric difference between two sets of polygons.
        /// </summary>
        /// <param name="firstSet">First set of polygons</param>
        /// <param name="secondSet">Second set of polygons</param>
        /// <param name="tolerance">An optional tolerance.</param>
        /// <returns>
        /// Returns a list of Polygons representing the symmetric difference of these two sets of polygons.
        /// Returns a representation of all polygons if they do not intersect.
        /// </returns>
        public static IList<Polygon> XOR(IList<Polygon> firstSet, IList<Polygon> secondSet, double tolerance = Vector3.EPSILON)
        {
            return BooleanTwoSets(firstSet, secondSet, BooleanMode.XOr, VoidTreatment.PreserveInternalVoids, tolerance);
        }

        /// <summary>
        /// Constructs the Polygon intersections between two sets of polygons.
        /// </summary>
        /// <param name="firstSet">First set of polygons</param>
        /// <param name="secondSet">Second set of polygons</param>
        /// <param name="tolerance">An optional tolerance.</param>
        /// <returns>
        /// Returns a list of Polygons representing the intersection of the first set of Polygons with the second set.
        /// Returns null if the Polygons do not intersect.
        /// </returns>
        public static IList<Polygon> Intersection(IList<Polygon> firstSet, IList<Polygon> secondSet, double tolerance = Vector3.EPSILON)
        {
            return BooleanTwoSets(firstSet, secondSet, BooleanMode.Intersection, VoidTreatment.PreserveInternalVoids, tolerance);
        }


        /// <summary>
        /// Apply a boolean operation (Union, Difference, Intersection, or XOr) to two lists of Polygons.
        /// </summary>
        /// <param name="subjectPolygons">Polygons to clip</param>
        /// <param name="clippingPolygons">Polygons with which to clip</param>
        /// <param name="booleanMode">The operation to apply: Union, Difference, Intersection, or XOr</param>
        /// <param name="voidTreatment">Optional setting for how to process the polygons in each set: either treat polygons inside others as voids, or treat them all as solid (thereby ignoring internal polygons).</param>
        /// <param name="tolerance">Optional override of the tolerance for determining if two polygons are identical.</param>
        private static IList<Polygon> BooleanTwoSets(IList<Polygon> subjectPolygons, IList<Polygon> clippingPolygons, BooleanMode booleanMode, VoidTreatment voidTreatment = VoidTreatment.PreserveInternalVoids, double tolerance = Vector3.EPSILON)
        {
            var subjectPaths = subjectPolygons.Select(s => s.ToClipperPath(tolerance)).ToList();
            var clipPaths = clippingPolygons.Select(s => s.ToClipperPath(tolerance)).ToList();
            Clipper clipper = new Clipper();
            clipper.AddPaths(subjectPaths, PolyType.ptSubject, true);
            clipper.AddPaths(clipPaths, PolyType.ptClip, true);
            var solution = new List<List<IntPoint>>();
            var executionMode = ClipType.ctDifference;
            var polyFillType = PolyFillType.pftEvenOdd;
            if (voidTreatment == VoidTreatment.IgnoreInternalVoids)
            {
                polyFillType = PolyFillType.pftNonZero;
            }
            switch (booleanMode)
            {
                case BooleanMode.Difference:
                    executionMode = ClipType.ctDifference;
                    break;
                case BooleanMode.Union:
                    executionMode = ClipType.ctUnion;
                    break;
                case BooleanMode.Intersection:
                    executionMode = ClipType.ctIntersection;
                    break;
                case BooleanMode.XOr:
                    executionMode = ClipType.ctXor;
                    break;
            }
            clipper.Execute(executionMode, solution, polyFillType);
            if (solution.Count == 0)
            {
                return null;
            }
            var polygons = new List<Polygon>();
            foreach (List<IntPoint> path in solution)
            {
                var result = PolygonExtensions.ToPolygon(path, tolerance);
                if (result != null)
                {
                    polygons.Add(result);
                }
            }
            return polygons;
        }

        /// <summary>
        /// Constructs the geometric difference between this Polygon and one or
        /// more supplied Polygons, using the default tolerance.
        /// </summary>
        /// <param name="polygons">The intersecting Polygons.</param>
        /// <returns>
        /// Returns a list of Polygons representing the subtraction of the supplied Polygons from this Polygon.
        /// Returns null if the area of this Polygon is entirely subtracted.
        /// Returns a list containing a representation of the perimeter of this Polygon if the Polygons do not intersect.
        /// </returns>
        public IList<Polygon> Difference(params Polygon[] polygons)
        {
            return Difference(polygons, Vector3.EPSILON);
        }

        /// <summary>
        /// Constructs the geometric difference between this Polygon and the supplied Polygon.
        /// </summary>
        /// <param name="polygon">The intersecting Polygon.</param>
        /// <param name="tolerance">An optional tolerance value.</param>
        /// <returns>
        /// Returns a list of Polygons representing the subtraction of the supplied Polygon from this Polygon.
        /// Returns null if the area of this Polygon is entirely subtracted.
        /// Returns a list containing a representation of the perimeter of this Polygon if the two Polygons do not intersect.
        /// </returns>
        public IList<Polygon> Difference(Polygon polygon, double tolerance = Vector3.EPSILON)
        {
            var thisPath = this.ToClipperPath(tolerance);
            var polyPath = polygon.ToClipperPath(tolerance);
            Clipper clipper = new Clipper();
            clipper.AddPath(thisPath, PolyType.ptSubject, true);
            clipper.AddPath(polyPath, PolyType.ptClip, true);
            var solution = new List<List<IntPoint>>();
            clipper.Execute(ClipType.ctDifference, solution, PolyFillType.pftNonZero);
            if (solution.Count == 0)
            {
                return null;
            }
            var polygons = new List<Polygon>();
            foreach (List<IntPoint> path in solution)
            {
                var result = PolygonExtensions.ToPolygon(path, tolerance);
                if (result != null)
                {
                    polygons.Add(result);
                }
            }
            return polygons;
        }

        /// <summary>
        /// Constructs the geometric difference between this Polygon and the supplied Polygons.
        /// </summary>
        /// <param name="difPolys">The list of intersecting Polygons.</param>
        /// <param name="tolerance">An optional tolerance value.</param>
        /// <returns>
        /// Returns a list of Polygons representing the subtraction of the supplied Polygons from this Polygon.
        /// Returns null if the area of this Polygon is entirely subtracted.
        /// Returns a list containing a representation of the perimeter of this Polygon if the two Polygons do not intersect.
        /// </returns>
        public IList<Polygon> Difference(IList<Polygon> difPolys, double tolerance = Vector3.EPSILON)
        {
            var thisPath = this.ToClipperPath(tolerance);
            var polyPaths = new List<List<IntPoint>>();
            foreach (Polygon polygon in difPolys)
            {
                polyPaths.Add(polygon.ToClipperPath(tolerance));
            }
            Clipper clipper = new Clipper();
            clipper.AddPath(thisPath, PolyType.ptSubject, true);
            clipper.AddPaths(polyPaths, PolyType.ptClip, true);
            var solution = new List<List<IntPoint>>();
            clipper.Execute(ClipType.ctDifference, solution);
            if (solution.Count == 0)
            {
                return null;
            }
            var polygons = new List<Polygon>();
            foreach (List<IntPoint> path in solution)
            {
                try
                {
                    polygons.Add(PolygonExtensions.ToPolygon(path.Distinct().ToList(), tolerance));
                }
                catch
                {
                    // swallow invalid polygons
                }
            }
            return polygons;
        }

        /// <summary>
        /// Constructs the Polygon intersections between this Polygon and the supplied Polygon.
        /// </summary>
        /// <param name="polygon">The intersecting Polygon.</param>
        /// <param name="tolerance">An optional tolerance.</param>
        /// <returns>
        /// Returns a list of Polygons representing the intersection of this Polygon with the supplied Polygon.
        /// Returns null if the two Polygons do not intersect.
        /// </returns>
        public IList<Polygon> Intersection(Polygon polygon, double tolerance = Vector3.EPSILON)
        {
            var thisPath = this.ToClipperPath(tolerance);
            var polyPath = polygon.ToClipperPath(tolerance);
            Clipper clipper = new Clipper();
            clipper.AddPath(thisPath, PolyType.ptSubject, true);
            clipper.AddPath(polyPath, PolyType.ptClip, true);
            var solution = new List<List<IntPoint>>();
            clipper.Execute(ClipType.ctIntersection, solution);
            if (solution.Count == 0)
            {
                return null;
            }
            var polygons = new List<Polygon>();
            foreach (List<IntPoint> path in solution)
            {
                var result = PolygonExtensions.ToPolygon(path, tolerance);
                if (result != null)
                {
                    polygons.Add(result);
                }
            }
            return polygons;
        }

        /// <summary>
        /// Constructs the geometric union between this Polygon and the supplied Polygon.
        /// </summary>
        /// <param name="polygon">The Polygon to be combined with this Polygon.</param>
        /// <param name="tolerance">An optional tolerance.</param>
        /// <returns>
        /// Returns a single Polygon from a successful union.
        /// Returns null if a union cannot be performed on the two Polygons.
        /// </returns>
        public Polygon Union(Polygon polygon, double tolerance = Vector3.EPSILON)
        {
            var thisPath = this.ToClipperPath(tolerance);
            var polyPath = polygon.ToClipperPath(tolerance);
            Clipper clipper = new Clipper();
            clipper.AddPath(thisPath, PolyType.ptSubject, true);
            clipper.AddPath(polyPath, PolyType.ptClip, true);
            var solution = new List<List<IntPoint>>();
            clipper.Execute(ClipType.ctUnion, solution);
            if (solution.Count > 1)
            {
                return null;
            }
            return solution.First().ToPolygon(tolerance);
        }

        /// <summary>
        /// Constructs the geometric union between this Polygon and one or more
        /// supplied polygons, using the default tolerance.
        /// </summary>
        /// <param name="polygons">The Polygons to be combined with this Polygon.</param>
        /// <returns>
        /// Returns a single Polygon from a successful union.
        /// Returns null if a union cannot be performed on the complete list of Polygons.
        /// </returns>
        public Polygon Union(params Polygon[] polygons)
        {
            return Union(polygons, Vector3.EPSILON);
        }

        /// <summary>
        /// Constructs the geometric union between this Polygon and the supplied list of Polygons.
        /// </summary>
        /// <param name="polygons">The list of Polygons to be combined with this Polygon.</param>
        /// <param name="tolerance">An optional tolerance.</param>
        /// <returns>
        /// Returns a single Polygon from a successful union.
        /// Returns null if a union cannot be performed on the complete list of Polygons.
        /// </returns>
        public Polygon Union(IList<Polygon> polygons, double tolerance = Vector3.EPSILON)
        {
            var thisPath = this.ToClipperPath(tolerance);
            var polyPaths = new List<List<IntPoint>>();
            foreach (Polygon polygon in polygons)
            {
                polyPaths.Add(polygon.ToClipperPath(tolerance));
            }
            Clipper clipper = new Clipper();
            clipper.AddPath(thisPath, PolyType.ptSubject, true);
            clipper.AddPaths(polyPaths, PolyType.ptClip, true);
            var solution = new List<List<IntPoint>>();
            clipper.Execute(ClipType.ctUnion, solution);
            if (solution.Count > 1)
            {
                return null;
            }
            return solution.First().Distinct().ToList().ToPolygon(tolerance);
        }

        /// <summary>
        /// Returns Polygons representing the symmetric difference between this Polygon and the supplied Polygon.
        /// </summary>
        /// <param name="polygon">The intersecting polygon.</param>
        /// <param name="tolerance">An optional tolerance.</param>
        /// <returns>
        /// Returns a list of Polygons representing the symmetric difference of this Polygon and the supplied Polygon.
        /// Returns a representation of this Polygon and the supplied Polygon if the Polygons do not intersect.
        /// </returns>
        public IList<Polygon> XOR(Polygon polygon, double tolerance = Vector3.EPSILON)
        {
            var thisPath = this.ToClipperPath(tolerance);
            var polyPath = polygon.ToClipperPath(tolerance);
            Clipper clipper = new Clipper();
            clipper.AddPath(thisPath, PolyType.ptSubject, true);
            clipper.AddPath(polyPath, PolyType.ptClip, true);
            var solution = new List<List<IntPoint>>();
            clipper.Execute(ClipType.ctUnion, solution);
            var polygons = new List<Polygon>();
            foreach (List<IntPoint> path in solution)
            {
                polygons.Add(PolygonExtensions.ToPolygon(path, tolerance));
            }
            return polygons;
        }

        /// <summary>
        /// Offset this polygon by the specified amount.
        /// </summary>
        /// <param name="offset">The amount to offset.</param>
        /// <param name="endType">The type of closure used for the offset polygon.</param>
        /// <param name="tolerance">An optional tolerance.</param>
        /// <returns>A new Polygon offset by offset.</returns>
        ///
        public override Polygon[] Offset(double offset, EndType endType = EndType.ClosedPolygon, double tolerance = Vector3.EPSILON)
        {
            return base.Offset(offset, endType, tolerance);
        }


        /// <summary>
        /// Get a collection a lines representing each segment of this polyline.
        /// </summary>
        /// <returns>A collection of Lines.</returns>
        public override Line[] Segments()
        {
            return SegmentsInternal(this.Vertices);
        }

        internal new static Line[] SegmentsInternal(IList<Vector3> vertices)
        {
            var lines = new Line[vertices.Count];
            for (var i = 0; i < vertices.Count; i++)
            {
                var a = vertices[i];
                var b = i == vertices.Count - 1 ? vertices[0] : vertices[i + 1];
                lines[i] = new Line(a, b);
            }
            return lines;
        }

        /// <summary>
        /// Reverse the direction of a polygon.
        /// </summary>
        /// <returns>Returns a new Polygon whose vertices are reversed.</returns>
        public new Polygon Reversed()
        {
            return new Polygon(this.Vertices.Reverse().ToArray());
        }

        /// <summary>
        /// Is this polygon equal to the provided polygon?
        /// </summary>
        /// <param name="obj"></param>
        public override bool Equals(object obj)
        {
            var p = obj as Polygon;
            if (p == null)
            {
                return false;
            }
            if (this.Vertices.Count != p.Vertices.Count)
            {
                return false;
            }

            for (var i = 0; i < this.Vertices.Count; i++)
            {
                if (!this.Vertices[i].Equals(p.Vertices[i]))
                {
                    return false;
                }
            }

            return true;
        }

        /// <summary>
        /// Test if this polygon has the same vertex count and shape as another, within tolerance.
        /// </summary>
        /// <param name="other">The other polygon.</param>
        /// <param name="tolerance">The optional tolerance value to use. If not supplied, the global tolerance will be used.</param>
        /// <param name="ignoreWinding">If true, polygons with opposite winding will be considered as equal.</param>
        /// <returns></returns>
        public bool IsAlmostEqualTo(Polygon other, double tolerance = Vector3.EPSILON, bool ignoreWinding = false)
        {
            var otherVertices = other.Vertices;
            if (otherVertices.Count != Vertices.Count) return false;
            if (ignoreWinding && other.Normal().Dot(this.Normal()) < 0)
            {
                //ensure winding is consistent
                otherVertices = other.Vertices.Reverse().ToList();
            }

            var firstVertex = Vertices[0];
            var distance = double.MaxValue;
            //find index of closest vertex to this 0 vertex
            int indexOffset = -1;
            for (int i = 0; i < otherVertices.Count; i++)
            {
                Vector3 otherVertex = otherVertices[i];
                var thisDistance = firstVertex.DistanceTo(otherVertex);
                if (thisDistance < distance)
                {
                    distance = thisDistance;
                    indexOffset = i;
                }
            }

            // rounding errors could occur in X and Y, so the max distance tolerance is the linear tolerance * sqrt(2).
            var distanceTolerance = Math.Sqrt(2) * tolerance;

            if (distance > distanceTolerance) return false;

            for (int i = 0; i < Vertices.Count; i++)
            {
                var thisVertex = Vertices[i];
                var otherVertex = otherVertices[(i + indexOffset) % otherVertices.Count];
                if (thisVertex.DistanceTo(otherVertex) > distanceTolerance)
                {
                    return false;
                }
            }

            return true;

        }

        /// <summary>
        /// Find the minimum-area rotated rectangle containing a set of points,
        /// calculated without regard for Z coordinate.
        /// </summary>
        /// <param name="points">The points to contain within the rectangle</param>
        /// <returns>A rectangular polygon that contains all input points</returns>
        public static Polygon FromAlignedBoundingBox2d(IEnumerable<Vector3> points)
        {
            var hull = ConvexHull.FromPoints(points);
            var minBoxArea = double.MaxValue;
            BBox3 minBox = new BBox3();
            Transform minBoxXform = new Transform();
            foreach (var edge in hull.Segments())
            {
                var edgeVector = edge.End - edge.Start;
                var xform = new Transform(Vector3.Origin, edgeVector, Vector3.ZAxis, 0);
                var invertedXform = new Transform(xform);
                invertedXform.Invert();
                var transformedPolygon = hull.TransformedPolygon(invertedXform);
                var bbox = new BBox3(transformedPolygon.Vertices);
                var bboxArea = (bbox.Max.X - bbox.Min.X) * (bbox.Max.Y - bbox.Min.Y);
                if (bboxArea < minBoxArea)
                {
                    minBoxArea = bboxArea;
                    minBox = bbox;
                    minBoxXform = xform;
                }
            }
            var xy = new Plane(Vector3.Origin, Vector3.ZAxis);
            var boxRect = Polygon.Rectangle(minBox.Min.Project(xy), minBox.Max.Project(xy));
            return boxRect.TransformedPolygon(minBoxXform);
        }

        /// <summary>
        /// Find the rectangle along axis containing a set of points,
        /// calculated without regard for Z coordinate,
        /// located at the height of points minimum Z coordinate.
        /// </summary>
        /// <param name="points">The points to contain within the rectangle.</param>
        /// <param name="axis">The axis along which the rectangle is built. Must be a non-zero vector.</param>
        /// <param name="minSideSize">The minimum size of a side of a polygon when all points lie on the same line and polygon cannot be constructed. Must be greater than 0.</param>
        /// <returns></returns>
        public static Polygon FromAlignedBoundingBox2d(IEnumerable<Vector3> points, Vector3 axis, double minSideSize = 0.1)
        {
            if (minSideSize < Vector3.EPSILON)
            {
                throw new ArgumentOutOfRangeException(nameof(minSideSize), "Must be greater than 0.");
            }

            if (axis.IsZero())
            {
                throw new ArgumentException("Axis must be a non-zero vector.", nameof(axis));
            }
            var transform = new Transform(Vector3.Origin, axis, Vector3.ZAxis);
            var box = new Box(points, transform);
            var xOffset = 0.0;
            var length = box.Bounds.Max.X - box.Bounds.Min.X;
            var yOffset = 0.0;
            var width = box.Bounds.Max.Y - box.Bounds.Min.Y;
            if (length.ApproximatelyEquals(0))
            {
                length = minSideSize / 2;
                xOffset = minSideSize / 2;
            }
            if (width.ApproximatelyEquals(0))
            {
                width = minSideSize / 2;
                yOffset = minSideSize / 2;
            }
            var boundary = Rectangle(new Vector3(box.Bounds.Min.X - xOffset, box.Bounds.Min.Y - yOffset),
                                     new Vector3(box.Bounds.Min.X + length, box.Bounds.Min.Y + width))
                          .TransformedPolygon(transform.Moved(new Vector3(0, 0, box.Bounds.Min.Z)));
            return boundary;
        }

        /// <summary>
        /// Find a point that is guaranteed to be internal to the polygon.
        /// </summary>
        public Vector3 PointInternal()
        {
            var centroid = Centroid();
            if (Contains(centroid))
            {
                return centroid;
            }
            int currentIndex = 0;
            while (true)
            {
                if (currentIndex == Vertices.Count)
                {
                    return centroid;
                }
                // find midpoint of the diagonal between two non-adjacent vertices.
                // At any convex corner, this will be inside the boundary
                // (unless it passes all the way through to the other side — but
                // this can't be true for all corners). Inspired by
                // http://apodeline.free.fr/FAQ/CGAFAQ/CGAFAQ-3.html 3.6
                var a = Vertices[currentIndex];
                var b = Vertices[(currentIndex + 2) % Vertices.Count];
                var candidate = (a + b) * 0.5;
                if (Contains(candidate))
                {
                    return candidate;
                }
                currentIndex++;
            }
        }

        /// <summary>
        /// Get the hash code for the polygon.
        /// </summary>
        /// <returns></returns>
        public override int GetHashCode()
        {
            return this.Vertices.GetHashCode();
        }

        /// <summary>
        /// Project this polygon onto the plane.
        /// </summary>
        /// <param name="plane">The plane of the returned polygon.</param>
        public new Polygon Project(Plane plane)
        {
            var projected = new Vector3[this.Vertices.Count];
            for (var i = 0; i < projected.Length; i++)
            {
                projected[i] = this.Vertices[i].Project(plane);
            }
            return new Polygon(projected);
        }

        /// <summary>
        /// Project this Polygon onto a Plane along a vector.
        /// </summary>
        /// <param name="direction">The projection vector.</param>
        /// <param name="p">The Plane onto which to project the Polygon.</param>
        /// <returns>A Polygon projected onto the Plane.</returns>
        public Polygon ProjectAlong(Vector3 direction, Plane p)
        {
            var projected = new Vector3[this.Vertices.Count];
            for (var i = 0; i < this.Vertices.Count; i++)
            {
                projected[i] = this.Vertices[i].ProjectAlong(direction, p);
            }
            return new Polygon(projected);
        }

        /// <summary>
        /// Trim vertices from a polygon that lie near a given curve.
        /// </summary>
        /// <param name="curve">The curve used to trim the polygon</param>
        /// <param name="tolerance">Optional tolerance value.</param>
        /// <param name="removed">The vertices that were removed.</param>
        public Polygon RemoveVerticesNearCurve(Curve curve, out List<Vector3> removed, double tolerance = Vector3.EPSILON)
        {
            var newVertices = new List<Vector3>(this.Vertices.Count);
            removed = new List<Vector3>(this.Vertices.Count);
            foreach (var v in Vertices)
            {
                switch (curve)
                {
                    case Polygon polygon:
                        var d = v.DistanceTo(polygon, out _);
                        var covers = polygon.Contains(v);
                        if (d > tolerance && !covers)
                        {
                            newVertices.Add(v);
                        }
                        else
                        {
                            removed.Add(v);
                        }
                        break;
                    case Polyline polyline:
                        if (v.DistanceTo(polyline, out _) > tolerance)
                        {
                            newVertices.Add(v);
                        }
                        else
                        {
                            removed.Add(v);
                        }
                        break;
                    case Line line:
                        if (v.DistanceTo(line, out _) > tolerance)
                        {
                            newVertices.Add(v);
                        }
                        else
                        {
                            removed.Add(v);
                        }
                        break;
                    default:
                        throw new ArgumentException("Unknown curve type for removing vertices.  Only Polygon, Polyline, and Line are supported.");
                }
            }
            return new Polygon(newVertices);
        }

        /// <summary>
        /// Remove collinear points from this Polygon.
        /// </summary>
        /// <returns>New Polygon without collinear points.</returns>
        public Polygon CollinearPointsRemoved(double tolerance = Vector3.EPSILON)
        {
            int count = this.Vertices.Count;
            var unique = new List<Vector3>(count);

            if (!Vector3.AreCollinearByDistance(Vertices[count - 1], Vertices[0], Vertices[1], tolerance))
                unique.Add(Vertices[0]);

            for (int i = 1; i < count - 1; i++)
            {
                if (!Vector3.AreCollinearByDistance(Vertices[i - 1], Vertices[i], Vertices[i + 1], tolerance))
                    unique.Add(Vertices[i]);
            }

            if (!Vector3.AreCollinearByDistance(Vertices[count - 2], Vertices[count - 1], Vertices[0], tolerance))
            {
                unique.Add(Vertices[count - 1]);
            }
            if (unique.Count < 3)
            {
                return this;
            }
            return new Polygon(unique);
        }

        /// <summary>
        /// Get the transforms used to transform a Profile extruded along this Polyline.
        /// </summary>
        /// <param name="startSetback"></param>
        /// <param name="endSetback"></param>
        /// <param name="additionalRotation"></param>
        public override Transform[] Frames(double startSetback = 0.0,
                                           double endSetback = 0.0,
                                           double additionalRotation = 0.0)
        {
            // Create an array of transforms with the same
            // number of items as the vertices.
            var result = new Transform[this.Vertices.Count];

            // Cache the normal so we don't have to recalculate
            // using Newell for every frame.
            var up = this.Normal();
            for (var i = 0; i < result.Length; i++)
            {
                var a = this.Vertices[i];
                result[i] = CreateMiterTransform(i, a, up);
                if (additionalRotation != 0.0)
                {
                    result[i].RotateAboutPoint(result[i].Origin, result[i].ZAxis, additionalRotation);
                }
            }
            return result;
        }

        /// <summary>
        /// The string representation of the Polygon.
        /// </summary>
        /// <returns>A string containing the string representations of this Polygon's vertices.</returns>
        public override string ToString()
        {
            return string.Join(", ", this.Vertices.Select(v => v.ToString()));
        }

        /// <summary>
        /// Calculate the length of the polygon.
        /// </summary>
        public override double Length()
        {
            var length = 0.0;
            for (var i = 0; i < this.Vertices.Count; i++)
            {
                var next = i == this.Vertices.Count - 1 ? 0 : i + 1;
                length += this.Vertices[i].DistanceTo(this.Vertices[next]);
            }
            return length;
        }

        /// <summary>
        /// Calculate the centroid of the polygon.
        /// </summary>
        public Vector3 Centroid()
        {
            var x = 0.0;
            var y = 0.0;
            var z = 0.0;
            foreach (var pnt in Vertices)
            {
                x += pnt.X;
                y += pnt.Y;
                z += pnt.Z;
            }
            return new Vector3(x / Vertices.Count, y / Vertices.Count, z / Vertices.Count);
        }

        /// <summary>
        /// Calculate the polygon's signed area in 3D.
        /// </summary>
        public double Area()
        {
            var vertices = this.Vertices;
            var normal = Normal();
            if (!(normal.IsAlmostEqualTo(Vector3.ZAxis) ||
                  normal.Negate().IsAlmostEqualTo(Vector3.ZAxis)
                 ))
            {
                var t = new Transform(Vector3.Origin, normal).Inverted();
                var transformedPolygon = this.TransformedPolygon(t);
                vertices = transformedPolygon.Vertices;
            }
            var area = 0.0;
            for (var i = 0; i <= vertices.Count - 1; i++)
            {
                var j = (i + 1) % vertices.Count;
                area += vertices[i].X * vertices[j].Y;
                area -= vertices[i].Y * vertices[j].X;
            }
            return area / 2.0;
        }

        /// <summary>
        /// Transform this polygon in place.
        /// </summary>
        /// <param name="t">The transform.</param>
        public void Transform(Transform t)
        {
            for (var i = 0; i < this.Vertices.Count; i++)
            {
                this.Vertices[i] = t.OfPoint(this.Vertices[i]);
            }
        }

        /// <summary>
        /// Transform a specified segment of this polygon in place.
        /// </summary>
        /// <param name="t">The transform. If it is not within the polygon plane, then an exception will be thrown.</param>
        /// <param name="i">The segment to transform. If it does not exist, then no work will be done.</param>
        public void TransformSegment(Transform t, int i)
        {
            this.TransformSegment(t, i, true, true);
        }

        /// <summary>
        /// Fillet all corners on this polygon.
        /// </summary>
        /// <param name="radius">The fillet radius.</param>
        /// <returns>A contour containing trimmed edge segments and fillets.</returns>
        public Contour Fillet(double radius)
        {
            var curves = new List<BoundedCurve>();
            Vector3 contourStart = new Vector3();
            Vector3 contourEnd = new Vector3();

            var segs = this.Segments();
            for (var i = 0; i < segs.Length; i++)
            {
                var a = segs[i];
                var b = i == segs.Length - 1 ? segs[0] : segs[i + 1];
                var fillet = a.Fillet(b, radius);

                var right = a.Direction().Cross(Vector3.ZAxis);
                var dot = b.Direction().Dot(right);
                var convex = dot <= 0.0;
                if (i > 0)
                {
                    var l = new Line(contourEnd, convex ? fillet.Start : fillet.End);
                    curves.Add(l);
                }
                else
                {
                    contourStart = convex ? fillet.Start : fillet.End;
                }
                contourEnd = convex ? fillet.End : fillet.Start;
                curves.Add(fillet);
            }
            curves.Add(new Line(contourEnd, contourStart));
            return new Contour(curves);
        }

        /// <summary>
        /// Get a point on the polygon at parameter u.
        /// </summary>
        /// <param name="u">A value between 0.0 and length.</param>
        /// <param name="segmentIndex">The index of the segment containing parameter u.</param>
        /// <returns>Returns a Vector3 indicating a point along the Polygon length from its start vertex.</returns>
        protected override Vector3 PointAtInternal(double u, out int segmentIndex)
        {
            if (!Domain.Includes(u, true))
            {
                throw new Exception($"The parameter {u} is not on the trimmed portion of the basis curve. The parameter must be between {Domain.Min} and {Domain.Max}.");
            }

            var totalLength = 0.0;
            for (var i = 0; i < this.Vertices.Count; i++)
            {
                var a = this.Vertices[i];
                var b = i == this.Vertices.Count - 1 ? this.Vertices[0] : this.Vertices[i + 1];
                var currLength = a.DistanceTo(b);
                var currVec = (b - a).Unitized();
                if (totalLength <= u && totalLength + currLength >= u)
                {
                    segmentIndex = i;
                    return a + currVec * (u - totalLength);
                }
                totalLength += currLength;
            }
            segmentIndex = this.Vertices.Count - 1;
            return this.End;
        }

        // TODO: Investigate converting Polyline to IEnumerable<(Vector3, Vector3)>
        internal override IEnumerable<(Vector3 from, Vector3 to)> Edges(Transform transform = null)
        {
            for (var i = 0; i < this.Vertices.Count; i++)
            {
                var from = this.Vertices[i];
                var to = i == this.Vertices.Count - 1 ? this.Vertices[0] : this.Vertices[i + 1];
                yield return transform != null ? (transform.OfPoint(from), transform.OfPoint(to)) : (from, to);
            }
        }

        /// <summary>
        /// The normal of this polygon, according to Newell's Method.
        /// </summary>
        /// <returns>The unitized sum of the cross products of each pair of edges.</returns>
        public Vector3 Normal()
        {
            return this.Vertices.NormalFromPlanarWoundPoints();
        }

        /// <summary>
        /// Get the normal of each vertex on the polygon.
        /// </summary>
        /// <remarks>All normals will be the same since polygons are coplanar by definition.</remarks>
        /// <returns>A collection of unit vectors, each corresponding to a single vertex.</returns>
        protected override Vector3[] NormalsAtVertices()
        {
            // Create an array of transforms with the same number of items as the vertices.
            var result = new Vector3[this.Vertices.Count];

            // Since polygons must be coplanar, all vertex normals can match the polygon's normal.
            var normal = this.Normal();
            for (int i = 0; i < Vertices.Count; i++)
            {
                result[i] = normal;
            }
            return result;
        }

        /// <summary>
        /// Deletes Vertices that are out on overloping Edges
        /// D__________C
        ///  |         |
        ///  |         |
        /// E|_________|B_____A
        /// Vertex A will be deleted
        /// </summary>
        private void DeleteVerticesForOverlappingEdges()
        {
            if (Vertices.Count < 4)
            {
                return;
            }

            for (var i = 0; i < Vertices.Count; i++)
            {
                var a = Vertices[i];
                var b = Vertices[(i + 1) % Vertices.Count];
                var c = Vertices[(i + 2) % Vertices.Count];
                bool invalid = (a - b).Unitized().Dot((b - c).Unitized()) < (Vector3.EPSILON - 1);
                if (invalid)
                {
                    Vertices.Remove(b);
                    i--;

                    if (a.IsAlmostEqualTo(c))
                    {
                        Vertices.Remove(c);
                    }
                }
            }
        }

        /// <summary>
        /// A Polygon can't have self intersections, but points can still lay on other lines.
        /// This leads to hidden voids embedded in the perimeter.
        /// This function checks if any points are on another line of the loop and splits into distinct loops if found.
        /// </summary>
        /// <returns>List of simple polygons</returns>
        internal List<Polygon> SplitInternalLoops()
        {
            List<List<Vector3>> polygonPresets = new List<List<Vector3>>();

            //Store accumulated vertices and lines between them.
            List<Vector3> loopVertices = new List<Vector3>();
            List<Line> openLoop = new List<Line>();

            //Check if a point lay on active open loop lines. 
            foreach (var v in Vertices)
            {
                bool intersectionFound = false;
                for (int i = 0; i < openLoop.Count; i++)
                {
                    if (openLoop[i].PointOnLine(v) && v.DistanceTo(openLoop[i]) < Vector3.EPSILON)
                    {
                        //Remove points and lines from intersection points to this.
                        var vertices = loopVertices.Skip(i + 1).ToList();
                        loopVertices.RemoveRange(i + 1, vertices.Count);
                        openLoop.RemoveRange(i + 1, vertices.Count - 1);
                        //Cut intersected line and add this point to open loop.
                        loopVertices.Add(v);
                        openLoop[i] = new Line(openLoop[i].Start, v);

                        //Loop can possibly be just two points connected forth and back.
                        //Filter it early.
                        vertices.Add(v);
                        if (vertices.Count > 2)
                        {
                            polygonPresets.Add(vertices);
                        }
                        intersectionFound = true;
                        break;
                    }
                }

                //Then check if line (this plus last points) intersects with any accumulated points (going backward)
                if (!intersectionFound)
                {
                    Line segment = loopVertices.Any() ? new Line(loopVertices.Last(), v) : null;
                    for (int i = loopVertices.Count - 1; i >= 0; i--)
                    {
                        //Last point is already part of the line.
                        if (i == loopVertices.Count)
                        {
                            continue;
                        }

                        if (segment.PointOnLine(loopVertices[i]) && loopVertices[i].DistanceTo(segment) < Vector3.EPSILON)
                        {
                            var vertices = loopVertices.Skip(i).ToList();
                            segment = new Line(loopVertices[i], segment.End);

                            loopVertices.RemoveRange(i + 1, vertices.Count - 1);
                            openLoop.RemoveRange(i, vertices.Count - 1);

                            if (vertices.Count > 2)
                            {
                                polygonPresets.Add(vertices);
                            }
                        }
                    }

                    //If no intersection found just add point and line to open loop.
                    loopVertices.Add(v);
                    if (segment != null)
                    {
                        openLoop.Add(segment);
                    }
                }
            }

            //Leftover points form last loop if it has enough points.
            if (loopVertices.Count > 2)
            {
                polygonPresets.Add(loopVertices);
            }

            List<Polygon> polygons = new List<Polygon>();
            foreach (var preset in polygonPresets)
            {
                try
                {
                    //Polygon constructor cleanup removes any excess vertices and segments.
                    //This can lead to, again, having too little vertices for valid polygon.
                    var loop = new Polygon(preset);
                    polygons.Add(loop);
                }
                catch
                {
                    //Just ignore polygons that failed check due to having less than 3 points.
                }
            }
            return polygons;
        }
    }

    /// <summary>
    /// Mode to apply a boolean operation
    /// </summary>
    public enum BooleanMode
    {
        /// <summary>
        /// A and not B
        /// </summary>
        Difference,
        /// <summary>
        /// A or B
        /// </summary>
        Union,
        /// <summary>
        /// A and B
        /// </summary>
        Intersection,
        /// <summary>
        /// Exclusive or — either A or B but not both.
        /// </summary>
        XOr
    }


    /// <summary>
    /// Controls the handling of internal regions in a polygon boolean operation.
    /// </summary>
    public enum VoidTreatment
    {
        /// <summary>
        /// Use an Even/Odd fill pattern to decide whether internal polygons are solid or void.
        /// This corresponds to Clipper's "EvenOdd" PolyFillType.
        /// </summary>
        PreserveInternalVoids = 0,
        /// <summary>
        /// Treat all contained or overlapping polygons as solid.
        /// This corresponds to Clipper's "Positive" PolyFillType.
        /// </summary>
        IgnoreInternalVoids = 1
    }

    /// <summary>
    /// Polygon extension methods.
    /// </summary>
    internal static class PolygonExtensions
    {
        /// <summary>
        /// Construct a clipper path from a Polygon.
        /// </summary>
        /// <param name="p"></param>
        /// <param name="tolerance">Optional tolerance value. If converting back to a polygon after the operation, be sure to use the same tolerance value.</param>
        /// <returns></returns>
        internal static List<IntPoint> ToClipperPath(this Polygon p, double tolerance = Vector3.EPSILON)
        {
            var scale = Math.Round(1.0 / tolerance);
            var path = new List<IntPoint>();
            foreach (var v in p.Vertices)
            {
                path.Add(new IntPoint(Math.Round(v.X * scale), Math.Round(v.Y * scale)));
            }
            return path;
        }

        /// <summary>
        /// Construct a Polygon from a clipper path
        /// </summary>
        /// <param name="p"></param>
        /// <param name="tolerance">Optional tolerance value. Be sure to use the same tolerance value as you used when converting to Clipper path.</param>
        /// <returns></returns>
        internal static Polygon ToPolygon(this List<IntPoint> p, double tolerance = Vector3.EPSILON)
        {
            var scale = Math.Round(1.0 / tolerance);
            var converted = new Vector3[p.Count];
            for (var i = 0; i < converted.Length; i++)
            {
                var v = p[i];
                converted[i] = new Vector3(v.X / scale, v.Y / scale);
            }
            try
            {
                return new Polygon(converted);
            }
            catch
            {
                // Often, the polygons coming back from clipper will have self-intersections, in the form of lines that go out and back.
                // here we make a last-ditch attempt to fix this and construct a new polygon.
                var cleanedVertices = Vector3.AttemptPostClipperCleanup(converted);
                if (cleanedVertices.Count < 3)
                {
                    return null;
                }
                try
                {
                    return new Polygon(cleanedVertices);
                }
                catch
                {
                    throw new Exception("Unable to clean up bad polygon resulting from a polygon boolean operation.");
                }
            }
        }

        public static IList<Polygon> Reversed(this IList<Polygon> polygons)
        {
            return polygons.Select(p => p.Reversed()).ToArray();
        }

        internal static ContourVertex[] ToContourVertexArray(this Polyline poly)
        {
            var contour = new ContourVertex[poly.Vertices.Count];
            for (var i = 0; i < poly.Vertices.Count; i++)
            {
                var vert = poly.Vertices[i];
                var cv = new ContourVertex();
                cv.Position = new Vec3 { X = vert.X, Y = vert.Y, Z = vert.Z };
                contour[i] = cv;
            }
            return contour;
        }
    }
}<|MERGE_RESOLUTION|>--- conflicted
+++ resolved
@@ -25,11 +25,7 @@
         /// </summary>
         internal Plane _plane;
 
-<<<<<<< HEAD
-        internal override bool IsClosedForRendering => false;
-=======
         internal override bool IsClosedForRendering => true;
->>>>>>> 28a622f9
 
         /// <summary>
         /// Construct a polygon.
