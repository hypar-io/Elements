<<<<<<< HEAD
using System;
using System.Collections.Generic;
using System.Linq;
using Elements.Geometry.Interfaces;
using Newtonsoft.Json;
=======
using System.Text.Json.Serialization;
>>>>>>> fffe8416

namespace Elements.Geometry
{
    /// <summary>
    /// A circle. 
    /// Parameterization of the circle is 0 -> 2PI.
    /// </summary>
    public class Circle : Curve, IConic
    {
        /// <summary>The center of the circle.</summary>
        [JsonProperty("Center", Required = Required.AllowNull)]
        public Vector3 Center
        {
            get
            {
                return this.Transform.Origin;
            }
        }

        /// <summary>The radius of the circle.</summary>
        [JsonProperty("Radius", Required = Required.Always)]
        [System.ComponentModel.DataAnnotations.Range(0.0D, double.MaxValue)]
        public double Radius { get; protected set; }

        /// <summary>
        /// The coordinate system of the plane containing the circle.
        /// </summary>
        public Transform Transform { get; protected set; }

        /// <summary>The normal direction of the circle.</summary>
        [JsonIgnore]
        public Vector3 Normal
        {
            get
            {
                return this.Transform.ZAxis;
            }
        }

        /// <summary>
        /// Construct a circle.
        /// </summary>
        /// <param name="center">The center of the circle.</param>
        /// <param name="radius">The radius of the circle.</param>
        [JsonConstructor]
        public Circle(Vector3 center, double radius = 1.0)
        {
            this.Radius = radius;
            this.Transform = new Transform(center);
        }

        /// <summary>
        /// Construct a circle.
        /// </summary>
        /// <param name="radius">The radius of the circle.</param>
        public Circle(double radius = 1.0)
        {
            this.Radius = radius;
            this.Transform = new Transform();
        }

        /// <summary>
        /// Construct a circle.
        /// </summary>
        public Circle(Transform transform, double radius = 1.0)
        {
            this.Transform = transform;
            this.Radius = radius;
        }

        /// <summary>
        /// Create a polygon through a set of points along the circle.
        /// </summary>
        /// <param name="divisions">The number of divisions of the circle.</param>
        /// <returns>A polygon.</returns>
        public Polygon ToPolygon(int divisions = 10)
        {
            var pts = new List<Vector3>();
            var twoPi = Math.PI * 2;
            var step = twoPi / divisions;
            // We use epsilon here because for larger numbers of divisions,
            // we can creep right up to 2pi, close enough that we'll
            // get a point at not exactly 2pi, but other code will see the point
            // found as equivalent to the point at parameter 0.
            for (var t = 0.0; t < twoPi - Vector3.EPSILON; t += step)
            {
                pts.Add(this.PointAt(t));
            }
            return new Polygon(pts, true);
        }

        /// <summary>
        /// Convert a circle to a circular arc.
        /// </summary>
        public static implicit operator Arc(Circle c) => new Arc(c, 0, Math.PI * 2);

        /// <summary>
        /// Convert a circle to a circular model curve.
        /// </summary>
        /// <param name="c">The bounded curve to convert.</param>
        public static implicit operator ModelCurve(Circle c) => new ModelCurve(c);

        /// <summary>
        /// Return the point at parameter u on the arc.
        /// </summary>
        /// <param name="u">A parameter on the arc.</param>
        /// <returns>A Vector3 representing the point along the arc.</returns>
        public override Vector3 PointAt(double u)
        {
            return Transform.OfPoint(PointAtUntransformed(u));
        }

        private Vector3 PointAtUntransformed(double u)
        {
            var x = this.Radius * Math.Cos(u);
            var y = this.Radius * Math.Sin(u);
            return new Vector3(x, y);
        }

        /// <summary>
        /// Check if certain point is on the circle.
        /// </summary>
        /// <param name="pt">Point to check.</param>
        /// <param name="t">Calculated parameter of point on circle.</param>
        /// <returns>True if point lays on the circle.</returns>
        public bool ParameterAt(Vector3 pt, out double t)
        {
            var local = Transform.Inverted().OfPoint(pt);
            if (local.Z.ApproximatelyEquals(0) &&
                local.LengthSquared().ApproximatelyEquals(
                    Radius * Radius, Vector3.EPSILON * Vector3.EPSILON))
            {
                t = ParameterAtUntransformed(local);
                return true;
            }

            t = 0;
            return false;
        }

        private double ParameterAtUntransformed(Vector3 pt)
        {
            var v = pt / Radius;
            return Math.Atan2(v.Y, v.X);
        }

        /// <summary>
        /// Return transform on the arc at parameter u.
        /// </summary>
        /// <param name="u">A parameter on the arc.</param>
        /// <returns>A transform with its origin at u along the curve and its Z axis tangent to the curve.</returns>
        public override Transform TransformAt(double u)
        {
            var p = PointAtUntransformed(u);
            var x = (p - Vector3.Origin).Unitized();
            var y = Vector3.ZAxis;
            return new Transform(p, x, y, x.Cross(y)).Concatenated(this.Transform);
        }

        /// <inheritdoc/>
        public override Curve Transformed(Transform transform)
        {
            return new Circle(transform.Concatenated(this.Transform), this.Radius);
        }

        /// <summary>
        /// Get the parameter at a distance from the start parameter along the curve.
        /// </summary>
        /// <param name="distance">The distance from the start parameter.</param>
        /// <param name="start">The parameter from which to measure the distance.</param>
        public override double ParameterAtDistanceFromParameter(double distance, double start)
        {
            if (distance == 0.0)
            {
                return start;
            }

            // s = r * theta
            // theta = s/r
            var theta = distance / this.Radius;

            return start + theta;
        }

        /// <inheritdoc/>
        public override bool Intersects(ICurve curve, out List<Vector3> results)
        {
            switch (curve)
            {
                case BoundedCurve boundedCurve:
                    return boundedCurve.Intersects(this, out results);
                case InfiniteLine line :
                    return Intersects(line, out results);
                case Circle circle:
                    return Intersects(circle, out results);
                case Ellipse elliplse:
                    return Intersects(elliplse, out results);
                default:
                    throw new NotImplementedException();
            }
        }

        /// <summary>
        /// Does this circle intersects with other circle?
        /// Circles with the same positions and radii are not considered as intersecting.
        /// </summary>
        /// <param name="other">Other circle to intersect.</param>
        /// <param name="results">List containing up to two intersection points.</param>
        /// <returns>True if any intersections exist, otherwise false.</returns>
        public bool Intersects(Circle other, out List<Vector3> results)
        {
            results = new List<Vector3>();

            Plane planeA = new Plane(Center, Normal);
            Plane planeB = new Plane(other.Center, other.Normal);

            // Check if two circles are on the same plane. 
            if (Normal.IsParallelTo(other.Normal, Vector3.EPSILON * Vector3.EPSILON) &&
                other.Center.DistanceTo(planeA).ApproximatelyEquals(0))
            {
                var delta = other.Center - Center;
                var dist = delta.Length();
                // Check if circles are on correct distance for intersection to happen.
                if (dist.ApproximatelyEquals(0) ||
                    dist > Radius + other.Radius || dist < Math.Abs(Radius - other.Radius))
                {
                    return false;
                }

                // Build triangle with center of one circle and two intersection points.
                var r1squre = Radius * Radius;
                var r2squre = other.Radius * other.Radius;
                var lineDist = (r1squre - r2squre + dist * dist) / (2 * dist);
                var linePoint = Center + lineDist * delta.Unitized();
                double perpDistance = Math.Sqrt(r1squre - lineDist * lineDist);
                // If triangle side is 0 - circles touches. Only one intersection recorded.
                if (perpDistance.ApproximatelyEquals(0))
                {
                    results.Add(linePoint);
                }
                else
                {
                    Vector3 perpDirection = delta.Cross(Normal).Unitized();
                    results.Add(linePoint + perpDirection * perpDistance);
                    results.Add(linePoint - perpDirection * perpDistance);
                }
            }
            // Ignore circles on parallel planes.
            // Find intersection line between two planes.
            else if (planeA.Intersects(planeB, out var line) &&
                     Intersects(line, out var candidates))
            {
                foreach (var item in candidates)
                {
                    // Check each point that lays on intersection line and one of the circles.
                    // They are on both if they have correct distance to circle centers.
                    if (item.DistanceTo(other.Center).ApproximatelyEquals(other.Radius))
                    {
                        results.Add(item);
                    }
                }
            }

            return results.Any();
        }

        /// <summary>
        /// Does this circle intersects with an infinite line?
        /// </summary>
        /// <param name="line">Infinite line to intersect.</param>
        /// <param name="results">List containing up to two intersection points.</param>
        /// <returns>True if any intersections exist, otherwise false.</returns>
        public bool Intersects(InfiniteLine line, out List<Vector3> results)
        {
            results = new List<Vector3>();

            Plane circlePlane = new Plane(Center, Normal);
            Vector3 closestPoint;
            bool lineOnPlane = line.Origin.DistanceTo(circlePlane).ApproximatelyEquals(0) &&
                line.Direction.Dot(Normal).ApproximatelyEquals(0);

            // If line share a plane with circle - find closest point on it to circle center.
            // If not - check if there an intersection between line and circle plane.
            if (lineOnPlane)
            {
                closestPoint = Center.ClosestPointOn(line);
            }
            else if (!line.Intersects(circlePlane, out closestPoint))
            {
                return false;
            }

            var delta = closestPoint - Center;
            var lengthSquared = delta.LengthSquared();
            var radiusSquared = Radius * Radius;
            var toleranceSquared = Vector3.EPSILON * Vector3.EPSILON;
            // if line not on circle plane - only one intersection is possible if it's radius away.
            // this will also happen if line is on plane but only touches the circle.
            if (lengthSquared.ApproximatelyEquals(radiusSquared, toleranceSquared))
            {
                results.Add(closestPoint);
            }
            else if (lineOnPlane && lengthSquared < radiusSquared)
            {
                var distance = Math.Sqrt(radiusSquared - lengthSquared);
                results.Add(closestPoint + line.Direction * distance);
                results.Add(closestPoint - line.Direction * distance);
            }

            return results.Any();
        }

        /// <summary>
        /// Does this circle intersects with an ellipse?
        /// Circle and ellipse that are coincides are not considered as intersecting.
        /// <see cref="Ellipse.Intersects(Circle, out List{Vector3})"/>
        /// </summary>
        /// <param name="ellipse">Ellipse to intersect.</param>
        /// <param name="results">List containing up to four intersection points.</param>
        /// <returns>True if any intersections exist, otherwise false.</returns>
        public bool Intersects(Ellipse ellipse, out List<Vector3> results)
        {
            return ellipse.Intersects(this, out results);
        }

        /// <summary>
        /// Does this circle intersects with a bounded curve?
        /// </summary>
        /// <param name="curve">Curve to intersect.</param>
        /// <param name="results">List containing intersection points.</param>
        /// <returns>True if any intersections exist, otherwise false.</returns>
        public bool Intersects(BoundedCurve curve, out List<Vector3> results)
        {
            return curve.Intersects(this, out results);
        }
    }
}<|MERGE_RESOLUTION|>--- conflicted
+++ resolved
@@ -1,23 +1,20 @@
-<<<<<<< HEAD
 using System;
 using System.Collections.Generic;
 using System.Linq;
 using Elements.Geometry.Interfaces;
-using Newtonsoft.Json;
-=======
 using System.Text.Json.Serialization;
->>>>>>> fffe8416
+using System.ComponentModel.DataAnnotations;
 
 namespace Elements.Geometry
 {
     /// <summary>
-    /// A circle. 
+    /// A circle.
     /// Parameterization of the circle is 0 -> 2PI.
     /// </summary>
     public class Circle : Curve, IConic
     {
         /// <summary>The center of the circle.</summary>
-        [JsonProperty("Center", Required = Required.AllowNull)]
+        [JsonPropertyName("Center")]
         public Vector3 Center
         {
             get
@@ -27,8 +24,9 @@
         }
 
         /// <summary>The radius of the circle.</summary>
-        [JsonProperty("Radius", Required = Required.Always)]
-        [System.ComponentModel.DataAnnotations.Range(0.0D, double.MaxValue)]
+        [JsonPropertyName("Radius")]
+        [JsonInclude]
+        [Range(0.0D, double.MaxValue)]
         public double Radius { get; protected set; }
 
         /// <summary>
@@ -198,7 +196,7 @@
             {
                 case BoundedCurve boundedCurve:
                     return boundedCurve.Intersects(this, out results);
-                case InfiniteLine line :
+                case InfiniteLine line:
                     return Intersects(line, out results);
                 case Circle circle:
                     return Intersects(circle, out results);
@@ -223,7 +221,7 @@
             Plane planeA = new Plane(Center, Normal);
             Plane planeB = new Plane(other.Center, other.Normal);
 
-            // Check if two circles are on the same plane. 
+            // Check if two circles are on the same plane.
             if (Normal.IsParallelTo(other.Normal, Vector3.EPSILON * Vector3.EPSILON) &&
                 other.Center.DistanceTo(planeA).ApproximatelyEquals(0))
             {
