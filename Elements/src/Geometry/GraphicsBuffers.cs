--- conflicted
+++ resolved
@@ -266,7 +266,6 @@
 
         /// <summary>
         /// Add indices to the graphics buffers.
-<<<<<<< HEAD
         /// </summary>
         /// <param name="indices">The indices to add.</param>
         public void AddIndices(IList<ushort> indices)
@@ -293,34 +292,10 @@
         }
 
         /// <summary>
-        /// Initialize the graphics buffer to a known size.
-=======
->>>>>>> 588a5e7d
-        /// </summary>
-        /// <param name="indices">The indices to add.</param>
-        public void AddIndices(IList<ushort> indices)
-        {
-            var newRange = new byte[indices.Count * sizeof(ushort)];
-            for (var i = 0; i < indices.Count; i++)
-            {
-                var index = indices[i];
-                this.IMax = Math.Max(this.IMax, index);
-                this.IMin = Math.Min(this.IMin, index);
-                var bytes = BitConverter.GetBytes(index);
-                Buffer.BlockCopy(bytes, 0, newRange, i * sizeof(ushort), sizeof(ushort));
-            }
-            this.Indices.AddRange(newRange);
-        }
-
-        internal static int PreallocationSize()
-        {
-            // Assume a fully vertex-colored mesh of the size required to contain 30k vertices.
-            // Postion, Normal, Color, Index, UV
-            var floatSize = sizeof(float);
-            var intSize = sizeof(int);
-            return (floatSize * 3 + floatSize * 3 + floatSize * 4 + intSize + floatSize * 2) * _preallocationVertexCount;
-        }
-
+        /// Initialize the graphics buffers to the specified size.
+        /// </summary>
+        /// <param name="vertexCount"></param>
+        /// <param name="indexCount"></param>
         public void Initialize(int vertexCount = _preallocationVertexCount, int indexCount = _preallocationVertexCount)
         {
             // Initialize everything
