--- conflicted
+++ resolved
@@ -9,26 +9,10 @@
     /// </summary>
     public class GraphicsBuffers : IGraphicsBuffers
     {
-        /// <summary>
-<<<<<<< HEAD
-        /// Add a vertex to the graphics buffers.
-        /// </summary>
-        /// <param name="position">The position of the vertex.</param>
-        /// <param name="normal">The normal of the vertex.</param>
-        /// <param name="uv">The UV of the vertex.</param>
-        /// <param name="color">The vertex color.</param>
-        void AddVertex(Vector3 position, Vector3 normal, UV uv, Color? color = null);
-
-        /// <summary>
-        /// Add vertices to the graphics buffers
-        /// </summary>
-        void AddVertices(IList<(Vector3 position, Vector3 normal, UV uv, Color? color)> vertices);
-
-        /// <summary>
-        /// Add a vertex to the graphics buffers.
-=======
+        private const int _preallocationVertexCount = 100;
+
+        /// <summary>
         /// The number of vertices represented by the buffer.
->>>>>>> ea464c61
         /// </summary>
         public int VertexCount
         {
@@ -38,32 +22,11 @@
         /// <summary>
         /// The number of facets represeted by the buffer.
         /// </summary>
-<<<<<<< HEAD
-        /// <param name="index">The index to add.</param>
-        void AddIndex(ushort index);
-
-        /// <summary>
-        /// Add multiple indices to the graphics buffers.
-        /// </summary>
-        /// <param name="indices">The indices to add.</param>
-        void AddIndices(IList<ushort> indices);
-    }
-
-    /// <summary>
-    /// A container for graphics data.
-    /// The buffers used in this class align with webgl requirements.
-    /// </summary>
-    public class GraphicsBuffers : IGraphicsBuffers
-    {
-        private const int _preallocationVertexCount = 100;
-
-=======
         public int FacetCount
         {
             get { return this.Indices.Count / sizeof(ushort) / 3; }
         }
 
->>>>>>> ea464c61
         /// <summary>
         /// A collection of vertex positions stored as sequential bytes.
         /// </summary>
@@ -144,28 +107,7 @@
         /// </summary>
         public GraphicsBuffers()
         {
-<<<<<<< HEAD
-            // Initialize everything
-            this.Vertices = new List<byte>(_preallocationVertexCount * sizeof(float) * 3);
-            this.Normals = new List<byte>(_preallocationVertexCount * sizeof(float) * 3);
-            this.Indices = new List<byte>(_preallocationVertexCount * sizeof(int));
-            this.UVs = new List<byte>(_preallocationVertexCount * sizeof(float) * 2);
-            this.Colors = new List<byte>(_preallocationVertexCount * sizeof(float) * 4);
-
-            this.CMin = new double[3] { double.MaxValue, double.MaxValue, double.MaxValue };
-            this.CMax = new double[3] { double.MinValue, double.MinValue, double.MinValue };
-
-            this.VMax = new double[3] { double.MinValue, double.MinValue, double.MinValue };
-            this.VMin = new double[3] { double.MaxValue, double.MaxValue, double.MaxValue };
-
-            this.NMin = new double[3] { double.MaxValue, double.MaxValue, double.MaxValue };
-            this.NMax = new double[3] { double.MinValue, double.MinValue, double.MinValue };
-
-            this.UVMin = new double[2] { double.MaxValue, double.MaxValue };
-            this.UVMax = new double[2] { double.MinValue, double.MinValue };
-=======
             Initialize();
->>>>>>> ea464c61
         }
 
         /// <summary>
@@ -323,7 +265,6 @@
         }
 
         /// <summary>
-<<<<<<< HEAD
         /// Add indices to the graphics buffers.
         /// </summary>
         /// <param name="indices">The indices to add.</param>
@@ -350,19 +291,14 @@
             return (floatSize * 3 + floatSize * 3 + floatSize * 4 + intSize + floatSize * 2) * _preallocationVertexCount;
         }
 
-=======
-        /// Initialize the graphics buffer to a known size.
-        /// </summary>
-        /// <param name="vertexCount">The number of vertices.</param>
-        /// <param name="indexCount">The number of indices.</param>
-        public void Initialize(int vertexCount = 0, int indexCount = 0)
+        public void Initialize(int vertexCount = _preallocationVertexCount, int indexCount = _preallocationVertexCount)
         {
             // Initialize everything
-            this.Vertices = new List<byte>(sizeof(float) * 3 * vertexCount);
-            this.Normals = new List<byte>(sizeof(float) * 3 * vertexCount);
-            this.Indices = new List<byte>(sizeof(ushort) * indexCount);
-            this.UVs = new List<byte>(sizeof(float) * 2 * vertexCount);
-            this.Colors = new List<byte>(sizeof(float) * 3 * vertexCount);
+            this.Vertices = new List<byte>(_preallocationVertexCount * sizeof(float) * 3);
+            this.Normals = new List<byte>(_preallocationVertexCount * sizeof(float) * 3);
+            this.Indices = new List<byte>(_preallocationVertexCount * sizeof(int));
+            this.UVs = new List<byte>(_preallocationVertexCount * sizeof(float) * 2);
+            this.Colors = new List<byte>(_preallocationVertexCount * sizeof(float) * 4);
 
             this.CMin = new double[3] { double.MaxValue, double.MaxValue, double.MaxValue };
             this.CMax = new double[3] { double.MinValue, double.MinValue, double.MinValue };
@@ -376,6 +312,5 @@
             this.UVMin = new double[2] { double.MaxValue, double.MaxValue };
             this.UVMax = new double[2] { double.MinValue, double.MinValue };
         }
->>>>>>> ea464c61
     }
 }