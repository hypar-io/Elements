--- conflicted
+++ resolved
@@ -1,22 +1,15 @@
 using System.Collections.Generic;
 using Elements.Geometry.Interfaces;
-<<<<<<< HEAD
 using Elements.Serialization.JSON;
-=======
 using Newtonsoft.Json;
->>>>>>> 444600e7
 
 namespace Elements.Geometry
 {
     /// <summary>
     /// The abstract base class for all curves.
     /// </summary>
-<<<<<<< HEAD
     [Newtonsoft.Json.JsonConverter(typeof(Elements.Serialization.JSON.JsonInheritanceConverter), "discriminator")]
     [System.Text.Json.Serialization.JsonConverter(typeof(ElementConverter<Curve>))]
-=======
-    [JsonConverter(typeof(Elements.Serialization.JSON.JsonInheritanceConverter), "discriminator")]
->>>>>>> 444600e7
     public abstract partial class Curve : ICurve, ITransformable<Curve>
     {
         /// <summary>
