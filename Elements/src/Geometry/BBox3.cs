--- conflicted
+++ resolved
@@ -90,15 +90,11 @@
             }
         }
 
-<<<<<<< HEAD
-        internal BBox3 Extend(Vector3 v)
-=======
         /// <summary>
         /// Extend a bounding box with a new point
         /// </summary>
         /// <param name="point">The point which should be inside the extended bounding box</param>
-        public void Extend(Vector3 point)
->>>>>>> d975c8e3
+        public BBox3 Extend(Vector3 point)
         {
             var newMin = new Vector3(Min.X, Min.Y, Min.Z);
             if (point.X < this.Min.X) newMin.X = point.X;
