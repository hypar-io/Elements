using System;
using System.Collections.Generic;
using System.Linq;
using Elements.Geometry.Solids;

namespace Elements.Geometry
{
    /// <summary>
    /// An infinite ray starting at origin and pointing towards direction.
    /// </summary>
    public struct Ray : IEquatable<Ray>
    {
        /// <summary>
        /// The origin of the ray.
        /// </summary>
        public Vector3 Origin { get; set; }

        /// <summary>
        /// The direction of the ray.
        /// </summary>
        public Vector3 Direction { get; set; }

        /// <summary>
        /// Construct a ray.
        /// </summary>
        /// <param name="origin">The origin of the ray.</param>
        /// <param name="direction">The direction of the ray.</param>
        public Ray(Vector3 origin, Vector3 direction)
        {
            this.Origin = origin;
            this.Direction = direction;
        }

        /// <summary>
        /// https://en.wikipedia.org/wiki/M%C3%B6ller%E2%80%93Trumbore_intersection_algorithm
        /// </summary>
        /// <param name="tri">The triangle to intersect.</param>
        /// <param name="result">The intersection result.</param>
        /// <returns>True if an intersection occurs, otherwise false. If true, check the intersection result for the type and location of intersection.</returns>
        public bool Intersects(Triangle tri, out Vector3 result)
        {
            result = default(Vector3);

            var vertex0 = tri.Vertices[0].Position;
            var vertex1 = tri.Vertices[1].Position;
            var vertex2 = tri.Vertices[2].Position;
            var edge1 = (vertex1 - vertex0);
            var edge2 = (vertex2 - vertex0);
            var h = this.Direction.Cross(edge2);
            var s = this.Origin - vertex0;
            double a, f, u, v;

            a = edge1.Dot(h);
            if (a > -Vector3.EPSILON && a < Vector3.EPSILON)
            {
                return false;    // This ray is parallel to this triangle.
            }
            f = 1.0 / a;
            u = f * (s.Dot(h));
            if (u < 0.0 || u > 1.0)
            {
                return false;
            }
            var q = s.Cross(edge1);
            v = f * this.Direction.Dot(q);
            if (v < 0.0 || u + v > 1.0)
            {
                return false;
            }
            // At this stage we can compute t to find out where the intersection point is on the line.
            double t = f * edge2.Dot(q);
            if (t > Vector3.EPSILON && t < 1 / Vector3.EPSILON) // ray intersection
            {
                result = this.Origin + this.Direction * t;
                return true;
            }
            else // This means that there is a line intersection but not a ray intersection.
            {
                return false;
            }
        }

        /// <summary>
        /// Does this ray intersect with the provided GeometricElement? Only GeometricElements with Solid Representations are currently supported, and voids will be ignored.
        /// </summary>
        /// <param name="element">The element to intersect with.</param>
        /// <param name="result">The list of intersection results.</param>
        /// <returns></returns>
        public bool Intersects(GeometricElement element, out List<Vector3> result)
        {
            if (element.Representation == null || element.Representation.SolidOperations == null || element.Representation.SolidOperations.Count == 0)
            {
                element.UpdateRepresentations();
            }
            List<Vector3> resultsOut = new List<Vector3>();
            var transformFromElement = new Transform(element.Transform);
            transformFromElement.Invert();
            var transformToElement = new Transform(element.Transform);
            var transformedRay = new Ray(transformFromElement.OfPoint(Origin), transformFromElement.OfVector(Direction));
            //TODO: extend to handle voids when void solids in Representations are supported generally
            var intersects = false;
            foreach (var solidOp in element.Representation.SolidOperations.Where(e => !e.IsVoid))
            {
                if (transformedRay.Intersects(solidOp, out List<Vector3> tempResults))
                {
                    intersects = true;
                    resultsOut.AddRange(tempResults.Select(t => transformToElement.OfPoint(t)));
                };
            }
            result = resultsOut;
            return intersects;
        }

        /// <summary>
        /// Does this ray intersect with the provided SolidOperation?
        /// </summary>
        /// <param name="solidOp">The SolidOperation to intersect with.</param>
        /// <param name="result">The list of intersection results, ordered by distance from the ray origin.</param>
        /// <returns>True if an intersection occurs, otherwise false. If true, check the intersection result for the location of the intersection.</returns>
        public bool Intersects(SolidOperation solidOp, out List<Vector3> result)
        {
            var intersects = Intersects(solidOp.Solid, out List<Vector3> tempResult);
            result = tempResult;
            return intersects;
        }

        /// <summary>
        /// Does this ray intersect with the provided Solid?
        /// </summary>
        /// <param name="solid">The Solid to intersect with.</param>
        /// <param name="result">The intersection result.</param>
        /// <returns>True if an intersection occurs, otherwise false. If true, check the intersection result for the location of the intersection.</returns>
        internal bool Intersects(Solid solid, out List<Vector3> result)
        {
            var faces = solid.Faces;
            var intersects = false;
            List<Vector3> results = new List<Vector3>();
            foreach (var face in faces)
            {
                if (Intersects(face.Value, out Vector3 tempResult))
                {
                    intersects = true;
                    results.Add(tempResult);
                }
            }
            var origin = Origin; // lambdas in structs can't refer to their properties
            result = results.OrderBy(r => r.DistanceTo(origin)).ToList();
            return intersects;
        }

        /// <summary>
        /// Does this ray intersect with the provided face?
        /// </summary>
        /// <param name="face">The Face to intersect with.</param>
        /// <param name="result">The intersection result.</param>
        /// <returns>True if an intersection occurs, otherwise false. If true, check the intersection result for the location of the intersection.</returns>
        internal bool Intersects(Face face, out Vector3 result)
        {
            var plane = face.Plane();
            if (Intersects(plane, out Vector3 intersection))
            {
                var boundaryPolygon = face.Outer.ToPolygon();
                var voids = face.Inner?.Select(v => v.ToPolygon())?.ToList();
                var transformToPolygon = new Transform(plane.Origin, plane.Normal);
                var transformFromPolygon = new Transform(transformToPolygon);
                transformFromPolygon.Invert();
                var transformedIntersection = transformFromPolygon.OfPoint(intersection);
                IEnumerable<(Vector3 from, Vector3 to)> curveList = boundaryPolygon.Edges();
                if (voids != null)
                {
                    curveList = curveList.Union(voids.SelectMany(v => v.Edges()));
                }
                curveList = curveList.Select(l => (transformFromPolygon.OfPoint(l.from), transformFromPolygon.OfPoint(l.to)));

                if (Polygon.Contains(curveList, transformedIntersection, out _))
                {
                    result = intersection;
                    return true;
                }
            }
            result = default(Vector3);
            return false;
        }

        /// <summary>
        /// Does this ray intersect the provided polygon area?
        /// </summary>
        /// <param name="polygon">The Polygon to intersect with.</param>
        /// <param name="result">The intersection result.</param>
        /// <returns>True if an intersection occurs, otherwise false. If true, check the intersection result for the location of the intersection.</returns>
        public bool Intersects(Polygon polygon, out Vector3 result)
        {
            var plane = new Plane(polygon.Vertices.First(), polygon.Vertices);
            if (Intersects(plane, out result))
            {
<<<<<<< HEAD
                return polygon.Contains3D(result);
=======
                var transformToPolygon = new Transform(plane.Origin, plane.Normal);
                var transformFromPolygon = new Transform(transformToPolygon);
                transformFromPolygon.Invert();
                var transformedIntersection = transformFromPolygon.OfPoint(intersection);
                IEnumerable<(Vector3 from, Vector3 to)> curveList = polygon.Edges();
                curveList = curveList.Select(l => (transformFromPolygon.OfPoint(l.from), transformFromPolygon.OfPoint(l.to)));

                if (Polygon.Contains(curveList, transformedIntersection, out _))
                {
                    result = intersection;
                    return true;
                }
>>>>>>> 0c4c2749
            }
            result = default(Vector3);
            return false;
        }

        /// <summary>
        /// Does this ray intersect the provided plane?
        /// </summary>
        /// <param name="plane">The Plane to intersect with.</param>
        /// <param name="result">The intersection result.</param>
        /// <returns>True if an intersection occurs, otherwise false — this can occur if the ray is very close to parallel to the plane.
        /// If true, check the intersection result for the location of the intersection.</returns>
        public bool Intersects(Plane plane, out Vector3 result)
        {
            var doesIntersect = Intersects(plane, out Vector3 resultVector, out _);
            result = resultVector;
            return doesIntersect;
        }

        /// <summary>
        /// Does this ray intersect the provided plane?
        /// </summary>
        /// <param name="plane">The Plane to intersect with.</param>
        /// <param name="result">The intersection result.</param>
        /// <param name="t"></param>
        /// <returns>True if an intersection occurs, otherwise false — this can occur if the ray is very close to parallel to the plane.
        /// If true, check the intersection result for the location of the intersection.</returns>
        public bool Intersects(Plane plane, out Vector3 result, out double t)
        {
            result = default(Vector3);
            t = double.NaN;
            var d = Direction;

            // Test for perpendicular.
            if (plane.Normal.Dot(d) == 0)
            {
                return false;
            }
            t = (plane.Normal.Dot(plane.Origin) - plane.Normal.Dot(Origin)) / plane.Normal.Dot(d);

            // If t < 0, the point of intersection is behind
            // the start of the ray.
            if (t < 0)
            {
                return false;
            }
            result = Origin + d * t;
            return true;
        }

        /// <summary>
        /// Does this ray intersect the provided topography?
        /// </summary>
        /// <param name="topo">The topography.</param>
        /// <param name="result">The location of intersection.</param>
        /// <returns>True if an intersection result occurs.
        /// The type of intersection should be checked in the intersection result.
        /// False if no intersection occurs.</returns>
        public bool Intersects(Topography topo, out Vector3 result)
        {
            result = default(Vector3);
            foreach (var t in topo.Mesh.Triangles)
            {
                if (this.Intersects(t, out result))
                {
                    return true;
                }
            }
            return false;
        }

        /// <summary>
        /// Does this ray intersect the provided ray?
        /// </summary>
        /// <param name="ray">The ray to intersect.</param>
        /// <param name="result">The location of intersection.</param>
        /// <param name="ignoreRayDirection">If true, the direction of the rays will be ignored</param>
        /// <returns>True if the rays intersect, otherwise false.</returns>
        public bool Intersects(Ray ray, out Vector3 result, bool ignoreRayDirection = false)
        {
            var p1 = this.Origin;
            var p2 = ray.Origin;
            var d1 = this.Direction;
            var d2 = ray.Direction;

            if (d1.IsParallelTo(d2))
            {
                result = default(Vector3);
                return false;
            }

            var t1 = (((p2 - p1).Cross(d2)).Dot(d1.Cross(d2))) / Math.Pow(d1.Cross(d2).Length(), 2);
            var t2 = (((p2 - p1).Cross(d1)).Dot(d1.Cross(d2))) / Math.Pow(d1.Cross(d2).Length(), 2);
            result = p1 + d1 * t1;
            if (ignoreRayDirection)
            {
                return true;
            }
            return t1 >= 0 && t2 >= 0;
        }

        /// <summary>
        /// Does this ray intersect the provided line?
        /// </summary>
        /// <param name="line">The line to intersect.</param>
        /// <param name="result">The location of intersection.</param>
        /// <returns>True if the rays intersect, otherwise false.</returns>
        public bool Intersects(Line line, out Vector3 result)
        {
            return Intersects(line.Start, line.End, out result);
        }

        /// <summary>
        /// Does this ray intersect a line segment defined by start and end?
        /// </summary>
        /// <param name="start">The start of the line segment.</param>
        /// <param name="end">The end of the line segment.</param>
        /// <param name="result">The location of the intersection.</param>
        /// <returns>True if the ray intersects, otherwise false.</returns>
        public bool Intersects(Vector3 start, Vector3 end, out Vector3 result)
        {
            var d = (end - start).Unitized();
            var l = start.DistanceTo(end);
            var otherRay = new Ray(start, d);
            if (Intersects(otherRay, out Vector3 rayResult))
            {
                // Quick out if the result is exactly at the 
                // start or the end of the line.
                if (rayResult.IsAlmostEqualTo(start) || rayResult.IsAlmostEqualTo(end))
                {
                    result = rayResult;
                    return true;
                }
                else if ((rayResult - start).Length() > l)
                {
                    result = default(Vector3);
                    return false;
                }
                else
                {
                    result = rayResult;
                    return true;
                }
            }
            result = default(Vector3);
            return false;
        }

        /// <summary>
        /// Is this ray equal to the provided ray?
        /// </summary>
        /// <param name="other">The ray to test.</param>
        /// <returns>Returns true if the two rays are equal, otherwise false.</returns>
        public bool Equals(Ray other)
        {
            return this.Origin.Equals(other.Origin) && this.Direction.Equals(other.Direction);
        }
    }
}<|MERGE_RESOLUTION|>--- conflicted
+++ resolved
@@ -193,22 +193,7 @@
             var plane = new Plane(polygon.Vertices.First(), polygon.Vertices);
             if (Intersects(plane, out result))
             {
-<<<<<<< HEAD
                 return polygon.Contains3D(result);
-=======
-                var transformToPolygon = new Transform(plane.Origin, plane.Normal);
-                var transformFromPolygon = new Transform(transformToPolygon);
-                transformFromPolygon.Invert();
-                var transformedIntersection = transformFromPolygon.OfPoint(intersection);
-                IEnumerable<(Vector3 from, Vector3 to)> curveList = polygon.Edges();
-                curveList = curveList.Select(l => (transformFromPolygon.OfPoint(l.from), transformFromPolygon.OfPoint(l.to)));
-
-                if (Polygon.Contains(curveList, transformedIntersection, out _))
-                {
-                    result = intersection;
-                    return true;
-                }
->>>>>>> 0c4c2749
             }
             result = default(Vector3);
             return false;
