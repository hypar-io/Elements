--- conflicted
+++ resolved
@@ -2,12 +2,8 @@
 using System;
 using System.Collections.Generic;
 using System.Linq;
-<<<<<<< HEAD
 using System.Text.Json.Serialization;
-=======
-using Newtonsoft.Json;
 using Elements.Spatial;
->>>>>>> b60bf40a
 
 namespace Elements.Geometry
 {
@@ -1317,7 +1313,7 @@
             var heg = HalfEdgeGraph2d.Construct(lines, true);
             var polylines = heg.Polylinize();
             var offsets = polylines.SelectMany(l => l.OffsetWithAcuteAngle(distance / 2)).ToList();
-            
+
             return offsets;
         }
     }
