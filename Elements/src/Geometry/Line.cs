using System;
using System.Collections.Generic;
using System.Linq;

namespace Elements.Geometry
{
    /// <summary>
    /// A linear curve between two points.
    /// </summary>
    /// <example>
    /// [!code-csharp[Main](../../Elements/test/LineTests.cs?name=example)]
    /// </example>
    public partial class Line : Curve, IEquatable<Line>
    {
        /// <summary>
        /// Calculate the length of the line.
        /// </summary>
        public override double Length()
        {
            return this.Start.DistanceTo(this.End);
        }

        /// <summary>
        /// Create a line of one unit length along the X axis.
        /// </summary>
        public Line()
        {
            this.Start = Vector3.Origin;
            this.End = new Vector3(1, 0, 0);
        }

        /// <summary>
        /// Construct a line of length from a start along direction.
        /// </summary>
        /// <param name="start"></param>
        /// <param name="direction"></param>
        /// <param name="length"></param>
        public Line(Vector3 start, Vector3 direction, double length)
        {
            this.Start = start;
            this.End = start + direction.Unitized() * length;
        }

        /// <summary>
        /// Get a transform whose XY plane is perpendicular to the curve, and whose
        /// positive Z axis points along the curve.
        /// </summary>
        /// <param name="u">The parameter along the Line, between 0.0 and 1.0, at which to calculate the Transform.</param>
        /// <returns>A transform.</returns>
        public override Transform TransformAt(double u)
        {
            return new Transform(PointAt(u), (this.Start - this.End).Unitized());
        }

        /// <summary>
        /// Get a point along the line at parameter u.
        /// </summary>
        /// <param name="u"></param>
        /// <returns>A point on the curve at parameter u.</returns>
        public override Vector3 PointAt(double u)
        {
            if (u.ApproximatelyEquals(0.0))
            {
                return this.Start;
            }

            if (u.ApproximatelyEquals(1.0))
            {
                return this.End;
            }

            if (u > 1.0 || u < 0.0)
            {
                throw new Exception("The parameter t must be between 0.0 and 1.0.");
            }
            var offset = this.Length() * u;
            return this.Start + offset * this.Direction();
        }

        /// <summary>
        /// Construct a transformed copy of this Curve.
        /// </summary>
        /// <param name="transform">The transform to apply.</param>
        public override Curve Transformed(Transform transform)
        {
            return TransformedLine(transform);
        }

        /// <summary>
        /// Construct a transformed copy of this Line.
        /// </summary>
        /// <param name="transform">The transform to apply.</param>
        public Line TransformedLine(Transform transform)
        {
            return new Line(transform.OfPoint(this.Start), transform.OfPoint(this.End));
        }

        /// <summary>
        /// Get a new line that is the reverse of the original line.
        /// </summary>
        public Line Reversed()
        {
            return new Line(End, Start);
        }

        /// <summary>
        /// Thicken a line by the specified amount.
        /// </summary>
        /// <param name="amount">The amount to thicken the line.</param>
        public Polygon Thicken(double amount)
        {
            if (!Start.Z.ApproximatelyEquals(End.Z))
            {
                throw new Exception("The line could not be thickened. Only lines with their start and end at the same elevation can be thickened.");
            }

            var offsetN = this.Direction().Cross(Vector3.ZAxis);
            var a = this.Start + (offsetN * (amount / 2));
            var b = this.End + (offsetN * (amount / 2));
            var c = this.End - (offsetN * (amount / 2));
            var d = this.Start - (offsetN * (amount / 2));
            return new Polygon(new[] { a, b, c, d });
        }

        /// <summary>
        /// Is this line equal to the provided line?
        /// </summary>
        /// <param name="other">The target line.</param>
        /// <returns>True if the start and end points of the lines are equal, otherwise false.</returns>
        public bool Equals(Line other)
        {
            if (other == null)
            {
                return false;
            }
            return this.Start.Equals(other.Start) && this.End.Equals(other.End);
        }

        /// <summary>
        /// Get the hash code for the line.
        /// </summary>
        /// <returns></returns>
        public override int GetHashCode()
        {
            return new[] { this.Start, this.End }.GetHashCode();
        }

        /// <summary>
        /// Intersect this line with the specified plane
        /// </summary>
        /// <param name="p">The plane.</param>
        /// <param name="result">The location of intersection.</param>
        /// <param name="infinite">If true, line will be treated as infinite. (False by default)</param>
        /// <returns>True if the line intersects the plane, false if no intersection occurs.</returns>
        public bool Intersects(Plane p, out Vector3 result, bool infinite = false)
        {
<<<<<<< HEAD
            return Line.Intersects(Start, End, p, out result, infinite);
        }

        /// <summary>
        /// Intersect a line with the specified plane
        /// </summary>
        /// <param name="start">The start point of the line.</param>
        /// <param name="end">The end point of the line.</param>
        /// <param name="p">The plane.</param>
        /// <param name="result">The location of intersection.</param>
        /// <param name="infinite">If true, line will be treated as infinite. (False by default)</param>
        /// <returns>True if the line intersects the plane, false if no intersection occurs.</returns>
        public static bool Intersects(Vector3 start, Vector3 end, Plane p, out Vector3 result, bool infinite = false)
        {
            var direction = Direction(start, end);
            var rayIntersects = new Ray(start, direction).Intersects(p, out Vector3 location, out double t);
=======
            return Intersects(p, this.Start, this.End, out result, infinite);
        }

        /// <summary>
        /// Intersect a segment defined by two points with a plane.
        /// </summary>
        /// <param name="p">The plane.</param>
        /// <param name="start">The start of the segment.</param>
        /// <param name="end">The end of the segment.</param>
        /// <param name="result">The location of intersection.</param>
        /// <param name="infinite">Whether the segment should instead be considered infinite.</param>
        /// <returns>True if an intersection is found, otherwise false.</returns>
        public static bool Intersects(Plane p, Vector3 start, Vector3 end, out Vector3 result, bool infinite = false)
        {
            var d = (end - start).Unitized();
            var rayIntersects = new Ray(start, d).Intersects(p, out Vector3 location, out double t);
>>>>>>> 0c4c2749
            if (rayIntersects)
            {
                var l = start.DistanceTo(end);
                if (infinite || t.ApproximatelyEquals(l) || t < l)
                {
                    result = location;
                    return true;
                }
            }
            else if (infinite)
            {
<<<<<<< HEAD
                var rayIntersectsBackwards = new Ray(end, direction.Negate()).Intersects(p, out Vector3 location2, out double t2);
=======
                var rayIntersectsBackwards = new Ray(end, d.Negate()).Intersects(p, out Vector3 location2, out double t2);
>>>>>>> 0c4c2749
                if (rayIntersectsBackwards)
                {
                    result = location2;
                    return true;
                }
            }
            result = default(Vector3);
            return false;
        }

        /// <summary>
        /// Does this line intersect the provided line in 2D?
        /// </summary>
        /// <param name="l"></param>
        /// <returns>Return true if the lines intersect,
        /// false if the lines have coincident vertices or do not intersect.</returns>
        public bool Intersects2D(Line l)
        {
            return Intersects2d(Start, End, l.Start, l.End);
        }

        /// <summary>
        /// Does the first line intersect with the second line in 2D?
        /// </summary>
        /// <param name="start1">Start point of the first line</param>
        /// <param name="end1">End point of the first line</param>
        /// <param name="start2">Start point of the second line</param>
        /// <param name="end2">End point of the second line</param>
        /// <returns>Return true if the lines intersect,
        /// false if the lines have coincident vertices or do not intersect.</returns>
        public static bool Intersects2d(Vector3 start1, Vector3 end1, Vector3 start2, Vector3 end2)
        {
            var a = Vector3.CCW(start1, end1, start2) * Vector3.CCW(start1, end1, end2);
            var b = Vector3.CCW(start2, end2, start1) * Vector3.CCW(start2, end2, end1);
            if (IsAlmostZero(a) || a > Vector3.EPSILON) return false;
            if (IsAlmostZero(b) || b > Vector3.EPSILON) return false;
            return true;
        }

        /// <summary>
        /// Does this line intersect the provided line in 3D?
        /// </summary>
        /// <param name="l"></param>
        /// <param name="result"></param>
        /// <param name="infinite">Treat the lines as infinite?</param>
        /// <param name="includeEnds">If the end of one line lies exactly on the other, count it as an intersection?</param>
        /// <returns>True if the lines intersect, false if they are fully collinear or do not intersect.</returns>
        public bool Intersects(Line l, out Vector3 result, bool infinite = false, bool includeEnds = false)
        {
            return Line.Intersects(this.Start, this.End, l.Start, l.End, out result, infinite, includeEnds);
        }

        /// <summary>
        /// Do two lines intersect in 3d?
        /// </summary>
        /// <param name="start1">Start point of the first line</param>
        /// <param name="end1">End point of the first line</param>
        /// <param name="start2">Start point of the second line</param>
        /// <param name="end2">End point of the second line</param>
        /// <param name="result"></param>
        /// <param name="infinite">Treat the lines as infinite?</param>
        /// <param name="includeEnds">If the end of one line lies exactly on the other, count it as an intersection?</param>
        /// <returns>True if the lines intersect, false if they are fully collinear or do not intersect.</returns>
        public static bool Intersects(Vector3 start1, Vector3 end1, Vector3 start2, Vector3 end2, out Vector3 result, bool infinite = false, bool includeEnds = false)
        {
            // check if two lines are parallel
            var direction1 = Direction(start1, end1);
            var direction2 = Direction(start2, end2);
            if (direction1.IsParallelTo(direction2))
            {
                result = default(Vector3);
                return false;
            }
            // construct a plane through this line and the start or end of the other line
            Plane plane;
            Vector3 testpoint;
            if (!(new[] { start1, end1, start2 }).AreCollinear())
            {
                plane = new Plane(start1, end1, start2);
                testpoint = end2;

            } // this only occurs in the rare case that the start point of the other line is collinear with this line (still need to generate a plane)
            else if (!(new[] { start1, end1, end2 }).AreCollinear())
            {
                plane = new Plane(start1, end1, end2);
                testpoint = start2;
            }
            else // they're collinear (this shouldn't occur since it should be caught by the parallel test)
            {
                result = default(Vector3);
                return false;
            }

            // check if the fourth point is in the same plane as the other 3
            if (Math.Abs(plane.SignedDistanceTo(testpoint)) > Vector3.EPSILON)
            {
                result = default(Vector3);
                return false;
            }

            // at this point they're not parallel, and they lie in the same plane, so we know they intersect, we just don't know where.
            // construct a plane
            var normal = direction2.Cross(plane.Normal);
            Plane intersectionPlane = new Plane(start2, normal);
            if (Intersects(start1, end1, intersectionPlane, out Vector3 planeIntersectionResult, true)) // does the line intersect the plane?
            {
                if (infinite || (PointOnLine(planeIntersectionResult, start2, end2, includeEnds) && PointOnLine(planeIntersectionResult, start1, end1, includeEnds)))
                {
                    result = planeIntersectionResult;
                    return true;
                }

            }
            result = default(Vector3);
            return false;
        }

        private static bool IsAlmostZero(double a)
        {
            return Math.Abs(a) < Vector3.EPSILON;
        }

        /// <summary>
        /// Get the bounding box for this line.
        /// </summary>
        /// <returns>A bounding box for this line.</returns>
        public override BBox3 Bounds()
        {
            if (this.Start < this.End)
            {
                return new BBox3(this.Start, this.End);
            }
            else
            {
                return new BBox3(this.End, this.Start);
            }
        }

        /// <summary>
        /// A normalized vector representing the direction of the line.
        /// </summary>
        public Vector3 Direction()
        {
            return Direction(Start, End);
        }

        /// <summary>
        /// A normalized vector representing the direction of a line, represented by a start and end point.
        /// <param name="start">The start point of the line.</param>
        /// <param name="end">The end point of the line.</param>
        /// </summary>
        public static Vector3 Direction(Vector3 start, Vector3 end)
        {
            return (end - start).Unitized();
        }

        /// <summary>
        /// Test if a point lies within this line segment
        /// </summary>
        /// <param name="point">The point to test.</param>
        /// <param name="includeEnds">Consider a point at the endpoint as on the line.</param>
        public bool PointOnLine(Vector3 point, bool includeEnds = false)
        {
            return Line.PointOnLine(point, Start, End, includeEnds);
        }

        /// <summary>
        /// Test if a point lies within a given line segment
        /// </summary>
        /// <param name="point">The point to test.</param>
        /// <param name="start">The start point of the line segment.</param>
        /// <param name="end">The end point of the line segment.</param>
        /// <param name="includeEnds">Consider a point at the endpoint as on the line.</param>
        public static bool PointOnLine(Vector3 point, Vector3 start, Vector3 end, bool includeEnds = false)
        {
            if (includeEnds && (point.DistanceTo(start) < Vector3.EPSILON || point.DistanceTo(end) < Vector3.EPSILON))
            {
                return true;
            }
            return (start - point).Unitized().Dot((end - point).Unitized()) < (Vector3.EPSILON - 1);
        }

        /// <summary>
        /// Divide the line into as many segments of the provided length as possible.
        /// </summary>
        /// <param name="l">The length.</param>
        /// <param name="removeShortSegments">A flag indicating whether segments shorter than l should be removed.</param>
        public List<Line> DivideByLength(double l, bool removeShortSegments = false)
        {
            var len = this.Length();
            if (l > len)
            {
                return new List<Line>() { new Line(this.Start, this.End) };
            }

            var total = 0.0;
            var d = this.Direction();
            var lines = new List<Line>();
            while (total + l <= len)
            {
                var a = this.Start + d * total;
                var b = a + d * l;
                lines.Add(new Line(a, b));
                total += l;
            }
            if (total < len && !removeShortSegments)
            {
                var a = this.Start + d * total;
                if (!a.IsAlmostEqualTo(End))
                {
                    lines.Add(new Line(a, End));
                }
            }
            return lines;
        }


        /// <summary>
        /// Divide the line into as many segments of the provided length as possible.
        /// Divisions will be centered along the line.
        /// </summary>
        /// <param name="l">The length.</param>
        /// <returns></returns>
        public List<Line> DivideByLengthFromCenter(double l)
        {
            var lines = new List<Line>();

            var localLength = this.Length();
            if (localLength <= l)
            {
                lines.Add(this);
                return lines;
            }

            var divs = (int)(localLength / l);
            var span = divs * l;
            var halfSpan = span / 2;
            var mid = this.PointAt(0.5);
            var dir = this.Direction();
            var start = mid - dir * halfSpan;
            var end = mid + dir * halfSpan;
            if (!this.Start.IsAlmostEqualTo(start))
            {
                lines.Add(new Line(this.Start, start));
            }
            for (var i = 0; i < divs; i++)
            {
                var p1 = start + (i * l) * dir;
                var p2 = p1 + dir * l;
                lines.Add(new Line(p1, p2));
            }
            if (!this.End.IsAlmostEqualTo(end))
            {
                lines.Add(new Line(end, this.End));
            }

            return lines;
        }

        /// <summary>
        /// Divide the line into n equal segments.
        /// </summary>
        /// <param name="n">The number of segments.</param>
        public List<Line> DivideIntoEqualSegments(int n)
        {
            if (n <= 0)
            {
                throw new ArgumentException($"The number of divisions must be greater than 0.");
            }
            var lines = new List<Line>();
            var div = 1.0 / n;
            for (var t = 0.0; t < 1.0 - div + Vector3.EPSILON; t += div)
            {
                var a = PointAt(t);
                var b = PointAt(t + div);
                lines.Add(new Line(a, b));
            }
            return lines;
        }

        /// <summary>
        /// Offset the line. The offset direction will be defined by
        /// Direction X Vector3.ZAxis.
        /// </summary>
        /// <param name="distance">The distance to offset.</param>
        /// <param name="flip">Flip the offset direction.</param>
        /// <returns></returns>
        public Line Offset(double distance, bool flip)
        {
            var offsetVector = this.Direction().Cross(Vector3.ZAxis);
            if (flip)
            {
                offsetVector = offsetVector.Negate();
            }
            var a = Start + offsetVector * distance;
            var b = End + offsetVector * distance;
            return new Line(a, b);
        }

        /// <summary>
        /// Trim this line to the trimming curve.
        /// </summary>
        /// <param name="line">The curve to which to trim.</param>
        /// <param name="flip">Should the trim direction be reversed?</param>
        /// <returns>A new line, or null if this line does not intersect the trimming line.</returns>
        public Line TrimTo(Line line, bool flip = false)
        {
            if (this.Intersects(line, out Vector3 result, true))
            {
                if (flip)
                {
                    return new Line(result, this.End);
                }
                else
                {
                    return new Line(this.Start, result);
                }
            }

            return null;
        }

        /// <summary>
        /// Extend this line to the trimming curve.
        /// </summary>
        /// <param name="line">The curve to which to extend.</param>
        /// <returns>A new line, or null if these lines would never intersect if extended infinitely.</returns>
        public Line ExtendTo(Line line)
        {
            if (!Intersects(line, out var intersection, true))
            {
                return null;
            }
            if (intersection.DistanceTo(Start) > intersection.DistanceTo(End))
            {
                return new Line(this.Start, intersection);
            }
            else
            {
                return new Line(this.End, intersection);
            }
        }

        /// <summary>
        /// Extend this line to its (nearest, by default) intersection with any other line.
        /// If optional `extendToFurthest` is true, extends to furthest intersection with any other line.
        /// </summary>
        /// <param name="otherLines">The other lines to intersect with</param>
        /// <param name="bothSides">Optional — if false, will only extend in the line's direction; if true will extend in both directions.</param>
        /// <param name="extendToFurthest">Optional — if true, will extend line as far as it will go, rather than stopping at the closest intersection.</param>
        /// <param name="tolerance">Optional — The amount of tolerance to include in the extension method.</param>
        public Line ExtendTo(IEnumerable<Line> otherLines, bool bothSides = true, bool extendToFurthest = false, double tolerance = Vector3.EPSILON)
        {
            return ExtendTo(otherLines, double.MaxValue, bothSides, extendToFurthest, tolerance);
        }

        /// <summary>
        /// Extend this line to its (nearest, by default) intersection with any other line, but no further than maxDistance.
        /// If optional `extendToFurthest` is true, extends to furthest intersection with any other line, but no further than maxDistance.
        /// If the distance to the intersection with the lines is greater than the maximum, the line will be returned unchanged.
        /// </summary>
        /// <param name="otherLines">The other lines to intersect with.</param>
        /// <param name="maxDistance">Maximum extension distance.</param>
        /// <param name="bothSides">Optional — if false, will only extend in the line's direction; if true will extend in both directions.</param>
        /// <param name="extendToFurthest">Optional — if true, will extend line as far as it will go, rather than stopping at the closest intersection.</param>
        /// <param name="tolerance">Optional — The amount of tolerance to include in the extension method.</param>
        public Line ExtendTo(IEnumerable<Line> otherLines, double maxDistance, bool bothSides = true, bool extendToFurthest = false, double tolerance = Vector3.EPSILON)
        {
            // this test line — inset slightly from the line — helps treat the ends as valid intersection points, to prevent
            // extension beyond an immediate intersection.
            var testLine = new Line(this.PointAt(0.001), this.PointAt(0.999));
            var segments = otherLines;
            var intersectionsForLine = new List<Vector3>();
            foreach (var segment in segments)
            {
                bool pointAdded = false;
                // Special case for parallel + collinear lines:
                // ____   |__________
                // We want to extend only to the first corner of the other lines,
                // not all the way through to the other end
                if (segment.Direction().IsParallelTo(testLine.Direction(), tolerance) && // if the two lines are parallel
                    (new[] { segment.End, segment.Start, testLine.Start, testLine.End }).AreCollinear())// and collinear
                {
                    if (!this.PointOnLine(segment.End, true))
                    {
                        intersectionsForLine.Add(segment.End);
                        pointAdded = true;
                    }

                    if (!this.PointOnLine(segment.Start, true))
                    {
                        intersectionsForLine.Add(segment.Start);
                        pointAdded = true;
                    }
                }
                if (extendToFurthest || !pointAdded)
                {
                    var intersects = testLine.Intersects(segment, out Vector3 intersection, true, true);

                    // if the intersection lies on the obstruction, but is beyond the segment, we collect it
                    if (segment.PointOnLine(intersection, true) && !testLine.PointOnLine(intersection, true))
                    {
                        intersectionsForLine.Add(intersection);
                    }
                }
            }

            var dir = this.Direction();
            var intersectionsOrdered = intersectionsForLine.OrderBy(i => (testLine.Start - i).Dot(dir));

            var start = this.Start;
            var end = this.End;

            var startCandidates = intersectionsOrdered
                    .Where(i => (testLine.Start - i).Dot(dir) > 0)
                    .Cast<Vector3?>();

            var endCandidates = intersectionsOrdered
                .Where(i => (testLine.Start - i).Dot(dir) < testLine.Length() * -1)
                .Reverse().Cast<Vector3?>();

            (Vector3? Start, Vector3? End) startEndCandidates = extendToFurthest ?
                (startCandidates.LastOrDefault(p => p.GetValueOrDefault().DistanceTo(start) < maxDistance), endCandidates.LastOrDefault(p => p.GetValueOrDefault().DistanceTo(end) < maxDistance)) :
                (startCandidates.FirstOrDefault(p => p.GetValueOrDefault().DistanceTo(start) < maxDistance), endCandidates.FirstOrDefault(p => p.GetValueOrDefault().DistanceTo(end) < maxDistance));

            if (bothSides && startEndCandidates.Start != null)
            {
                start = (Vector3)startEndCandidates.Start;
            }
            if (startEndCandidates.End != null)
            {
                end = (Vector3)startEndCandidates.End;
            }

            return new Line(start, end);
        }

        /// <summary>
        /// Extend this line to its (nearest, by default) intersection with a polyline.
        /// </summary>
        /// <param name="polyline">The polyline to intersect with</param>
        /// <param name="bothSides">Optional — if false, will only extend in the line's direction; if true will extend in both directions.</param>
        /// <param name="extendToFurthest">Optional — if true, will extend line as far as it will go, rather than stopping at the closest intersection.</param>
        public Line ExtendTo(Polyline polyline, bool bothSides = true, bool extendToFurthest = false)
        {
            return ExtendTo(polyline.Segments(), bothSides, extendToFurthest);
        }

        /// <summary>
        /// Extend this line to its (nearest, by default) intersection with a polyline, but no further than maxDistance.
        /// </summary>
        /// <param name="polyline">The polyline to intersect with</param>
        /// <param name="maxDistance">Maximum extension distance.</param>
        /// <param name="bothSides">Optional — if false, will only extend in the line's direction; if true will extend in both directions.</param>
        /// <param name="extendToFurthest">Optional — if true, will extend line as far as it will go, rather than stopping at the closest intersection.</param>
        public Line ExtendTo(Polyline polyline, double maxDistance, bool bothSides = true, bool extendToFurthest = false)
        {
            return ExtendTo(polyline.Segments(), maxDistance, bothSides, extendToFurthest);
        }

        /// <summary>
        /// Extend this line to its (nearest, by default) intersection with a profile.
        /// </summary>
        /// <param name="profile">The profile to intersect with</param>
        /// <param name="bothSides">Optional — if false, will only extend in the line's direction; if true will extend in both directions.</param>
        /// <param name="extendToFurthest">Optional — if true, will extend line as far as it will go, rather than stopping at the closest intersection.</param>
        public Line ExtendTo(Profile profile, bool bothSides = true, bool extendToFurthest = false)
        {
            return ExtendTo(profile.Segments(), bothSides, extendToFurthest);
        }

        /// <summary>
        /// Extend this line to its (nearest, by default) intersection with a profile, but no further than maxDistance.
        /// </summary>
        /// <param name="profile">The profile to intersect with</param>
        /// <param name="maxDistance">Maximum extension distance.</param>
        /// <param name="bothSides">Optional — if false, will only extend in the line's direction; if true will extend in both directions.</param>
        /// <param name="extendToFurthest">Optional — if true, will extend line as far as it will go, rather than stopping at the closest intersection.</param>
        public Line ExtendTo(Profile profile, double maxDistance, bool bothSides = true, bool extendToFurthest = false)
        {
            return ExtendTo(profile.Segments(), maxDistance, bothSides, extendToFurthest);
        }

        /// <summary>
        /// Extend this line to its (nearest, by default) intersection with a polygon.
        /// </summary>
        /// <param name="polygon">The polygon to intersect with</param>
        /// <param name="bothSides">Optional — if false, will only extend in the line's direction; if true will extend in both directions.</param>
        /// <param name="extendToFurthest">Optional — if true, will extend line as far as it will go, rather than stopping at the closest intersection.</param>
        /// <param name="tolerance">Optional — The amount of tolerance to include in the extension method.</param>
        public Line ExtendTo(Polygon polygon, bool bothSides = true, bool extendToFurthest = false, double tolerance = Vector3.EPSILON)
        {
            return ExtendTo(polygon.Segments(), bothSides, extendToFurthest, tolerance);
        }

        /// <summary>
        /// Extend this line to its (nearest, by default) intersection with a polygon, but no further than maxDistance.
        /// </summary>
        /// <param name="polygon">The polygon to intersect with</param>
        /// <param name="maxDistance">Maximum extension distance.</param>
        /// <param name="bothSides">Optional — if false, will only extend in the line's direction; if true will extend in both directions.</param>
        /// <param name="extendToFurthest">Optional — if true, will extend line as far as it will go, rather than stopping at the closest intersection.</param>
        /// <param name="tolerance">Optional — The amount of tolerance to include in the extension method.</param>
        public Line ExtendTo(Polygon polygon, double maxDistance, bool bothSides = true, bool extendToFurthest = false, double tolerance = Vector3.EPSILON)
        {
            return ExtendTo(polygon.Segments(), maxDistance, bothSides, extendToFurthest, tolerance);
        }

        /// <summary>
        /// Trim a line with a polygon.
        /// </summary>
        /// <param name="polygon">The polygon to trim with.</param>
        /// <param name="outsideSegments">A list of the segment(s) of the line outside of the supplied polygon.</param>
        /// <returns>A list of the segment(s) of the line within the supplied polygon.</returns>
        public List<Line> Trim(Polygon polygon, out List<Line> outsideSegments)
        {
            // adapted from http://csharphelper.com/blog/2016/01/clip-a-line-segment-to-a-polygon-in-c/
            // Make lists to hold points of intersection
            var intersections = new List<Vector3>();

            // Add the segment's starting point.
            intersections.Add(this.Start);
            polygon.Contains(this.Start, out var containment);
            var StartsOutsidePolygon = containment == Containment.Outside;

            var hasVertexIntersections = containment == Containment.CoincidesAtVertex;

            // Examine the polygon's edges.
            for (int i1 = 0; i1 < polygon.Vertices.Count; i1++)
            {
                // Get the end points for this edge.
                int i2 = (i1 + 1) % polygon.Vertices.Count;

                // See where the edge intersects the segment.
                var segment = new Line(polygon.Vertices[i1], polygon.Vertices[i2]);
                var segmentsIntersect = Intersects(segment, out Vector3 intersection); // This will return false for intersections exactly at an end

                // See if the segment intersects the edge.
                if (segmentsIntersect)
                {
                    // Record this intersection.
                    intersections.Add(intersection);
                }
                // see if the segment intersects at a vertex
                else if (this.PointOnLine(polygon.Vertices[i1]))
                {
                    intersections.Add(polygon.Vertices[i1]);
                    hasVertexIntersections = true;
                }
            }

            // Add the segment's ending point.
            intersections.Add(End);

            var intersectionsOrdered = intersections.OrderBy(v => v.DistanceTo(Start)).ToArray();
            var inSegments = new List<Line>();
            outsideSegments = new List<Line>();
            var currentlyIn = !StartsOutsidePolygon;
            for (int i = 0; i < intersectionsOrdered.Length - 1; i++)
            {
                var A = intersectionsOrdered[i];
                var B = intersectionsOrdered[i + 1];
                if (A.IsAlmostEqualTo(B)) // skip duplicate points
                {
                    continue;
                }
                var segment = new Line(A, B);
                if (hasVertexIntersections || containment == Containment.CoincidesAtEdge) // if it passed through a vertex, or started at an edge or vertex, we can't rely on alternating, so check each midpoint
                {
                    currentlyIn = polygon.Contains((A + B) / 2);
                }
                if (currentlyIn)
                {
                    inSegments.Add(segment);
                }
                else
                {
                    outsideSegments.Add(segment);
                }
                currentlyIn = !currentlyIn;
            }

            return inSegments;
        }

        /// <summary>
        /// Create a fillet arc between this line and the target.
        /// </summary>
        /// <param name="target">The line with which to fillet.</param>
        /// <param name="radius">The radius of the fillet.</param>
        /// <returns>An arc, or null if no fillet can be calculated.</returns>
        public Arc Fillet(Line target, double radius)
        {
            var d1 = this.Direction();
            var d2 = target.Direction();
            if (d1.IsParallelTo(d2))
            {
                throw new Exception("The fillet could not be created. The lines are parallel");
            }

            var r1 = new Ray(this.Start, d1);
            var r2 = new Ray(target.Start, d2);
            if (!r1.Intersects(r2, out Vector3 result, true))
            {
                return null;
            }

            // Construct new vectors that both
            // point away from the projected intersection
            var newD1 = (this.PointAt(0.5) - result).Unitized();
            var newD2 = (target.PointAt(0.5) - result).Unitized();

            var theta = newD1.AngleTo(newD2) * Math.PI / 180.0;
            var halfTheta = theta / 2.0;
            var h = radius / Math.Sin(halfTheta);
            var centerVec = newD1.Average(newD2).Unitized();
            var arcCenter = result + centerVec * h;

            // Find the closest points from the arc
            // center to the adjacent curves.
            var p1 = arcCenter.ClosestPointOn(this);
            var p2 = arcCenter.ClosestPointOn(target);

            // Find the angle of both segments relative to the fillet arc.
            // ATan2 assumes the origin, so correct the coordinates
            // by the offset of the center of the arc.
            var angle1 = Math.Atan2(p1.Y - arcCenter.Y, p1.X - arcCenter.X) * 180.0 / Math.PI;
            var angle2 = Math.Atan2(p2.Y - arcCenter.Y, p2.X - arcCenter.X) * 180.0 / Math.PI;

            // ATan2 will provide negative angles in the "lower" quadrants
            // Ensure that these values are 180d -> 360d
            angle1 = (angle1 + 360) % 360;
            angle2 = (angle2 + 360) % 360;
            angle2 = angle2 == 0.0 ? 360.0 : angle2;

            // We only support CCW wound arcs.
            // For arcs that with start angles <1d, convert
            // the arc back to a negative value.
            var arc = new Arc(arcCenter,
                           radius,
                           angle1 > angle2 ? angle1 - 360.0 : angle1,
                           angle2);

            // Get the complimentary arc and choose
            // the shorter of the two arcs.
            var complement = arc.Complement();
            if (arc.Length() < complement.Length())
            {
                return arc;
            }
            else
            {
                return complement;
            }
        }

        /// <summary>
        /// A list of vertices describing the arc for rendering.
        /// </summary>
        internal override IList<Vector3> RenderVertices()
        {
            return new[] { this.Start, this.End };
        }
    }
}<|MERGE_RESOLUTION|>--- conflicted
+++ resolved
@@ -154,24 +154,6 @@
         /// <returns>True if the line intersects the plane, false if no intersection occurs.</returns>
         public bool Intersects(Plane p, out Vector3 result, bool infinite = false)
         {
-<<<<<<< HEAD
-            return Line.Intersects(Start, End, p, out result, infinite);
-        }
-
-        /// <summary>
-        /// Intersect a line with the specified plane
-        /// </summary>
-        /// <param name="start">The start point of the line.</param>
-        /// <param name="end">The end point of the line.</param>
-        /// <param name="p">The plane.</param>
-        /// <param name="result">The location of intersection.</param>
-        /// <param name="infinite">If true, line will be treated as infinite. (False by default)</param>
-        /// <returns>True if the line intersects the plane, false if no intersection occurs.</returns>
-        public static bool Intersects(Vector3 start, Vector3 end, Plane p, out Vector3 result, bool infinite = false)
-        {
-            var direction = Direction(start, end);
-            var rayIntersects = new Ray(start, direction).Intersects(p, out Vector3 location, out double t);
-=======
             return Intersects(p, this.Start, this.End, out result, infinite);
         }
 
@@ -188,7 +170,6 @@
         {
             var d = (end - start).Unitized();
             var rayIntersects = new Ray(start, d).Intersects(p, out Vector3 location, out double t);
->>>>>>> 0c4c2749
             if (rayIntersects)
             {
                 var l = start.DistanceTo(end);
@@ -200,11 +181,7 @@
             }
             else if (infinite)
             {
-<<<<<<< HEAD
-                var rayIntersectsBackwards = new Ray(end, direction.Negate()).Intersects(p, out Vector3 location2, out double t2);
-=======
                 var rayIntersectsBackwards = new Ray(end, d.Negate()).Intersects(p, out Vector3 location2, out double t2);
->>>>>>> 0c4c2749
                 if (rayIntersectsBackwards)
                 {
                     result = location2;
@@ -309,7 +286,7 @@
             // construct a plane
             var normal = direction2.Cross(plane.Normal);
             Plane intersectionPlane = new Plane(start2, normal);
-            if (Intersects(start1, end1, intersectionPlane, out Vector3 planeIntersectionResult, true)) // does the line intersect the plane?
+            if (Intersects(intersectionPlane, start1, end1, out Vector3 planeIntersectionResult, true)) // does the line intersect the plane?
             {
                 if (infinite || (PointOnLine(planeIntersectionResult, start2, end2, includeEnds) && PointOnLine(planeIntersectionResult, start1, end1, includeEnds)))
                 {
