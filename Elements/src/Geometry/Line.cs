using System;
using System.Collections.Generic;
using System.Linq;

namespace Elements.Geometry
{
    /// <summary>
    /// A linear curve between two points.
    /// </summary>
    /// <example>
    /// [!code-csharp[Main](../../Elements/test/LineTests.cs?name=example)]
    /// </example>
    public partial class Line : Curve, IEquatable<Line>
    {
        /// <summary>
        /// Calculate the length of the line.
        /// </summary>
        public override double Length()
        {
            return this.Start.DistanceTo(this.End);
        }

        /// <summary>
        /// Create a line of one unit length along the X axis.
        /// </summary>
        public Line()
        {
            this.Start = Vector3.Origin;
            this.End = new Vector3(1, 0, 0);
        }

        /// <summary>
        /// Construct a line of length from a start along direction.
        /// </summary>
        /// <param name="start"></param>
        /// <param name="direction"></param>
        /// <param name="length"></param>
        public Line(Vector3 start, Vector3 direction, double length)
        {
            this.Start = start;
            this.End = start + direction.Unitized() * length;
        }

        /// <summary>
        /// Get a transform whose XY plane is perpendicular to the curve, and whose
        /// positive Z axis points along the curve.
        /// </summary>
        /// <param name="u">The parameter along the Line, between 0.0 and 1.0, at which to calculate the Transform.</param>
        /// <returns>A transform.</returns>
        public override Transform TransformAt(double u)
        {
            return new Transform(PointAt(u), (this.Start - this.End).Unitized());
        }

        /// <summary>
        /// Get a point along the line at parameter u.
        /// </summary>
        /// <param name="u"></param>
        /// <returns>A point on the curve at parameter u.</returns>
        public override Vector3 PointAt(double u)
        {
            if (u.ApproximatelyEquals(0.0))
            {
                return this.Start;
            }

            if (u.ApproximatelyEquals(1.0))
            {
                return this.End;
            }

            if (u > 1.0 || u < 0.0)
            {
                throw new Exception("The parameter t must be between 0.0 and 1.0.");
            }
            var offset = this.Length() * u;
            return this.Start + offset * this.Direction();
        }

        /// <summary>
        /// Construct a transformed copy of this Curve.
        /// </summary>
        /// <param name="transform">The transform to apply.</param>
        public override Curve Transformed(Transform transform)
        {
            return TransformedLine(transform);
        }

        /// <summary>
        /// Construct a transformed copy of this Line.
        /// </summary>
        /// <param name="transform">The transform to apply.</param>
        public Line TransformedLine(Transform transform)
        {
            return new Line(transform.OfPoint(this.Start), transform.OfPoint(this.End));
        }

        /// <summary>
        /// Get a new line that is the reverse of the original line.
        /// </summary>
        public Line Reversed()
        {
            return new Line(End, Start);
        }

        /// <summary>
        /// Thicken a line by the specified amount.
        /// </summary>
        /// <param name="amount">The amount to thicken the line.</param>
        public Polygon Thicken(double amount)
        {
            if (Start.Z != End.Z)
            {
                throw new Exception("The line could not be thickened. Only lines with their start and end at the same elevation can be thickened.");
            }

            var offsetN = this.Direction().Cross(Vector3.ZAxis);
            var a = this.Start + (offsetN * (amount / 2));
            var b = this.End + (offsetN * (amount / 2));
            var c = this.End - (offsetN * (amount / 2));
            var d = this.Start - (offsetN * (amount / 2));
            return new Polygon(new[] { a, b, c, d });
        }

        /// <summary>
        /// Is this line equal to the provided line?
        /// </summary>
        /// <param name="other">The target line.</param>
        /// <returns>True if the start and end points of the lines are equal, otherwise false.</returns>
        public bool Equals(Line other)
        {
            if (other == null)
            {
                return false;
            }
            return this.Start.Equals(other.Start) && this.End.Equals(other.End);
        }

        /// <summary>
        /// Get the hash code for the line.
        /// </summary>
        /// <returns></returns>
        public override int GetHashCode()
        {
            return new[] { this.Start, this.End }.GetHashCode();
        }

        /// <summary>
        /// Intersect this line with the specified plane
        /// </summary>
        /// <param name="p">The plane.</param>
        /// <param name="result">The location of intersection.</param>
        /// <param name="infinite">If true, line will be treated as infinite. (False by default)</param>
        /// <returns>True if the line intersects the plane, false if no intersection occurs.</returns>
        public bool Intersects(Plane p, out Vector3 result, bool infinite = false)
        {
            var rayIntersects = new Ray(Start, Direction()).Intersects(p, out Vector3 location, out double t);
            if (rayIntersects)
            {
                if (infinite || t <= Length())
                {
                    result = location;
                    return true;
                }
            }
            else if (infinite)
            {
                var rayIntersectsBackwards = new Ray(End, Direction().Negate()).Intersects(p, out Vector3 location2, out double t2);
                if (rayIntersectsBackwards)
                {
                    result = location2;
                    return true;
                }
            }
            result = default(Vector3);
            return false;
        }

        /// <summary>
        /// Does this line intersect the provided line in 2D?
        /// </summary>
        /// <param name="l"></param>
        /// <returns>Return true if the lines intersect,
        /// false if the lines have coincident vertices or do not intersect.</returns>
        public bool Intersects2D(Line l)
        {
            var a = Vector3.CCW(this.Start, this.End, l.Start) * Vector3.CCW(this.Start, this.End, l.End);
            var b = Vector3.CCW(l.Start, l.End, this.Start) * Vector3.CCW(l.Start, l.End, this.End);
            if (IsAlmostZero(a) || a > Vector3.EPSILON) return false;
            if (IsAlmostZero(b) || b > Vector3.EPSILON) return false;
            return true;
        }

        /// <summary>
        /// Does this line intersect the provided line in 3D?
        /// </summary>
        /// <param name="l"></param>
        /// <param name="result"></param>
        /// <param name="infinite">Treat the lines as infinite?</param>
        /// <param name="includeEnds">If the end of one line lies exactly on the other, count it as an intersection?</param>
        /// <returns>True if the lines intersect, false if they are fully collinear or do not intersect.</returns>
        public bool Intersects(Line l, out Vector3 result, bool infinite = false, bool includeEnds = false)
        {
            // check if two lines are parallel
            if (Direction().IsParallelTo(l.Direction()))
            {
                result = default(Vector3);
                return false;
            }
            // construct a plane through this line and the start or end of the other line
            Plane plane;
            Vector3 testpoint;
            if (!(new[] { Start, End, l.Start }).AreCollinear())
            {
                plane = new Plane(Start, End, l.Start);
                testpoint = l.End;

            } // this only occurs in the rare case that the start point of the other line is collinear with this line (still need to generate a plane)
            else if (!(new[] { Start, End, l.End }).AreCollinear())
            {
                plane = new Plane(Start, End, l.End);
                testpoint = l.Start;
            }
            else // they're collinear (this shouldn't occur since it should be caught by the parallel test)
            {
                result = default(Vector3);
                return false;
            }

            // check if the fourth point is in the same plane as the other 3
            if (Math.Abs(plane.SignedDistanceTo(testpoint)) > Vector3.EPSILON)
            {
                result = default(Vector3);
                return false;
            }

            // at this point they're not parallel, and they lie in the same plane, so we know they intersect, we just don't know where.
            // construct a plane
            var normal = l.Direction().Cross(plane.Normal);
            Plane intersectionPlane = new Plane(l.Start, normal);
            if (Intersects(intersectionPlane, out Vector3 planeIntersectionResult, true)) // does the line intersect the plane?
            {
                if (infinite || (l.PointOnLine(planeIntersectionResult, includeEnds) && PointOnLine(planeIntersectionResult, includeEnds)))
                {
                    result = planeIntersectionResult;
                    return true;
                }

            }
            result = default(Vector3);
            return false;
        }

        private bool IsAlmostZero(double a)
        {
            return Math.Abs(a) < Vector3.EPSILON;
        }

        /// <summary>
        /// Get the bounding box for this line.
        /// </summary>
        /// <returns>A bounding box for this line.</returns>
        public override BBox3 Bounds()
        {
            if (this.Start < this.End)
            {
                return new BBox3(this.Start, this.End);
            }
            else
            {
                return new BBox3(this.End, this.Start);
            }
        }

        /// <summary>
        /// A normalized vector representing the direction of the line.
        /// </summary>
        public Vector3 Direction()
        {
            return (this.End - this.Start).Unitized();
        }

        /// <summary>
        /// Test if a point lies within this line segment
        /// </summary>
        /// <param name="point">The point to test.</param>
        /// <param name="includeEnds">Consider a point at the endpoint as on the line.</param>
        public bool PointOnLine(Vector3 point, bool includeEnds = false)
        {
            if (includeEnds && (point.DistanceTo(Start) < Vector3.EPSILON || point.DistanceTo(End) < Vector3.EPSILON))
            {
                return true;
            }
            return (Start - point).Unitized().Dot((End - point).Unitized()) < (Vector3.EPSILON - 1);
        }

        /// <summary>
        /// Divide the line into as many segments of the provided length as possible.
        /// </summary>
        /// <param name="l">The length.</param>
        /// <param name="removeShortSegments">A flag indicating whether segments shorter than l should be removed.</param>
        public List<Line> DivideByLength(double l, bool removeShortSegments = false)
        {
            var len = this.Length();
            if (l > len)
            {
                return new List<Line>() { new Line(this.Start, this.End) };
            }

            var total = 0.0;
            var d = this.Direction();
            var lines = new List<Line>();
            while (total + l <= len)
            {
                var a = this.Start + d * total;
                var b = a + d * l;
                lines.Add(new Line(a, b));
                total += l;
            }
            if (total < len && !removeShortSegments)
            {
                var a = this.Start + d * total;
                if (!a.IsAlmostEqualTo(End))
                {
                    lines.Add(new Line(a, End));
                }
            }
            return lines;
        }


        /// <summary>
        /// Divide the line into as many segments of the provided length as possible.
        /// Divisions will be centered along the line.
        /// </summary>
        /// <param name="l">The length.</param>
        /// <returns></returns>
        public List<Line> DivideByLengthFromCenter(double l)
        {
            var lines = new List<Line>();

            var localLength = this.Length();
            if (localLength <= l)
            {
                lines.Add(this);
                return lines;
            }

            var divs = (int)(localLength / l);
            var span = divs * l;
            var halfSpan = span / 2;
            var mid = this.PointAt(0.5);
            var dir = this.Direction();
            var start = mid - dir * halfSpan;
            var end = mid + dir * halfSpan;
            if (!this.Start.IsAlmostEqualTo(start))
            {
                lines.Add(new Line(this.Start, start));
            }
            for (var i = 0; i < divs; i++)
            {
                var p1 = start + (i * l) * dir;
                var p2 = p1 + dir * l;
                lines.Add(new Line(p1, p2));
            }
            if (!this.End.IsAlmostEqualTo(end))
            {
                lines.Add(new Line(end, this.End));
            }

            return lines;
        }

        /// <summary>
        /// Divide the line into n equal segments.
        /// </summary>
        /// <param name="n">The number of segments.</param>
        public List<Line> DivideIntoEqualSegments(int n)
        {
            if (n <= 0)
            {
                throw new ArgumentException($"The number of divisions must be greater than 0.");
            }
            var lines = new List<Line>();
            var div = 1.0 / n;
            for (var t = 0.0; t < 1.0 - div + Vector3.EPSILON; t += div)
            {
                var a = PointAt(t);
                var b = PointAt(t + div);
                lines.Add(new Line(a, b));
            }
            return lines;
        }

        /// <summary>
        /// Offset the line. The offset direction will be defined by
        /// Direction X Vector3.ZAxis.
        /// </summary>
        /// <param name="distance">The distance to offset.</param>
        /// <param name="flip">Flip the offset direction.</param>
        /// <returns></returns>
        public Line Offset(double distance, bool flip)
        {
            var offsetVector = this.Direction().Cross(Vector3.ZAxis);
            if (flip)
            {
                offsetVector = offsetVector.Negate();
            }
            var a = Start + offsetVector * distance;
            var b = End + offsetVector * distance;
            return new Line(a, b);
        }

        /// <summary>
        /// Trim this line to the trimming curve.
        /// </summary>
        /// <param name="line">The curve to which to trim.</param>
        /// <param name="flip">Should the trim direction be reversed?</param>
        /// <returns>A new line, or null if this line does not intersect the trimming line.</returns>
        public Line TrimTo(Line line, bool flip = false)
        {
            if (this.Intersects(line, out Vector3 result, true))
            {
                if (flip)
                {
                    return new Line(result, this.End);
                }
                else
                {
                    return new Line(this.Start, result);
                }
            }

            return null;
        }

        /// <summary>
        /// Extend this line to the trimming curve.
        /// </summary>
        /// <param name="line">The curve to which to extend.</param>
        /// <returns>A new line, or null if these lines would never intersect if extended infinitely.</returns>
        public Line ExtendTo(Line line)
        {
            if (!Intersects(line, out var intersection, true))
            {
                return null;
            }
            if (intersection.DistanceTo(Start) > intersection.DistanceTo(End))
            {
                return new Line(this.Start, intersection);
            }
            else
            {
                return new Line(this.End, intersection);
            }
        }

        /// <summary>
<<<<<<< HEAD
        /// Extends a line in both directions, attempting to hit polygon edges.
        /// Returns the longest version of the line: does not trim a line back if it hits the polygon edge.
        /// </summary>
        /// <param name="polygon"></param>
        /// <returns>New extended line. If no extension points were found, it will have the same start and end points as the original line.</returns>
        public Line ExtendTo(Polygon polygon)
        {
            var ray = new Ray(this.Start, this.End - this.Start);
            var reverseRay = new Ray(ray.Origin, ray.Direction * -1);

            var line = new Line(this.Start, this.End);

            foreach (var segment in polygon.Segments())
            {
                if (ray.Intersects(segment, out var intersect) && intersect.DistanceTo(line.Start) >= line.Length())
                {
                    line.End = intersect;
                }
                if (reverseRay.Intersects(segment, out var reverseIntersect) && intersect.DistanceTo(line.End) >= line.Length())
                {
                    line.Start = reverseIntersect;
                }
            }

            return line;
        }

        /// <summary>
        /// Trim a line with a polygon.
=======
        /// Extend this line to its nearest intersection with any other line.
        /// </summary>
        /// <param name="otherLines">The other lines to intersect with</param>
        /// <param name="bothSides">Optional — if false, will only extend in the line's direction; if true will extend in both directions.</param>
        public Line ExtendTo(IEnumerable<Line> otherLines, bool bothSides = true)
        {
            // this test line — inset slightly from the line — helps treat the ends as valid intersection points, to prevent 
            // extension beyond an immediate intersection.
            var testLine = new Line(this.PointAt(0.001), this.PointAt(0.999));
            var segments = otherLines;
            var intersectionsForLine = new List<Vector3>();
            foreach (var segment in segments)
            {
                bool pointAdded = false;
                // special case for parallel + collinear lines
                if (segment.Direction().IsParallelTo(testLine.Direction()) && // if the two lines are parallel
                    (new[] { segment.End, testLine.Start, testLine.End }).AreCollinear())// and collinear
                {
                    if (!this.PointOnLine(segment.End, true))
                    {
                        intersectionsForLine.Add(segment.End);
                        pointAdded = true;
                    }

                    if (!this.PointOnLine(segment.Start, true))
                    {
                        intersectionsForLine.Add(segment.Start);
                        pointAdded = true;
                    }
                }
                if (!pointAdded)
                {
                    var intersects = testLine.Intersects(segment, out Vector3 intersection, true, true);

                    // if the intersection lies on the obstruction, but is beyond the segment, we collect it
                    if (segment.PointOnLine(intersection, true) && !testLine.PointOnLine(intersection, true))
                    {
                        intersectionsForLine.Add(intersection);
                    }
                }
            }

            var dir = this.Direction();
            var intersectionsOrdered = intersectionsForLine.OrderBy(i => (testLine.Start - i).Dot(dir));
            var start = bothSides ?
                (intersectionsOrdered
                    .Where(i => (testLine.Start - i).Dot(dir) > 0)
                    .Cast<Vector3?>()
                    .FirstOrDefault() ?? this.Start)
                : this.Start;
            var end = intersectionsOrdered
                .Where(i => (testLine.Start - i).Dot(dir) < testLine.Length() * -1)
                .Reverse().Cast<Vector3?>()
                .FirstOrDefault() ?? this.End;

            return new Line(start, end);
        }

        /// <summary>
        /// Extend this line to its nearest intersection with a polyline or polygon.
        /// </summary>
        /// <param name="polyline">The polyline or polygon to intersect with</param>
        /// <param name="bothSides">Optional — if false, will only extend in the line's direction; if true will extend in both directions.</param>
        public Line ExtendTo(Polyline polyline, bool bothSides = true)
        {
            return ExtendTo(polyline.Segments(), bothSides);
        }

        /// <summary>
        /// Extend this line to its nearest intersection with a profile.
        /// </summary>
        /// <param name="profile">The profile to intersect with</param>
        /// <param name="bothSides">Optional — if false, will only extend in the line's direction; if true will extend in both directions.</param>
        public Line ExtendTo(Profile profile, bool bothSides = true)
        {
            return ExtendTo(profile.Segments(), bothSides);
        }

        /// <summary>
        /// Trim a line with a polygon. 
>>>>>>> 8ba50d09
        /// </summary>
        /// <param name="polygon">The polygon to trim with.</param>
        /// <param name="outsideSegments">A list of the segment(s) of the line outside of the supplied polygon.</param>
        /// <returns>A list of the segment(s) of the line within the supplied polygon.</returns>
        public List<Line> Trim(Polygon polygon, out List<Line> outsideSegments)
        {
            // adapted from http://csharphelper.com/blog/2016/01/clip-a-line-segment-to-a-polygon-in-c/
            // Make lists to hold points of intersection
            var intersections = new List<Vector3>();

            // Add the segment's starting point.
            intersections.Add(this.Start);
            polygon.Contains(this.Start, out var containment);
            var StartsOutsidePolygon = containment == Containment.Outside;

            var hasVertexIntersections = containment == Containment.CoincidesAtVertex;

            // Examine the polygon's edges.
            for (int i1 = 0; i1 < polygon.Vertices.Count; i1++)
            {
                // Get the end points for this edge.
                int i2 = (i1 + 1) % polygon.Vertices.Count;

                // See where the edge intersects the segment.
                var segment = new Line(polygon.Vertices[i1], polygon.Vertices[i2]);
                var segmentsIntersect = Intersects(segment, out Vector3 intersection); // This will return false for intersections exactly at an end

                // See if the segment intersects the edge.
                if (segmentsIntersect)
                {
                    // Record this intersection.
                    intersections.Add(intersection);
                }
                // see if the segment intersects at a vertex
                else if (this.PointOnLine(polygon.Vertices[i1]))
                {
                    intersections.Add(polygon.Vertices[i1]);
                    hasVertexIntersections = true;
                }
            }

            // Add the segment's ending point.
            intersections.Add(End);

            var intersectionsOrdered = intersections.OrderBy(v => v.DistanceTo(Start)).ToArray();
            var inSegments = new List<Line>();
            outsideSegments = new List<Line>();
            var currentlyIn = !StartsOutsidePolygon;
            for (int i = 0; i < intersectionsOrdered.Length - 1; i++)
            {
                var A = intersectionsOrdered[i];
                var B = intersectionsOrdered[i + 1];
                if (A.DistanceTo(B) < Vector3.EPSILON) // skip duplicate points
                {
                    continue;
                }
                var segment = new Line(A, B);
                if (hasVertexIntersections || containment == Containment.CoincidesAtEdge) // if it passed through a vertex, or started at an edge or vertex, we can't rely on alternating, so check each midpoint
                {
                    currentlyIn = polygon.Contains((A + B) / 2);
                }
                if (currentlyIn)
                {
                    inSegments.Add(segment);
                }
                else
                {
                    outsideSegments.Add(segment);
                }
                currentlyIn = !currentlyIn;
            }

            return inSegments;
        }

        /// <summary>
        /// Create a fillet arc between this line and the target.
        /// </summary>
        /// <param name="target">The line with which to fillet.</param>
        /// <param name="radius">The radius of the fillet.</param>
        /// <returns>An arc, or null if no fillet can be calculated.</returns>
        public Arc Fillet(Line target, double radius)
        {
            var d1 = this.Direction();
            var d2 = target.Direction();
            if (d1.IsParallelTo(d2))
            {
                throw new Exception("The fillet could not be created. The lines are parallel");
            }

            var r1 = new Ray(this.Start, d1);
            var r2 = new Ray(target.Start, d2);
            if (!r1.Intersects(r2, out Vector3 result, true))
            {
                return null;
            }

            // Construct new vectors that both
            // point away from the projected intersection
            var newD1 = (this.PointAt(0.5) - result).Unitized();
            var newD2 = (target.PointAt(0.5) - result).Unitized();

            var theta = newD1.AngleTo(newD2) * Math.PI / 180.0;
            var halfTheta = theta / 2.0;
            var h = radius / Math.Sin(halfTheta);
            var centerVec = newD1.Average(newD2).Unitized();
            var arcCenter = result + centerVec * h;

            // Find the closest points from the arc
            // center to the adjacent curves.
            var p1 = arcCenter.ClosestPointOn(this);
            var p2 = arcCenter.ClosestPointOn(target);

            // Find the angle of both segments relative to the fillet arc.
            // ATan2 assumes the origin, so correct the coordinates
            // by the offset of the center of the arc.
            var angle1 = Math.Atan2(p1.Y - arcCenter.Y, p1.X - arcCenter.X) * 180.0 / Math.PI;
            var angle2 = Math.Atan2(p2.Y - arcCenter.Y, p2.X - arcCenter.X) * 180.0 / Math.PI;

            // ATan2 will provide negative angles in the "lower" quadrants
            // Ensure that these values are 180d -> 360d
            angle1 = (angle1 + 360) % 360;
            angle2 = (angle2 + 360) % 360;
            angle2 = angle2 == 0.0 ? 360.0 : angle2;

            // We only support CCW wound arcs.
            // For arcs that with start angles <1d, convert
            // the arc back to a negative value.
            var arc = new Arc(arcCenter,
                           radius,
                           angle1 > angle2 ? angle1 - 360.0 : angle1,
                           angle2);

            // Get the complimentary arc and choose
            // the shorter of the two arcs.
            var complement = arc.Complement();
            if (arc.Length() < complement.Length())
            {
                return arc;
            }
            else
            {
                return complement;
            }
        }

        /// <summary>
        /// A list of vertices describing the arc for rendering.
        /// </summary>
        internal override IList<Vector3> RenderVertices()
        {
            return new[] { this.Start, this.End };
        }

        #region WindingNumberCalcs
        internal Position RelativePositionOf(Vector3 location)
        {
            double positionCalculation =
                (End.Y - Start.Y) * (location.X - Start.X) -
                (location.Y - Start.Y) * (End.X - Start.X);

            if (positionCalculation > 0)
            {
                return Position.Left;
            }

            if (positionCalculation < 0)
            {
                return Position.Right;
            }

            return Position.Center;
        }

        internal bool AscendingRelativeTo(Vector3 location)
        {
            return Start.X <= location.X;
        }

        internal bool LocationInRange(Vector3 location, Orientation orientation)
        {
            if (orientation == Orientation.Ascending)
            {
                return End.X > location.X;
            }

            return End.X <= location.X;
        }

        internal enum Position
        {
            Left,
            Right,
            Center
        }

        internal enum Orientation
        {
            Ascending,
            Descending
        }
        #endregion

    }
}<|MERGE_RESOLUTION|>--- conflicted
+++ resolved
@@ -146,7 +146,7 @@
         }
 
         /// <summary>
-        /// Intersect this line with the specified plane
+        /// Intersect this line with the specified plane 
         /// </summary>
         /// <param name="p">The plane.</param>
         /// <param name="result">The location of intersection.</param>
@@ -180,7 +180,7 @@
         /// Does this line intersect the provided line in 2D?
         /// </summary>
         /// <param name="l"></param>
-        /// <returns>Return true if the lines intersect,
+        /// <returns>Return true if the lines intersect, 
         /// false if the lines have coincident vertices or do not intersect.</returns>
         public bool Intersects2D(Line l)
         {
@@ -235,10 +235,10 @@
             }
 
             // at this point they're not parallel, and they lie in the same plane, so we know they intersect, we just don't know where.
-            // construct a plane
+            // construct a plane 
             var normal = l.Direction().Cross(plane.Normal);
             Plane intersectionPlane = new Plane(l.Start, normal);
-            if (Intersects(intersectionPlane, out Vector3 planeIntersectionResult, true)) // does the line intersect the plane?
+            if (Intersects(intersectionPlane, out Vector3 planeIntersectionResult, true)) // does the line intersect the plane? 
             {
                 if (infinite || (l.PointOnLine(planeIntersectionResult, includeEnds) && PointOnLine(planeIntersectionResult, includeEnds)))
                 {
@@ -393,7 +393,7 @@
         }
 
         /// <summary>
-        /// Offset the line. The offset direction will be defined by
+        /// Offset the line. The offset direction will be defined by 
         /// Direction X Vector3.ZAxis.
         /// </summary>
         /// <param name="distance">The distance to offset.</param>
@@ -456,37 +456,6 @@
         }
 
         /// <summary>
-<<<<<<< HEAD
-        /// Extends a line in both directions, attempting to hit polygon edges.
-        /// Returns the longest version of the line: does not trim a line back if it hits the polygon edge.
-        /// </summary>
-        /// <param name="polygon"></param>
-        /// <returns>New extended line. If no extension points were found, it will have the same start and end points as the original line.</returns>
-        public Line ExtendTo(Polygon polygon)
-        {
-            var ray = new Ray(this.Start, this.End - this.Start);
-            var reverseRay = new Ray(ray.Origin, ray.Direction * -1);
-
-            var line = new Line(this.Start, this.End);
-
-            foreach (var segment in polygon.Segments())
-            {
-                if (ray.Intersects(segment, out var intersect) && intersect.DistanceTo(line.Start) >= line.Length())
-                {
-                    line.End = intersect;
-                }
-                if (reverseRay.Intersects(segment, out var reverseIntersect) && intersect.DistanceTo(line.End) >= line.Length())
-                {
-                    line.Start = reverseIntersect;
-                }
-            }
-
-            return line;
-        }
-
-        /// <summary>
-        /// Trim a line with a polygon.
-=======
         /// Extend this line to its nearest intersection with any other line.
         /// </summary>
         /// <param name="otherLines">The other lines to intersect with</param>
@@ -567,7 +536,6 @@
 
         /// <summary>
         /// Trim a line with a polygon. 
->>>>>>> 8ba50d09
         /// </summary>
         /// <param name="polygon">The polygon to trim with.</param>
         /// <param name="outsideSegments">A list of the segment(s) of the line outside of the supplied polygon.</param>
@@ -595,7 +563,7 @@
                 var segment = new Line(polygon.Vertices[i1], polygon.Vertices[i2]);
                 var segmentsIntersect = Intersects(segment, out Vector3 intersection); // This will return false for intersections exactly at an end
 
-                // See if the segment intersects the edge.
+                // See if the segment intersects the edge. 
                 if (segmentsIntersect)
                 {
                     // Record this intersection.
@@ -644,7 +612,7 @@
         }
 
         /// <summary>
-        /// Create a fillet arc between this line and the target.
+        /// Create a fillet arc between this line and the target. 
         /// </summary>
         /// <param name="target">The line with which to fillet.</param>
         /// <param name="radius">The radius of the fillet.</param>
@@ -693,7 +661,7 @@
             angle2 = (angle2 + 360) % 360;
             angle2 = angle2 == 0.0 ? 360.0 : angle2;
 
-            // We only support CCW wound arcs.
+            // We only support CCW wound arcs. 
             // For arcs that with start angles <1d, convert
             // the arc back to a negative value.
             var arc = new Arc(arcCenter,
