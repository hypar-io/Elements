--- conflicted
+++ resolved
@@ -17,7 +17,6 @@
     /// TODO: Rename this class to LineSegment
     public class Line : TrimmedCurve<InfiniteLine>, IEquatable<Line>
     {
-<<<<<<< HEAD
         /// <summary>
         /// The domain of the curve.
         /// </summary>
@@ -33,13 +32,6 @@
             this.End = new Vector3(1, 0, 0);
             this.BasisCurve = new InfiniteLine(this.Start, (this.End - this.Start).Unitized());
         }
-=======
-        /// <summary>The start of the line.</summary>
-        public Vector3 Start { get; set; }
-
-        /// <summary>The end of the line.</summary>
-        public Vector3 End { get; set; }
->>>>>>> fffe8416
 
         /// <summary>
         /// Create a line.
