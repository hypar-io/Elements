--- conflicted
+++ resolved
@@ -1047,7 +1047,6 @@
         }
 
         /// <summary>
-<<<<<<< HEAD
         /// Calculate U parameter for point on line
         /// </summary>
         /// <param name="point">Point on line</param>
@@ -1087,7 +1086,7 @@
             }
 
             return (point - start).Length() / (end - start).Length();
-=======
+
         /// Projects current line onto a plane
         /// </summary>
         /// <param name="plane">Plane to project</param>
@@ -1097,7 +1096,6 @@
             var start = Start.Project(plane);
             var end = End.Project(plane);
             return new Line(start, end);
->>>>>>> 6f3ee1ae
         }
 
         /// <summary>
