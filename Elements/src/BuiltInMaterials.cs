--- conflicted
+++ resolved
@@ -8,9 +8,8 @@
     /// </summary>
     public static class BuiltInMaterials
     {
-<<<<<<< HEAD
         private static Material _glass = new Material("glass", new Color(1.0f, 1.0f, 1.0f, 0.2f), 1.0f, 1.0f, null, false, false, id: Guid.Parse("28c5c2b1-d65c-4c46-8689-d651f50f07e7"));
-        private static Material _steel = new Material("steel", new Color(0.6f, 0.5f, 0.5f, 1.0f), 0.0f, 0.0f, null, false, false, id: Guid.Parse("13bef3c8-64c5-4283-a471-2571239cc14d"));
+        private static Material _steel = new Material("steel", new Color(0.6f, 0.5f, 0.5f, 1.0f), 0.1f, 0.4f, null, false, false, id: Guid.Parse("13bef3c8-64c5-4283-a471-2571239cc14d"));
         private static Material _default = new Material("default", new Color(1.0f, 1.0f, 1.0f, 1.0f), 0.0f, 0.0f, null, false, false, id: Guid.Parse("9babb829-9b96-4e73-97f4-9658d4d6c31c"));
         private static Material _concrete = new Material("concrete", new Color(0.5f, 0.5f, 0.5f, 1.0f), 0.0f, 0.0f, null, false, false, id: Guid.Parse("e7492160-3d9c-4fde-83a9-618abd381169"));
         private static Material _mass = new Material("mass", new Color(0.5f, 0.5f, 1.0f, 0.2f), 0.0f, 0.0f, null, false, false, id: Guid.Parse("323c9495-d84e-4c57-b5af-a2e9fd1a8a19"));
@@ -25,24 +24,6 @@
         private static Material _yAxis = new Material("Y", new Color(0.0f, 1.0f, 0.0f, 1.0f), 0.1f, 0.1f, null, true, false, id: Guid.Parse("30ab5b47-7ef8-4376-98c1-8d58f3c61c5f"));
         private static Material _zAxis = new Material("Z", new Color(0.0f, 0.0f, 1.0f, 1.0f), 0.1f, 0.1f, null, true, false, id: Guid.Parse("0dd0b2da-f4ca-47c5-a50e-6d4f8b044c36"));
         private static Material _trans = new Material("trans", new Color(0.0f, 0.0f, 0.0f, 0.0f), 0.0f, 0.0f, null, false, false, id: Guid.Parse("0af9722a-3bbc-4731-aaff-1d023e02b573"));
-=======
-        private static Material _glass = new Material("glass", new Color(1.0f, 1.0f, 1.0f, 0.2f), 1.0f, 1.0f, null, false, false, Guid.Parse("28c5c2b1-d65c-4c46-8689-d651f50f07e7"));
-        private static Material _steel = new Material("steel", new Color(0.6f, 0.5f, 0.5f, 1.0f), 0.1f, 0.4f, null, false, false, Guid.Parse("13bef3c8-64c5-4283-a471-2571239cc14d"));
-        private static Material _default = new Material("default", new Color(1.0f, 1.0f, 1.0f, 1.0f), 0.0f, 0.0f, null, false, false, Guid.Parse("9babb829-9b96-4e73-97f4-9658d4d6c31c"));
-        private static Material _concrete = new Material("concrete", new Color(0.5f, 0.5f, 0.5f, 1.0f), 0.0f, 0.0f, null, false, false, Guid.Parse("e7492160-3d9c-4fde-83a9-618abd381169"));
-        private static Material _mass = new Material("mass", new Color(0.5f, 0.5f, 1.0f, 0.2f), 0.0f, 0.0f, null, false, false, Guid.Parse("323c9495-d84e-4c57-b5af-a2e9fd1a8a19"));
-        private static Material _wood = new Material("wood", new Color(224f / 255f, 206f / 255f, 155f / 255f, 1.0f), 0.0f, 0.0f, null, false, false, Guid.Parse("f6fa27a7-dbe1-4bcf-823c-3d6d3c34876d"));
-        private static Material _black = new Material("black", new Color(0.0f, 0.0f, 0.0f, 1.0f), 0.0f, 0.0f, null, false, false, Guid.Parse("7298d643-9049-4a2b-960d-ae775b50fd80"));
-        private static Material _edges = new Material("edges", new Color(0.1f, 0.1f, 0.1f, 1.0f), 0.0f, 0.0f, null, true, false, Guid.Parse("d0c7a361-f32f-4fae-bd39-c1abc56b4b6f"));
-        private static Material _points = new Material("points", new Color(1.0f, 1.0f, 0.0f, 1.0f), 0.0f, 0.0f, null, false, false, Guid.Parse("9f4c28e7-a140-4b4a-85f5-3551d468e921"));
-        private static Material _topography = new Material("topography", new Color(0.59f, 0.59f, 0.39f, 1.0f), 0.0f, 0.0f, null, false, false, Guid.Parse("ab838896-b7ef-43a2-afac-f3294153b3db"));
-        private static Material _edgesHighlighted = new Material("edge_highlighted", new Color(1.0f, 1.0f, 0.0f, 1.0f), 0.0f, 0.0f, null, false, false, Guid.Parse("43bbbd67-bb4d-4f66-a69b-40b5ae772db6"));
-        private static Material _void = new Material("void", new Color(Colors.Lime.Red, Colors.Lime.Green, Colors.Lime.Blue, 0.1f), 0.1f, 0.1f, null, false, false, Guid.Parse("f616193d-6cca-42bc-b0d8-ccdc4f457693"));
-        private static Material _xAxis = new Material("X", new Color(1.0f, 0.0f, 0.0f, 1.0f), 0.1f, 0.1f, null, true, false, Guid.Parse("a7059e89-d331-401b-9cd9-9f77b281f068"));
-        private static Material _yAxis = new Material("Y", new Color(0.0f, 1.0f, 0.0f, 1.0f), 0.1f, 0.1f, null, true, false, Guid.Parse("30ab5b47-7ef8-4376-98c1-8d58f3c61c5f"));
-        private static Material _zAxis = new Material("Z", new Color(0.0f, 0.0f, 1.0f, 1.0f), 0.1f, 0.1f, null, true, false, Guid.Parse("0dd0b2da-f4ca-47c5-a50e-6d4f8b044c36"));
-        private static Material _trans = new Material("trans", new Color(0.0f, 0.0f, 0.0f, 0.0f), 0.0f, 0.0f, null, false, false, Guid.Parse("0af9722a-3bbc-4731-aaff-1d023e02b573"));
->>>>>>> 18311ce5
 
         /// <summary>
         /// Glass.
