﻿using Elements.Geometry;
using System;
using System.Collections.Generic;
using System.Text;
using Newtonsoft.Json;
<<<<<<< HEAD
=======
using Elements.Representations.DoorRepresentations;
>>>>>>> f3ebe0ac

namespace Elements
{

    /// <summary>Definition of a door</summary>
    public class Door : GeometricElement
    {
        private readonly Material DEFAULT_MATERIAL = new Material("Door material", Colors.White);

        /// <summary>
        /// Default thickness of a door.
        /// </summary>
<<<<<<< HEAD
        public const double DOOR_THICKNESS = 1.375 * 0.0254;
=======
        public const double DOOR_DEFAULT_THICKNESS = 0.125;
>>>>>>> f3ebe0ac
        /// <summary>
        /// Default thickness of a door frame.
        /// </summary>
        public const double DOOR_FRAME_THICKNESS = 4 * 0.0254;
        /// <summary>
        /// Default width of a door frame.
        /// </summary>
        public const double DOOR_FRAME_WIDTH = 2 * 0.0254; //2 inches

        /// <summary>Door width without a frame</summary>
        public double ClearWidth { get; private set; }
        /// <summary>The opening type of the door that should be placed</summary>
        public DoorOpeningType OpeningType { get; private set; }
        /// <summary>The opening side of the door that should be placed</summary>
        public DoorOpeningSide OpeningSide { get; private set; }
        /// <summary>Height of a door without a frame.</summary>
        public double ClearHeight { get; private set; }
<<<<<<< HEAD
        /// <summary>Opening for a door.</summary>
        public Opening Opening { get; private set; }

        public Vector3 OriginalPosition { get; set; }

=======
        /// <summary>Door thickness.</summary>
        public double Thickness { get; private set; }

>>>>>>> f3ebe0ac
        private readonly double _fullDoorWidthWithoutFrame;
        private readonly DoorRepresentationProvider _representationProvider;

        /// <summary>
        /// Create a door.
        /// </summary>
        /// <param name="clearWidth">The width of a single door.</param>
<<<<<<< HEAD
        /// <param name="clearHeight">The door's height.</param>
=======
        /// <param name="clearHeight">Height of the door without frame.</param>
        /// <param name="thickness">Door thickness.</param>
>>>>>>> f3ebe0ac
        /// <param name="openingSide">The side where the door opens.</param>
        /// <param name="openingType">The way the door opens.</param>
        /// <param name="transform">The door's transform. X-direction is aligned with the door, Y-direction is the opening direction.</param>
        /// <param name="material">The door's material.</param>
        /// <param name="representation">The door's representation.</param>
        /// <param name="isElementDefinition">Is this an element definition?</param>
        /// <param name="id">The door's id.</param>
        /// <param name="name">The door's name.</param>
<<<<<<< HEAD
        /// <param name="depthFront">The door's opening depth front.</param>
        /// <param name="depthBack">The door's opening depth back.</param>
        [JsonConstructor]
        public Door(double clearWidth,
                double clearHeight,
=======
        [JsonConstructor]
        public Door(double clearWidth,
                double clearHeight,
                double thickness,
>>>>>>> f3ebe0ac
                DoorOpeningSide openingSide,
                DoorOpeningType openingType,
                Transform transform = null,
                Material material = null,
                Representation representation = null,
                bool isElementDefinition = false,
                Guid id = default,
<<<<<<< HEAD
                string name = "Door",
                double depthFront = 1,
                double depthBack = 1
=======
                string name = "Door"
>>>>>>> f3ebe0ac
            ) : base(
                    transform: transform,
                    representation: representation,
                    isElementDefinition: isElementDefinition,
                    id: id,
                    name: name
                )
        {
            OpeningSide = openingSide;
            OpeningType = openingType;
            ClearHeight = clearHeight;
            ClearWidth = clearWidth;
<<<<<<< HEAD
            Material = material ?? DEFAULT_MATERIAL;
            _fullDoorWidthWithoutFrame = GetDoorFullWidthWithoutFrame(clearWidth, openingSide);
            Opening = new Opening(Polygon.Rectangle(_fullDoorWidthWithoutFrame, clearHeight), depthFront, depthBack, GetOpeningTransform());

            _representationProvider = new DoorRepresentationProvider();
=======
            Thickness = thickness;
            Material = material ?? DEFAULT_MATERIAL;
            _fullDoorWidthWithoutFrame = GetDoorFullWidthWithoutFrame(clearWidth, openingSide);

            _representationProvider = new DoorRepresentationProvider(new DefaultDoorRepresentationFactory());
>>>>>>> f3ebe0ac
        }

        /// <summary>
        /// Create a door at the certain point of a line.
        /// </summary>
        /// <param name="line">The line where the door is placed.</param>
        /// <param name="tPos">Relative position on the line where door is placed. Should be in [0; 1].</param>
        /// <param name="clearWidth">The width of a single door.</param>
<<<<<<< HEAD
        /// <param name="clearHeight">The door's height.</param>
=======
        /// <param name="clearHeight">Height of the door without frame.</param>
        /// <param name="thickness">Door thickness.</param>
>>>>>>> f3ebe0ac
        /// <param name="openingSide">The side where the door opens.</param>
        /// <param name="openingType">The way the door opens.</param>
        /// <param name="material">The door's material.</param>
        /// <param name="representation">The door's representation.</param>
        /// <param name="isElementDefinition">Is this an element definition?</param>
        /// <param name="id">The door's id.</param>
        /// <param name="name">The door's name.</param>
<<<<<<< HEAD
        /// <param name="depthFront">The door's opening depth front.</param>
        /// <param name="depthBack">The door's opening depth back.</param>
        /// <param name="flip">Is the door flipped?</param>
=======
>>>>>>> f3ebe0ac
        public Door(Line line,
                    double tPos,
                    double clearWidth,
                    double clearHeight,
<<<<<<< HEAD
=======
                    double thickness,
>>>>>>> f3ebe0ac
                    DoorOpeningSide openingSide,
                    DoorOpeningType openingType,
                    Material material = null,
                    Representation representation = null,
                    bool isElementDefinition = false,
                    Guid id = default,
<<<<<<< HEAD
                    string name = "Door",
                    double depthFront = 1,
                    double depthBack = 1,
                    bool flip = false
=======
                    string name = "Door"
>>>>>>> f3ebe0ac
            ) : base(
                    representation: representation,
                    isElementDefinition: isElementDefinition,
                    id: id,
                    name: name
                )
        {
            OpeningType = openingType;
            OpeningSide = openingSide;
            ClearWidth = clearWidth;
            ClearHeight = clearHeight;
<<<<<<< HEAD
            Material = material ?? DEFAULT_MATERIAL;
            _fullDoorWidthWithoutFrame = GetDoorFullWidthWithoutFrame(ClearWidth, openingSide);
            Transform = GetDoorTransform(line.PointAtNormalized(tPos), line, flip);
            Opening = new Opening(Polygon.Rectangle(_fullDoorWidthWithoutFrame, clearHeight), depthFront, depthBack, GetOpeningTransform());

            _representationProvider = new DoorRepresentationProvider();
=======
            Thickness = thickness;
            Material = material ?? DEFAULT_MATERIAL;
            _fullDoorWidthWithoutFrame = GetDoorFullWidthWithoutFrame(ClearWidth, openingSide);
            Transform = GetDoorTransform(line.PointAtNormalized(tPos), line);

            _representationProvider = new DoorRepresentationProvider(new DefaultDoorRepresentationFactory());
>>>>>>> f3ebe0ac
        }

        /// <summary>
        /// Create an opening for the door.
        /// </summary>
        /// <param name="depthFront">The door's opening depth front.</param>
        /// <param name="depthBack">The door's opening depth back.</param>
        /// <param name="flip">Is the opening flipped?</param>
        /// <returns>An opening where the door can be inserted.</returns>
        public Opening CreateDoorOpening(double depthFront, double depthBack, bool flip)
        {
            var openingWidth = _fullDoorWidthWithoutFrame + 2 * DOOR_FRAME_WIDTH;
            var openingHeight = ClearHeight + DOOR_FRAME_WIDTH;

            var openingDir = flip ? Vector3.YAxis.Negate() : Vector3.YAxis;
            var widthDir = flip ? Vector3.XAxis.Negate() : Vector3.XAxis;
            var openingTransform = new Transform(0.5 * openingHeight * Vector3.ZAxis, widthDir, openingDir);

            var openingPolygon = Polygon.Rectangle(openingWidth, openingHeight).TransformedPolygon(openingTransform);

            var opening = new Opening(openingPolygon, openingDir, depthFront, depthBack, Transform);
            return opening;
        }

        private Transform GetDoorTransform(Vector3 currentPosition, Line wallLine)
        {
            var adjustedPosition = GetClosestValidDoorPos(wallLine, currentPosition);
            var xDoorAxis = wallLine.Direction();
            return new Transform(adjustedPosition, xDoorAxis, Vector3.ZAxis);
        }

        /// <summary>
        /// Checks if the door can fit into the wall with the center line @<paramref name="wallLine"/>.
        /// </summary>
        public static bool CanFit(Line wallLine, DoorOpeningSide openingSide, double width)
        {
            var doorWidth = GetDoorFullWidthWithoutFrame(width, openingSide) + DOOR_FRAME_WIDTH * 2;
            return wallLine.Length() - doorWidth > DOOR_FRAME_WIDTH * 2;
        }

        /// <summary>
        /// Update the representations.
        /// </summary>
        public override void UpdateRepresentations()
        {
            RepresentationInstances = _representationProvider.GetInstances(this);
        }

        private Vector3 GetClosestValidDoorPos(Line wallLine, Vector3 currentPosition)
        {
            var fullWidth = _fullDoorWidthWithoutFrame + DOOR_FRAME_WIDTH * 2;
            double wallWidth = wallLine.Length();
            Vector3 p1 = wallLine.PointAt(0.5 * fullWidth);
            Vector3 p2 = wallLine.PointAt(wallWidth - 0.5 * fullWidth);
            var reducedWallLine = new Line(p1, p2);
            return currentPosition.ClosestPointOn(reducedWallLine);
        }

        internal double GetFullDoorWidthWithoutFrame()
        {
            return _fullDoorWidthWithoutFrame;
        }

        private static double GetDoorFullWidthWithoutFrame(double doorClearWidth, DoorOpeningSide doorOpeningSide)
        {
            switch (doorOpeningSide)
            {
                case DoorOpeningSide.LeftHand:
                case DoorOpeningSide.RightHand:
                    return doorClearWidth;
                case DoorOpeningSide.DoubleDoor:
                    return doorClearWidth * 2;
            }
            return 0;
        }
    }
}<|MERGE_RESOLUTION|>--- conflicted
+++ resolved
@@ -3,276 +3,208 @@
 using System.Collections.Generic;
 using System.Text;
 using Newtonsoft.Json;
-<<<<<<< HEAD
-=======
 using Elements.Representations.DoorRepresentations;
->>>>>>> f3ebe0ac
 
 namespace Elements
 {
 
-    /// <summary>Definition of a door</summary>
-    public class Door : GeometricElement
-    {
-        private readonly Material DEFAULT_MATERIAL = new Material("Door material", Colors.White);
-
-        /// <summary>
-        /// Default thickness of a door.
-        /// </summary>
-<<<<<<< HEAD
-        public const double DOOR_THICKNESS = 1.375 * 0.0254;
-=======
-        public const double DOOR_DEFAULT_THICKNESS = 0.125;
->>>>>>> f3ebe0ac
-        /// <summary>
-        /// Default thickness of a door frame.
-        /// </summary>
-        public const double DOOR_FRAME_THICKNESS = 4 * 0.0254;
-        /// <summary>
-        /// Default width of a door frame.
-        /// </summary>
-        public const double DOOR_FRAME_WIDTH = 2 * 0.0254; //2 inches
-
-        /// <summary>Door width without a frame</summary>
-        public double ClearWidth { get; private set; }
-        /// <summary>The opening type of the door that should be placed</summary>
-        public DoorOpeningType OpeningType { get; private set; }
-        /// <summary>The opening side of the door that should be placed</summary>
-        public DoorOpeningSide OpeningSide { get; private set; }
-        /// <summary>Height of a door without a frame.</summary>
-        public double ClearHeight { get; private set; }
-<<<<<<< HEAD
-        /// <summary>Opening for a door.</summary>
-        public Opening Opening { get; private set; }
-
-        public Vector3 OriginalPosition { get; set; }
-
-=======
-        /// <summary>Door thickness.</summary>
-        public double Thickness { get; private set; }
-
->>>>>>> f3ebe0ac
-        private readonly double _fullDoorWidthWithoutFrame;
-        private readonly DoorRepresentationProvider _representationProvider;
-
-        /// <summary>
-        /// Create a door.
-        /// </summary>
-        /// <param name="clearWidth">The width of a single door.</param>
-<<<<<<< HEAD
-        /// <param name="clearHeight">The door's height.</param>
-=======
-        /// <param name="clearHeight">Height of the door without frame.</param>
-        /// <param name="thickness">Door thickness.</param>
->>>>>>> f3ebe0ac
-        /// <param name="openingSide">The side where the door opens.</param>
-        /// <param name="openingType">The way the door opens.</param>
-        /// <param name="transform">The door's transform. X-direction is aligned with the door, Y-direction is the opening direction.</param>
-        /// <param name="material">The door's material.</param>
-        /// <param name="representation">The door's representation.</param>
-        /// <param name="isElementDefinition">Is this an element definition?</param>
-        /// <param name="id">The door's id.</param>
-        /// <param name="name">The door's name.</param>
-<<<<<<< HEAD
-        /// <param name="depthFront">The door's opening depth front.</param>
-        /// <param name="depthBack">The door's opening depth back.</param>
-        [JsonConstructor]
-        public Door(double clearWidth,
-                double clearHeight,
-=======
-        [JsonConstructor]
-        public Door(double clearWidth,
-                double clearHeight,
-                double thickness,
->>>>>>> f3ebe0ac
-                DoorOpeningSide openingSide,
-                DoorOpeningType openingType,
-                Transform transform = null,
-                Material material = null,
-                Representation representation = null,
-                bool isElementDefinition = false,
-                Guid id = default,
-<<<<<<< HEAD
-                string name = "Door",
-                double depthFront = 1,
-                double depthBack = 1
-=======
-                string name = "Door"
->>>>>>> f3ebe0ac
-            ) : base(
-                    transform: transform,
-                    representation: representation,
-                    isElementDefinition: isElementDefinition,
-                    id: id,
-                    name: name
-                )
+        /// <summary>Definition of a door</summary>
+        public class Door : GeometricElement
         {
-            OpeningSide = openingSide;
-            OpeningType = openingType;
-            ClearHeight = clearHeight;
-            ClearWidth = clearWidth;
-<<<<<<< HEAD
-            Material = material ?? DEFAULT_MATERIAL;
-            _fullDoorWidthWithoutFrame = GetDoorFullWidthWithoutFrame(clearWidth, openingSide);
-            Opening = new Opening(Polygon.Rectangle(_fullDoorWidthWithoutFrame, clearHeight), depthFront, depthBack, GetOpeningTransform());
-
-            _representationProvider = new DoorRepresentationProvider();
-=======
-            Thickness = thickness;
-            Material = material ?? DEFAULT_MATERIAL;
-            _fullDoorWidthWithoutFrame = GetDoorFullWidthWithoutFrame(clearWidth, openingSide);
-
-            _representationProvider = new DoorRepresentationProvider(new DefaultDoorRepresentationFactory());
->>>>>>> f3ebe0ac
+                private readonly Material DEFAULT_MATERIAL = new Material("Door material", Colors.White);
+
+                /// <summary>
+                /// Default thickness of a door.
+                /// </summary>
+                public const double DOOR_THICKNESS = 1.375 * 0.0254;
+                /// <summary>
+                /// Default thickness of a door frame.
+                /// </summary>
+                public const double DOOR_FRAME_THICKNESS = 4 * 0.0254;
+                /// <summary>
+                /// Default width of a door frame.
+                /// </summary>
+                public const double DOOR_FRAME_WIDTH = 2 * 0.0254; //2 inches
+
+                /// <summary>Door width without a frame</summary>
+                public double ClearWidth { get; private set; }
+                /// <summary>The opening type of the door that should be placed</summary>
+                public DoorOpeningType OpeningType { get; private set; }
+                /// <summary>The opening side of the door that should be placed</summary>
+                public DoorOpeningSide OpeningSide { get; private set; }
+                /// <summary>Height of a door without a frame.</summary>
+                public double ClearHeight { get; private set; }
+                /// <summary>Door thickness.</summary>
+                public double Thickness { get; private set; }
+
+                public Vector3 OriginalPosition { get; set; }
+
+                private readonly double _fullDoorWidthWithoutFrame;
+                private readonly DoorRepresentationProvider _representationProvider;
+
+                /// <summary>
+                /// Create a door.
+                /// </summary>
+                /// <param name="clearWidth">The width of a single door.</param>
+                /// <param name="clearHeight">Height of the door without frame.</param>
+                /// <param name="thickness">Door thickness.</param>
+                /// <param name="openingSide">The side where the door opens.</param>
+                /// <param name="openingType">The way the door opens.</param>
+                /// <param name="transform">The door's transform. X-direction is aligned with the door, Y-direction is the opening direction.</param>
+                /// <param name="material">The door's material.</param>
+                /// <param name="representation">The door's representation.</param>
+                /// <param name="isElementDefinition">Is this an element definition?</param>
+                /// <param name="id">The door's id.</param>
+                /// <param name="name">The door's name.</param>
+                [JsonConstructor]
+                public Door(double clearWidth,
+                        double clearHeight,
+                        double thickness,
+                        DoorOpeningSide openingSide,
+                        DoorOpeningType openingType,
+                        Transform transform = null,
+                        Material material = null,
+                        Representation representation = null,
+                        bool isElementDefinition = false,
+                        Guid id = default,
+                        string name = "Door"
+                    ) : base(
+                            transform: transform,
+                            representation: representation,
+                            isElementDefinition: isElementDefinition,
+                            id: id,
+                            name: name
+                        )
+                {
+                        OpeningSide = openingSide;
+                        OpeningType = openingType;
+                        ClearHeight = clearHeight;
+                        ClearWidth = clearWidth;
+                        Thickness = thickness;
+                        Material = material ?? DEFAULT_MATERIAL;
+                        _fullDoorWidthWithoutFrame = GetDoorFullWidthWithoutFrame(clearWidth, openingSide);
+
+                        _representationProvider = new DoorRepresentationProvider(new DefaultDoorRepresentationFactory());
+                }
+
+                /// <summary>
+                /// Create a door at the certain point of a line.
+                /// </summary>
+                /// <param name="line">The line where the door is placed.</param>
+                /// <param name="tPos">Relative position on the line where door is placed. Should be in [0; 1].</param>
+                /// <param name="clearWidth">The width of a single door.</param>
+                /// <param name="clearHeight">Height of the door without frame.</param>
+                /// <param name="thickness">Door thickness.</param>
+                /// <param name="openingSide">The side where the door opens.</param>
+                /// <param name="openingType">The way the door opens.</param>
+                /// <param name="material">The door's material.</param>
+                /// <param name="representation">The door's representation.</param>
+                /// <param name="isElementDefinition">Is this an element definition?</param>
+                /// <param name="id">The door's id.</param>
+                /// <param name="name">The door's name.</param>
+                public Door(Line line,
+                            double tPos,
+                            double clearWidth,
+                            double clearHeight,
+                            double thickness,
+                            DoorOpeningSide openingSide,
+                            DoorOpeningType openingType,
+                            Material material = null,
+                            Representation representation = null,
+                            bool isElementDefinition = false,
+                            Guid id = default,
+                            string name = "Door"
+                    ) : base(
+                            representation: representation,
+                            isElementDefinition: isElementDefinition,
+                            id: id,
+                            name: name
+                        )
+                {
+                        OpeningType = openingType;
+                        OpeningSide = openingSide;
+                        ClearWidth = clearWidth;
+                        ClearHeight = clearHeight;
+                        Thickness = thickness;
+                        Material = material ?? DEFAULT_MATERIAL;
+                        _fullDoorWidthWithoutFrame = GetDoorFullWidthWithoutFrame(ClearWidth, openingSide);
+                        Transform = GetDoorTransform(line.PointAtNormalized(tPos), line);
+
+                        _representationProvider = new DoorRepresentationProvider(new DefaultDoorRepresentationFactory());
+                }
+
+                /// <summary>
+                /// Create an opening for the door.
+                /// </summary>
+                /// <param name="depthFront">The door's opening depth front.</param>
+                /// <param name="depthBack">The door's opening depth back.</param>
+                /// <param name="flip">Is the opening flipped?</param>
+                /// <returns>An opening where the door can be inserted.</returns>
+                public Opening CreateDoorOpening(double depthFront, double depthBack, bool flip)
+                {
+                        var openingWidth = _fullDoorWidthWithoutFrame + 2 * DOOR_FRAME_WIDTH;
+                        var openingHeight = ClearHeight + DOOR_FRAME_WIDTH;
+
+                        var openingDir = flip ? Vector3.YAxis.Negate() : Vector3.YAxis;
+                        var widthDir = flip ? Vector3.XAxis.Negate() : Vector3.XAxis;
+                        var openingTransform = new Transform(0.5 * openingHeight * Vector3.ZAxis, widthDir, openingDir);
+
+                        var openingPolygon = Polygon.Rectangle(openingWidth, openingHeight).TransformedPolygon(openingTransform);
+
+                        var opening = new Opening(openingPolygon, openingDir, depthFront, depthBack, Transform);
+                        return opening;
+                }
+
+                private Transform GetDoorTransform(Vector3 currentPosition, Line wallLine)
+                {
+                        var adjustedPosition = GetClosestValidDoorPos(wallLine, currentPosition);
+                        var xDoorAxis = wallLine.Direction();
+                        return new Transform(adjustedPosition, xDoorAxis, Vector3.ZAxis);
+                }
+
+                /// <summary>
+                /// Checks if the door can fit into the wall with the center line @<paramref name="wallLine"/>.
+                /// </summary>
+                public static bool CanFit(Line wallLine, DoorOpeningSide openingSide, double width)
+                {
+                        var doorWidth = GetDoorFullWidthWithoutFrame(width, openingSide) + DOOR_FRAME_WIDTH * 2;
+                        return wallLine.Length() - doorWidth > DOOR_FRAME_WIDTH * 2;
+                }
+
+                /// <summary>
+                /// Update the representations.
+                /// </summary>
+                public override void UpdateRepresentations()
+                {
+                        RepresentationInstances = _representationProvider.GetInstances(this);
+                }
+
+                private Vector3 GetClosestValidDoorPos(Line wallLine, Vector3 currentPosition)
+                {
+                        var fullWidth = _fullDoorWidthWithoutFrame + DOOR_FRAME_WIDTH * 2;
+                        double wallWidth = wallLine.Length();
+                        Vector3 p1 = wallLine.PointAt(0.5 * fullWidth);
+                        Vector3 p2 = wallLine.PointAt(wallWidth - 0.5 * fullWidth);
+                        var reducedWallLine = new Line(p1, p2);
+                        return currentPosition.ClosestPointOn(reducedWallLine);
+                }
+
+                internal double GetFullDoorWidthWithoutFrame()
+                {
+                        return _fullDoorWidthWithoutFrame;
+                }
+
+                private static double GetDoorFullWidthWithoutFrame(double doorClearWidth, DoorOpeningSide doorOpeningSide)
+                {
+                        switch (doorOpeningSide)
+                        {
+                                case DoorOpeningSide.LeftHand:
+                                case DoorOpeningSide.RightHand:
+                                        return doorClearWidth;
+                                case DoorOpeningSide.DoubleDoor:
+                                        return doorClearWidth * 2;
+                        }
+                        return 0;
+                }
         }
-
-        /// <summary>
-        /// Create a door at the certain point of a line.
-        /// </summary>
-        /// <param name="line">The line where the door is placed.</param>
-        /// <param name="tPos">Relative position on the line where door is placed. Should be in [0; 1].</param>
-        /// <param name="clearWidth">The width of a single door.</param>
-<<<<<<< HEAD
-        /// <param name="clearHeight">The door's height.</param>
-=======
-        /// <param name="clearHeight">Height of the door without frame.</param>
-        /// <param name="thickness">Door thickness.</param>
->>>>>>> f3ebe0ac
-        /// <param name="openingSide">The side where the door opens.</param>
-        /// <param name="openingType">The way the door opens.</param>
-        /// <param name="material">The door's material.</param>
-        /// <param name="representation">The door's representation.</param>
-        /// <param name="isElementDefinition">Is this an element definition?</param>
-        /// <param name="id">The door's id.</param>
-        /// <param name="name">The door's name.</param>
-<<<<<<< HEAD
-        /// <param name="depthFront">The door's opening depth front.</param>
-        /// <param name="depthBack">The door's opening depth back.</param>
-        /// <param name="flip">Is the door flipped?</param>
-=======
->>>>>>> f3ebe0ac
-        public Door(Line line,
-                    double tPos,
-                    double clearWidth,
-                    double clearHeight,
-<<<<<<< HEAD
-=======
-                    double thickness,
->>>>>>> f3ebe0ac
-                    DoorOpeningSide openingSide,
-                    DoorOpeningType openingType,
-                    Material material = null,
-                    Representation representation = null,
-                    bool isElementDefinition = false,
-                    Guid id = default,
-<<<<<<< HEAD
-                    string name = "Door",
-                    double depthFront = 1,
-                    double depthBack = 1,
-                    bool flip = false
-=======
-                    string name = "Door"
->>>>>>> f3ebe0ac
-            ) : base(
-                    representation: representation,
-                    isElementDefinition: isElementDefinition,
-                    id: id,
-                    name: name
-                )
-        {
-            OpeningType = openingType;
-            OpeningSide = openingSide;
-            ClearWidth = clearWidth;
-            ClearHeight = clearHeight;
-<<<<<<< HEAD
-            Material = material ?? DEFAULT_MATERIAL;
-            _fullDoorWidthWithoutFrame = GetDoorFullWidthWithoutFrame(ClearWidth, openingSide);
-            Transform = GetDoorTransform(line.PointAtNormalized(tPos), line, flip);
-            Opening = new Opening(Polygon.Rectangle(_fullDoorWidthWithoutFrame, clearHeight), depthFront, depthBack, GetOpeningTransform());
-
-            _representationProvider = new DoorRepresentationProvider();
-=======
-            Thickness = thickness;
-            Material = material ?? DEFAULT_MATERIAL;
-            _fullDoorWidthWithoutFrame = GetDoorFullWidthWithoutFrame(ClearWidth, openingSide);
-            Transform = GetDoorTransform(line.PointAtNormalized(tPos), line);
-
-            _representationProvider = new DoorRepresentationProvider(new DefaultDoorRepresentationFactory());
->>>>>>> f3ebe0ac
-        }
-
-        /// <summary>
-        /// Create an opening for the door.
-        /// </summary>
-        /// <param name="depthFront">The door's opening depth front.</param>
-        /// <param name="depthBack">The door's opening depth back.</param>
-        /// <param name="flip">Is the opening flipped?</param>
-        /// <returns>An opening where the door can be inserted.</returns>
-        public Opening CreateDoorOpening(double depthFront, double depthBack, bool flip)
-        {
-            var openingWidth = _fullDoorWidthWithoutFrame + 2 * DOOR_FRAME_WIDTH;
-            var openingHeight = ClearHeight + DOOR_FRAME_WIDTH;
-
-            var openingDir = flip ? Vector3.YAxis.Negate() : Vector3.YAxis;
-            var widthDir = flip ? Vector3.XAxis.Negate() : Vector3.XAxis;
-            var openingTransform = new Transform(0.5 * openingHeight * Vector3.ZAxis, widthDir, openingDir);
-
-            var openingPolygon = Polygon.Rectangle(openingWidth, openingHeight).TransformedPolygon(openingTransform);
-
-            var opening = new Opening(openingPolygon, openingDir, depthFront, depthBack, Transform);
-            return opening;
-        }
-
-        private Transform GetDoorTransform(Vector3 currentPosition, Line wallLine)
-        {
-            var adjustedPosition = GetClosestValidDoorPos(wallLine, currentPosition);
-            var xDoorAxis = wallLine.Direction();
-            return new Transform(adjustedPosition, xDoorAxis, Vector3.ZAxis);
-        }
-
-        /// <summary>
-        /// Checks if the door can fit into the wall with the center line @<paramref name="wallLine"/>.
-        /// </summary>
-        public static bool CanFit(Line wallLine, DoorOpeningSide openingSide, double width)
-        {
-            var doorWidth = GetDoorFullWidthWithoutFrame(width, openingSide) + DOOR_FRAME_WIDTH * 2;
-            return wallLine.Length() - doorWidth > DOOR_FRAME_WIDTH * 2;
-        }
-
-        /// <summary>
-        /// Update the representations.
-        /// </summary>
-        public override void UpdateRepresentations()
-        {
-            RepresentationInstances = _representationProvider.GetInstances(this);
-        }
-
-        private Vector3 GetClosestValidDoorPos(Line wallLine, Vector3 currentPosition)
-        {
-            var fullWidth = _fullDoorWidthWithoutFrame + DOOR_FRAME_WIDTH * 2;
-            double wallWidth = wallLine.Length();
-            Vector3 p1 = wallLine.PointAt(0.5 * fullWidth);
-            Vector3 p2 = wallLine.PointAt(wallWidth - 0.5 * fullWidth);
-            var reducedWallLine = new Line(p1, p2);
-            return currentPosition.ClosestPointOn(reducedWallLine);
-        }
-
-        internal double GetFullDoorWidthWithoutFrame()
-        {
-            return _fullDoorWidthWithoutFrame;
-        }
-
-        private static double GetDoorFullWidthWithoutFrame(double doorClearWidth, DoorOpeningSide doorOpeningSide)
-        {
-            switch (doorOpeningSide)
-            {
-                case DoorOpeningSide.LeftHand:
-                case DoorOpeningSide.RightHand:
-                    return doorClearWidth;
-                case DoorOpeningSide.DoubleDoor:
-                    return doorClearWidth * 2;
-            }
-            return 0;
-        }
-    }
 }