using System;
using System.Collections;
using System.IO;
using Elements.Geometry;
using Elements.Validators;
using Newtonsoft.Json;

namespace Elements
{
    /// <summary>
    /// A material with red, green, blue, alpha, and metallic factor components.
    /// </summary>
    /// <example>
    /// [!code-csharp[Main](../../Elements/test/MaterialTests.cs?name=example)]
    /// </example>
    public class Material : Element
    {
        /// <summary>The material's color.</summary>
        [JsonProperty("Color", Required = Required.Always)]
        [System.ComponentModel.DataAnnotations.Required]
        public Color Color { get; set; } = new Color();

        /// <summary>The specular factor between 0.0 and 1.0.</summary>
        [JsonProperty("SpecularFactor", Required = Required.Always)]
        [System.ComponentModel.DataAnnotations.Range(0.0D, 1.0D)]
        public double SpecularFactor { get; set; } = 0.1D;

        /// <summary>The glossiness factor between 0.0 and 1.0.</summary>
        [JsonProperty("GlossinessFactor", Required = Required.Always)]
        [System.ComponentModel.DataAnnotations.Range(0.0D, 1.0D)]
        public double GlossinessFactor { get; set; } = 0.1D;

        /// <summary>Is this material affected by lights?</summary>
        [JsonProperty("Unlit", Required = Required.DisallowNull, NullValueHandling = NullValueHandling.Ignore)]
        public bool Unlit { get; set; } = false;

        /// <summary>A relative file path to an image file to be used as a texture.</summary>
        [JsonProperty("Texture", Required = Required.Default, NullValueHandling = NullValueHandling.Ignore)]
        public string Texture { get; set; }

        /// <summary>Is this material to be rendered from both sides?</summary>
        [JsonProperty("DoubleSided", Required = Required.DisallowNull, NullValueHandling = NullValueHandling.Ignore)]
        public bool DoubleSided { get; set; } = false;

        /// <summary>Should the texture be repeated? The RepeatTexture property determines whether textures are clamped in the [0,0]-&gt;[1,1] range or repeat continuously.</summary>
        [JsonProperty("RepeatTexture", Required = Required.DisallowNull, NullValueHandling = NullValueHandling.Ignore)]
        public bool RepeatTexture { get; set; } = true;

        /// <summary>A relative path to a jpg or png image file to be used as a normal texture.</summary>
        [JsonProperty("NormalTexture", Required = Required.Default, NullValueHandling = NullValueHandling.Ignore)]
        public string NormalTexture { get; set; }

        /// <summary>Should the texture colors be interpolated between pixels? If false, renders hard pixels in the texture rather than fading between adjacent pixels.</summary>
        [JsonProperty("InterpolateTexture", Required = Required.DisallowNull, NullValueHandling = NullValueHandling.Ignore)]
        public bool InterpolateTexture { get; set; } = true;

        /// <summary>A relative path to a jpg or png image file to be used as an emissive texture.</summary>
        [JsonProperty("EmissiveTexture", Required = Required.Default, NullValueHandling = NullValueHandling.Ignore)]
        public string EmissiveTexture { get; set; }

        /// <summary>
        /// The scale, between 0.0 and 1.0, of the emissive texture's components.
        /// </summary>
        [JsonProperty("EmissiveFactor", Required = Required.Default, NullValueHandling = NullValueHandling.Ignore)]
        public double EmissiveFactor { get; set; }

        /// <summary>
        /// Construct a material.
        /// </summary>
        public Material()
        {
            this.Color = Colors.Gray;
        }

        /// <summary>
        /// Construct a material.
        /// </summary>
        /// <param name="color">The color component.</param>
        /// <param name="specularFactor">The specular component.</param>
        /// <param name="glossinessFactor">The glossiness factor.</param>
        /// <param name="unlit">Does this material have a constant color?</param>
        /// <param name="texture">A path to an image texture for texture mapping.</param>
        /// <param name="doubleSided">Is this material double sided?</param>
        /// <param name="repeatTexture">Does the texture repeat?</param>
        /// <param name="normalTexture">A path to an image texture for normal mapping.</param>
        /// <param name="interpolateTexture">Should the texture be interpolated?</param>
        /// <param name="emissiveTexture">A path to an emissive image texture.</param>
        /// <param name="emissiveFactor">The scale, between 0.0 and 1.0, of the emissive texture's components.</param>
        /// <param name="id">The id of the material.</param>
        /// <param name="name">The name of the material.</param>
<<<<<<< HEAD
        [Newtonsoft.Json.JsonConstructor]
        [System.Text.Json.Serialization.JsonConstructor]
        public Material(Color @color, double @specularFactor, double @glossinessFactor, bool @unlit, string @texture, bool @doubleSided, bool @repeatTexture, string @normalTexture, bool @interpolateTexture, System.Guid @id = default, string @name = null)
=======
        [JsonConstructor]
        public Material(Color @color,
                        double @specularFactor,
                        double @glossinessFactor,
                        bool @unlit,
                        string @texture,
                        bool @doubleSided,
                        bool @repeatTexture,
                        string @normalTexture,
                        bool @interpolateTexture,
                        string @emissiveTexture,
                        double @emissiveFactor,
                        Guid @id = default,
                        string @name = null)
>>>>>>> 070690d4
            : base(id, name)
        {
            if (!Validator.DisableValidationOnConstruction)
            {
                if (texture != null && !File.Exists(texture))
                {
                    // If the file doesn't exist, set the texture to null,
                    // so the material is still created.
                    texture = null;
                }

                if (normalTexture != null && !File.Exists(normalTexture))
                {
                    // If the file doesn't exist, set the normalTexture to null,
                    // so the material is still created.
                    normalTexture = null;
                }

                if (emissiveTexture != null && !File.Exists(emissiveTexture))
                {
                    emissiveTexture = null;
                }

                if (specularFactor < 0.0 || glossinessFactor < 0.0)
                {
                    throw new ArgumentOutOfRangeException("The material could not be created. Specular and glossiness values must be less greater than 0.0.");
                }

                if (specularFactor > 1.0 || glossinessFactor > 1.0)
                {
                    throw new ArgumentOutOfRangeException("The material could not be created. Color, specular, and glossiness values must be less than 1.0.");
                }
            }

            this.Color = @color;
            this.SpecularFactor = @specularFactor;
            this.GlossinessFactor = @glossinessFactor;
            this.Unlit = @unlit;
            this.Texture = @texture;
            this.DoubleSided = @doubleSided;
            this.RepeatTexture = @repeatTexture;
            this.NormalTexture = @normalTexture;
            this.InterpolateTexture = @interpolateTexture;
            this.EmissiveTexture = @emissiveTexture;
            this.EmissiveFactor = emissiveFactor;
        }

        /// <summary>
        /// Construct a material.
        /// </summary>
        /// <param name="name">The name of the material.</param>
        /// <param name="id">The id of the material.</param>
        public Material(string name, Guid id = default) : base(id, name)
        {
            this.Color = Colors.Gray;
        }

        /// <summary>
        /// Construct a material.
        /// </summary>
        /// <param name="name">The identifier of the material. Identifiers should be unique within a model.</param>
        /// <param name="color">The RGBA color of the material.</param>
        /// <param name="specularFactor">The specular component of the color. Between 0.0 and 1.0.</param>
        /// <param name="glossinessFactor">The glossiness component of the color. Between 0.0 and 1.0.</param>
        /// <param name="texture">A relative path to a jpg or png image file to be used as a texture.</param>
        /// <param name="unlit">Is this material affected by lights?</param>
        /// <param name="doubleSided">Is this material to be rendered from both sides?</param>
        /// <param name="repeatTexture">Should the texture be repeated? The RepeatTexture property determines whether textures are clamped in the [0,0]->[1,1] range or repeat continuously.</param>
        /// <param name="normalTexture">A relative path to a jpg or png image file to be used as a normal texture.</param>
        /// <param name="interpolateTexture">Should the texture colors be interpolated between pixels? If false, renders hard pixels in the texture rather than fading between adjacent pixels.</param>
        /// <param name="emissiveTexture">A relative path to a jpg or png image file to be used as en emissive texture.</param>
        /// <param name="emissiveFactor">The scale, between 0.0 and 1.0, of the emissive texture's components.</param>
        /// <param name="id">The id of the material.</param>
        /// <exception>Thrown when the specular or glossiness value is less than 0.0.</exception>
        /// <exception>Thrown when the specular or glossiness value is greater than 1.0.</exception>
        public Material(string name,
                        Color color,
                        double specularFactor = 0.1,
                        double glossinessFactor = 0.1,
                        string texture = null,
                        bool unlit = false,
                        bool doubleSided = false,
                        bool repeatTexture = true,
                        string normalTexture = null,
                        bool interpolateTexture = true,
                        string emissiveTexture = null,
                        double emissiveFactor = 1.0,
                        Guid id = default) :
            this(color,
                 specularFactor,
                 glossinessFactor,
                 unlit,
                 texture,
                 doubleSided,
                 repeatTexture,
                 normalTexture,
                 interpolateTexture,
                 emissiveTexture,
                 emissiveFactor,
                 id != default ? id : Guid.NewGuid(),
                 name)
        { }

        /// <summary>
        /// Is this material equal to the provided material?
        /// </summary>
        /// <param name="obj"></param>
        public override bool Equals(object obj)
        {
            if (!(obj is Material m))
            {
                return false;
            }
            return this.Color.Equals(m.Color) && this.SpecularFactor == m.SpecularFactor && this.GlossinessFactor == m.GlossinessFactor && this.Name == m.Name;
        }

        /// <summary>
        /// Get the hash code for the material.
        /// </summary>
        /// <returns></returns>
        public override int GetHashCode()
        {
            return new ArrayList() { this.Name, this.Color, this.SpecularFactor, this.GlossinessFactor }.GetHashCode();
        }
    }
}<|MERGE_RESOLUTION|>--- conflicted
+++ resolved
@@ -88,11 +88,6 @@
         /// <param name="emissiveFactor">The scale, between 0.0 and 1.0, of the emissive texture's components.</param>
         /// <param name="id">The id of the material.</param>
         /// <param name="name">The name of the material.</param>
-<<<<<<< HEAD
-        [Newtonsoft.Json.JsonConstructor]
-        [System.Text.Json.Serialization.JsonConstructor]
-        public Material(Color @color, double @specularFactor, double @glossinessFactor, bool @unlit, string @texture, bool @doubleSided, bool @repeatTexture, string @normalTexture, bool @interpolateTexture, System.Guid @id = default, string @name = null)
-=======
         [JsonConstructor]
         public Material(Color @color,
                         double @specularFactor,
@@ -107,7 +102,6 @@
                         double @emissiveFactor,
                         Guid @id = default,
                         string @name = null)
->>>>>>> 070690d4
             : base(id, name)
         {
             if (!Validator.DisableValidationOnConstruction)
