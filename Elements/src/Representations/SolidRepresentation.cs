--- conflicted
+++ resolved
@@ -12,11 +12,7 @@
 namespace Elements
 {
     /// <summary>
-<<<<<<< HEAD
-    ///
-=======
     /// A solid representation of an element.
->>>>>>> d246cee1
     /// </summary>
     public class SolidRepresentation : ElementRepresentation
     {
