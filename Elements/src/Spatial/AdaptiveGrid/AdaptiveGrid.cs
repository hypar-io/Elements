﻿using Elements.Geometry;
using Elements.Search;
using System;
using System.Collections.Generic;
using System.Linq;

namespace Elements.Spatial.AdaptiveGrid
{
    /// <summary>
    /// A graph like edge-vertex structure with planar spaces connected by vertical edges.
    /// The grid doesn't do any intersections when new sections are added, they are stitched
    /// only by common vertices. Make sure that regions that are added into the graph are
    /// aligned with respect to boundaries and split points.
    /// </summary>
    /// <example>
    /// [!code-csharp[Main](../../Elements/test/AdaptiveGridTests.cs?name=example)]
    /// </example>
    public class AdaptiveGrid
    {
        #region Private fields

        private ulong _edgeId = 1; // we start at 1 because 0 is returned as default value from dicts

        private ulong _vertexId = 1; // we start at 1 because 0 is returned as default value from dicts

        /// <summary>
        /// Vertices by ID.
        /// </summary>
        public Dictionary<ulong, Vertex> Vertices = new Dictionary<ulong, Vertex>();

        /// <summary>
        /// Edges by ID.
        /// </summary>
        public Dictionary<ulong, Edge> Edges = new Dictionary<ulong, Edge>();

        // See Edge.GetHash for how edges are identified as unique.
        private Dictionary<string, ulong> _edgesLookup = new Dictionary<string, ulong>();

        // Vertex lookup by x, y, z coordinate.
        private Dictionary<double, Dictionary<double, Dictionary<double, ulong>>> _xyzLookup = new Dictionary<double, Dictionary<double, Dictionary<double, ulong>>>();

        #endregion

        #region Private enums

        /// <summary>
        /// Convenient way to store information if some number is smaller, larger or inside a number range.
        /// </summary>
        private enum PointOrientation
        {
            Low,
            Inside,
            Hi
        }

        #endregion

        #region Properties

        /// <summary>
        /// Distance tolerance for points being considered the same.
        /// Tolerance is twice the epsilon because grid uses single tolerance for individual coordinates snapping.
        /// </summary>
        public double Tolerance { get; } = Vector3.EPSILON * 2;

        /// <summary>
        /// Maximum distance for line segments of hints lines to extend to other existing edges.
        /// </summary>
        public double HintExtendDistance { get; set; } = 3;

        /// <summary>
        /// Transformation with which planar spaces are aligned
        /// </summary>
        public Transform Transform { get; set; }

        /// <summary>
        /// Grid boundary used in obstacle perimeter clipping. Can be null.
        /// </summary>
        public Polygon Boundaries { get; set; }

        #endregion

        #region Constructors

        /// <summary>
        /// Create default AdaptiveGrid
        /// </summary>
        /// <returns></returns>
        public AdaptiveGrid()
        {
            Transform = new Transform();
        }

        /// <summary>
        /// Create an AdaptiveGrid with custom transformation.
        /// </summary>
        /// <param name="transform">Transformation, grid is aligned with.</param>
        /// <returns></returns>
        public AdaptiveGrid(Transform transform)
        {
            Transform = transform;
        }

        #endregion

        #region Public logic

        /// <summary>
        /// Add graph section using bounding box, divided by a set of key points.
        /// Key points don't respect "MinimumResolution" at the moment.
        /// Any vertices that already exist are not created but reused.
        /// This way new region is connected with the rest of the graph.
        /// </summary>
        /// <param name="bBox">Box which region is populated with graph.</param>
        /// <param name="keyPoints">Set of 3D points, region is split with.</param>
        /// <example>
        /// [!code-csharp[Main](../../Elements/test/AdaptiveGridTests.cs?name=example2)]
        /// </example>
        public void AddFromBbox(BBox3 bBox, List<Vector3> keyPoints)
        {
            var height = bBox.Max.Z - bBox.Min.Z;
            var boundary = new Polygon(new List<Vector3>
            {
                new Vector3(bBox.Min.X, bBox.Min.Y),
                new Vector3(bBox.Min.X, bBox.Max.Y),
                new Vector3(bBox.Max.X, bBox.Max.Y),
                new Vector3(bBox.Max.X, bBox.Min.Y)
            }).TransformedPolygon(new Transform(new Vector3(0, 0, bBox.Min.Z)));
            AddFromExtrude(boundary, Vector3.ZAxis, height, keyPoints);
        }

        /// <summary>
        /// Add graph section using polygon, extruded in given direction.
        /// Any vertices that already exist are not created but reused.
        /// This way new region is connected with the rest of the graph.
        /// </summary>
        /// <param name="boundingPolygon">Base polygon</param>
        /// <param name="extrusionAxis">Extrusion direction</param>
        /// <param name="distance">Height of polygon extrusion</param>
        /// <param name="keyPoints">Set of 3D points, region is split with.</param>
        public void AddFromExtrude(Polygon boundingPolygon, Vector3 extrusionAxis, double distance, List<Vector3> keyPoints)
        {
            var gridZ = new Grid1d(new Line(boundingPolygon.Start, boundingPolygon.Start + distance * extrusionAxis));
            gridZ.SplitAtPoints(keyPoints);
            var edgesBefore = GetEdges();

            var zCells = gridZ.GetCells();
            for (var i = 0; i < zCells.Count; i++)
            {
                var elevationVector = zCells[i].Domain.Min * extrusionAxis;
                var transformedPolygonBottom = boundingPolygon.TransformedPolygon(new Transform(elevationVector));
                var grid = CreateGridFromPolygon(transformedPolygonBottom);
                SplitGrid(grid, keyPoints);
                SplitGridAtIntersectionPoints(boundingPolygon, grid, edgesBefore);
                var addedEdges = AddFromGridWithBoundingPolygon(grid, transformedPolygonBottom);
                AddVerticalEdges(extrusionAxis, zCells[i].Domain.Length, addedEdges);
                if (i == zCells.Count - 1)
                {
                    var transformedPolygonTop = boundingPolygon.TransformedPolygon(
                        new Transform(zCells[i].Domain.Max * extrusionAxis));
                    grid = CreateGridFromPolygon(transformedPolygonTop);
                    SplitGrid(grid, keyPoints);
                    SplitGridAtIntersectionPoints(boundingPolygon, grid, edgesBefore);
                    AddFromGridWithBoundingPolygon(grid, transformedPolygonTop);
                }
            }
        }

        /// <summary>
        /// Add single planar region to the graph section using polygon.
        /// Any vertices that already exist are not created but reused.
        /// This way new region is connected with the rest of the graph.
        /// </summary>
        /// <param name="boundingPolygon">Base polygon</param>
        /// <param name="keyPoints">Set of 3D points, region is split with.</param>
        /// <returns></returns>
        public HashSet<Edge> AddFromPolygon(Polygon boundingPolygon, IEnumerable<Vector3> keyPoints)
        {
            var grid = CreateGridFromPolygon(boundingPolygon);
            var edgesBefore = GetEdges();
            SplitGrid(grid, keyPoints);
            SplitGridAtIntersectionPoints(boundingPolygon, grid, edgesBefore);
            return AddFromGridWithBoundingPolygon(grid, boundingPolygon);
        }

        /// <summary>
        /// Intersect the grid with a list of obstacles.
        /// </summary>
        /// <param name="obstacles">List of obstacles.</param>
        /// <returns>True if any obstacle intersects with any edge on the grid.</returns>
        public bool SubtractObstacles(IEnumerable<Obstacle> obstacles)
        {
            bool intersected = false;
            foreach (var obstacle in obstacles)
            {
                intersected &= SubtractObstacle(obstacle);
            }
            return intersected;
        }

        /// <summary>
        /// Intersect the grid with an obstacle, defined from a set of points with offset.
        /// </summary>
        /// <param name="obstacle">Obstacle object.</param>
        /// <returns>True if obstacle intersects with any edge on the grid.</returns>
        public bool SubtractObstacle(Obstacle obstacle)
        {
            var frame = obstacle.Orientation == null ? Transform : obstacle.Orientation;
            var toGrid = frame.Inverted();
            List<Vector3> localPoints = obstacle.Points.Select(p => toGrid.OfPoint(p)).ToList();
            BBox3 localBox = new BBox3(localPoints);

            var edgesToDelete = new List<Edge>();
            var edgesToAdd = new List<(Vertex Anchor, Edge Edge, Vector3 New)>();

            foreach (var edge in GetEdges())
            {
                var start = GetVertex(edge.StartId);
                var end = GetVertex(edge.EndId);
                var localStartP = toGrid.OfPoint(start.Point);
                var localEndP = toGrid.OfPoint(end.Point);

                //Z coordinates and X/Y are treated differently.
                //If edge lies on one of X or Y planes of the box - it's not treated as "Inside" and edge is kept.
                //If edge lies on one of Z planes - it's still "Inside", so edge is cut or removed.
                //This is because we don't want travel under or over obstacles on elevation where they start/end.
                if (!IsLineInDomain((localStartP, localEndP), (localBox.Min, localBox.Max),
                    -Tolerance, 0, out bool startInside, out bool endInside))
                {
                    continue;
                }

                if (startInside && endInside)
                {
                    edgesToDelete.Add(edge);
                }
                else
                {
                    var localLine = new Line(localStartP, localEndP);
                    List<Vector3> intersections;
                    localLine.Intersects(localBox, out intersections, tolerance: Tolerance);
                    if (intersections.Count == 1)
                    {
                        //Need to find which end is inside the box.
                        //If none - we just touched the corner
                        var intersection = frame.OfPoint(intersections[0]);
                        if (startInside)
                        {
                            edgesToDelete.Add(edge);
                            edgesToAdd.Add((end, edge, intersection));
                        }
                        else if (endInside)
                        {
                            edgesToDelete.Add(edge);
                            edgesToAdd.Add((start, edge, intersection));
                        }
                        else
                        {
                            edgesToAdd.Add((null, edge, intersection));
                        }
                    }
                    else if (intersections.Count == 2)
                    {
                        edgesToDelete.Add(edge);
                        var startIntersection = frame.OfPoint(intersections[0]);
                        var endIntersection = frame.OfPoint(intersections[1]);
                        edgesToAdd.Add((start, edge, startIntersection));
                        edgesToAdd.Add((end, edge, endIntersection));
                    }
                }
            }

            //TODO: this code builds perimeters, elevation by elevation, but do not connect them vertically.
            if (obstacle.AddPerimeterEdges && edgesToAdd.Any())
            {
                var corners = localBox.Corners().Take(4).Select(c => frame.OfPoint(c)).ToList();
                var intersectionsByElevations = edgesToAdd.GroupBy(
                    e => e.New.Z, new DoubleToleranceComparer(Tolerance));
                foreach (var group in intersectionsByElevations)
                {
                    var intersections = group.Select(i => i.New);

                    var plane = new Plane(new Vector3(0, 0, group.Key), Vector3.ZAxis);
                    var cornersAtElevation = corners.Select(
                        c => c.ProjectAlong(frame.ZAxis, plane)).ToList();

                    AddEdgesOnLine(cornersAtElevation[0], cornersAtElevation[1], intersections, obstacle.AllowOutsideBoudary);
                    AddEdgesOnLine(cornersAtElevation[1], cornersAtElevation[2], intersections, obstacle.AllowOutsideBoudary);
                    AddEdgesOnLine(cornersAtElevation[2], cornersAtElevation[3], intersections, obstacle.AllowOutsideBoudary);
                    AddEdgesOnLine(cornersAtElevation[3], cornersAtElevation[0], intersections, obstacle.AllowOutsideBoudary);

                    foreach (var item in group)
                    {
                        if (item.Anchor != null)
                        {
                            if (!item.Anchor.Point.IsAlmostEqualTo(item.New, Tolerance))
                            {
                                Vertex v = AddVertex(item.New);
                                AddInsertEdge(v.Id, item.Anchor.Id);
                            }
                        }
                        else
                        {
                            CutEdge(item.Edge, item.New);
                        }
                    }
                }
            }

            foreach (var e in edgesToDelete)
            {
                RemoveEdge(e);
            }

            return edgesToDelete.Any();
        }

        /// <summary>
        /// Get a Vertex by its ID.
        /// </summary>
        /// <param name="vertexId"></param>
        /// <returns></returns>
        public Vertex GetVertex(ulong vertexId)
        {
            this.Vertices.TryGetValue(vertexId, out var vertex);
            return vertex;
        }

        /// <summary>
        /// Get all Vertices.
        /// </summary>
        /// <returns></returns>
        public List<Vertex> GetVertices()
        {
            return this.Vertices.Values.ToList();
        }

        /// <summary>
        /// Get all Edges.
        /// </summary>
        /// <returns></returns>
        public List<Edge> GetEdges()
        {
            return this.Edges.Values.ToList();
        }

        /// <summary>
        /// Whether a vertex location already exists in the AdaptiveGrid.
        /// A vertex with each coordinate less than AdaptiveGrid.Tolerance away is considered suitable.
        /// </summary>
        /// <param name="point"></param>
        /// <param name="id">The ID of the Vertex, if a match is found.</param>
        /// <returns>True if any Vertex is close enough.</returns>
        public bool TryGetVertexIndex(Vector3 point, out ulong id)
        {
            id = GetFromXYZLookup(point, out _, out _, tolerance: Tolerance / 2);
            return id != 0;
        }

        /// <summary>
        /// Add a Vertex or return existing one if it's withing grid tolerance.
        /// Doesn't connect new Vertex to the grid with edges.
        /// </summary>
        /// <param name="point">Position of required vertex</param>
        /// <returns>New or existing Vertex.</returns>
        public Vertex AddVertex(Vector3 point)
        {
            var id = GetFromXYZLookup(point, out var yzLookup, out var zLookup, Tolerance / 2);
            if (id == 0)
            {
                id = this._vertexId;
                var vertex = new Vertex(id, point);
<<<<<<< HEAD
                AddToXYZLookup(vertex, yzLookup, zLookup);
                _vertices[id] = vertex;
=======
                zDict[point.Z] = id;
                Vertices[id] = vertex;
>>>>>>> fffe8416
                this._vertexId++;
                return vertex;
            }

            return GetVertex(id);
        }

        /// <summary>
        /// Add a Vertex and connect in to one or more other vertices.
        /// </summary>
        /// <param name="point">Position of required Vertex.</param>
        /// <param name="strategy">Vertex insertion strategy.</param>
        /// <param name="cut">Should new edges be intersected with existing edges.</param>
        /// <returns>New Vertex or existing one if it's within grid tolerance.</returns>
        public Vertex AddVertex(Vector3 point, IAddVertexStrategy strategy, bool cut = true)
        {
            return strategy.Add(this, point, cut);
        }

        /// <summary>
        /// Execution style for AddVertices function.
        /// Each option performs more operations than the previous one.
        /// </summary>
        public enum VerticesInsertionMethod
        {
            /// <summary>
            /// Just put vertices into the grid without connecting them.
            /// Inserted vertices are returned in order.
            /// </summary>
            Insert,

            /// <summary>
            /// Insert vertices and connect them to each other.
            /// Inserted vertices are returned in order.
            /// </summary>
            Connect,

            /// <summary>
            /// Insert vertices and connect them to each other.
            /// Find any intersections between new edges.
            /// Inserted vertices are returned in order including self intersection vertices twice.
            /// </summary>
            ConnectAndSelfIntersect,

            /// <summary>
            /// Insert vertices and connect them to each other.
            /// New vertices are inserted where new edges intersect with existing edges.
            /// All vertices are returned in order from first vertex to the last including all intersection vertices.
            /// </summary>
            ConnectAndCut,

            /// <summary>
            /// Insert vertices and connect them to each other.
            /// New vertices are inserted where new edges intersect with existing edges.
            /// Each vertex is extended in direction of two neighbor edges until first hit.
            /// Extensions are done even if vertex is already on an edge.
            /// All vertices are returned in order from first vertex to the last including all intersection and extension vertices.
            /// </summary>
            ConnectCutAndExtend
        }

        /// <summary>
        /// Create a chain of vertices. Exact behavior depends on the method used.
        /// </summary>
        /// <param name="points">List of points to insert. Must have at least two points.</param>
        /// <param name="method">Insertion method.</param>
        /// <returns>Vertices in order between provided points. Depends on used method.</returns>
        public List<Vertex> AddVertices(IList<Vector3> points, VerticesInsertionMethod method)
        {
            if (points.Count < 2)
            {
                throw new ArgumentException("At least two points required");
            }

            if (method == VerticesInsertionMethod.ConnectCutAndExtend)
            {
                return AddVerticesWithCustomExtension(points, HintExtendDistance);
            }

            var vertices = new List<Vertex>();
            vertices.Add(AddVertex(points[0]));
            for (int i = 1; i < points.Count; i++)
            {
                if (points[i].IsAlmostEqualTo(vertices.Last().Point, Tolerance))
                {
                    continue;
                }

                var tailVertex = AddVertex(points[i]);
                if (method == VerticesInsertionMethod.ConnectAndCut)
                {
                    var edges = AddCutEdge(vertices.Last().Id, tailVertex.Id);
                    var lastId = vertices.Last().Id;
                    foreach (var e in edges)
                    {
                        var otherId = e.StartId == lastId ? e.EndId : e.StartId;
                        vertices.Add(GetVertex(otherId));
                        lastId = otherId;
                    }
                }
                else if (method == VerticesInsertionMethod.ConnectAndSelfIntersect)
                {
                    AddInsertEdge(tailVertex.Id, vertices.Last().Id);
                    for (int j = 0; j < vertices.Count - 1; j++)
                    {
                        if (Line.Intersects(vertices.Last().Point, tailVertex.Point,
                                            vertices[j].Point, vertices[j + 1].Point,
                                            out var intersection))
                        {
                            var cross = AddVertex(intersection, new ConnectVertexStrategy(
                                tailVertex, vertices.Last(), vertices[j], vertices[j + 1]), cut: false);
                            RemoveEdge(tailVertex.GetEdge(vertices.Last().Id));
                            RemoveEdge(vertices[j].GetEdge(vertices[j + 1].Id));
                            vertices.Insert(j + 1, cross);
                            vertices.Add(cross);
                            j++;
                        }
                    }
                    vertices.Add(tailVertex);
                }
                else if (method == VerticesInsertionMethod.Connect)
                {
                    AddInsertEdge(tailVertex.Id, vertices.Last().Id);
                    vertices.Add(tailVertex);
                }
                else if (method == VerticesInsertionMethod.Insert)
                {
                    vertices.Add(tailVertex);
                }
            }
            return vertices;
        }

        /// <summary>
        /// Split provided edge by given point. Edge is removed and replaced by two new edges.
        /// New vertex position is not required to be in the edge line.
        /// </summary>
        /// <param name="edge">Edge to cut.</param>
        /// <param name="position">Cut position where new Vertex is created.</param>
        /// <returns>New Vertex at cut position.</returns>
        public Vertex CutEdge(Edge edge, Vector3 position)
        {
            var startVertex = GetVertex(edge.StartId);
            var endVertex = GetVertex(edge.EndId);
            if (!position.IsAlmostEqualTo(startVertex.Point, Tolerance) &&
                !position.IsAlmostEqualTo(endVertex.Point, Tolerance))
            {
                var newVertex = AddVertex(position, new ConnectVertexStrategy(startVertex, endVertex));
                RemoveEdge(edge);
                return newVertex;
            }
            return null;
        }

        /// <summary>
        /// Get associated Vertices.
        /// </summary>
        /// <returns></returns>
        public List<Vertex> GetVertices(Edge edge)
        {
            return new List<Vertex>() { GetVertex(edge.StartId), GetVertex(edge.EndId) };
        }

        /// <summary>
        /// Get the geometry that represents this Edge or DirectedEdge.
        /// </summary>
        /// <returns></returns>
        public Line GetLine(Edge edge)
        {
            return new Line(GetVertex(edge.StartId).Point, GetVertex(edge.EndId).Point);
        }

        /// <summary>
        /// Find closest Vertex on the grid to given location.
        /// If several vertices are no the same closest distance - first found is returned.
        /// </summary>
        /// <param name="location">Position to which closest Vertex is searched.</param>
        /// <returns>Closest Vertex</returns>
        public Vertex ClosestVertex(Vector3 location)
        {
            double lowestDist = double.MaxValue;
            Vertex closest = null;
            foreach (var v in GetVertices())
            {
                double dist = v.Point.DistanceTo(location);
                if (dist < lowestDist)
                {
                    lowestDist = dist;
                    closest = v;
                }
            }
            return closest;
        }

        /// <summary>
        /// Find closest Edge on the grid to given location.
        /// If several edges are no the same closest distance - first found is returned.
        /// </summary>
        /// <param name="location">Position to which closest Vertex is searched.</param>
        /// <param name="point">Closest point of the found edge line.</param>
        /// <returns>Closest Edge</returns>
        public Edge ClosestEdge(Vector3 location, out Vector3 point)
        {
            double lowestDist = double.MaxValue;
            Edge closestEdge = null;
            point = Vector3.Origin;
            foreach (var e in GetEdges())
            {
                var start = GetVertex(e.StartId);
                var end = GetVertex(e.EndId);
                double dist = location.DistanceTo((start.Point, end.Point), out var closest);
                if (dist < lowestDist)
                {
                    lowestDist = dist;
                    closestEdge = e;
                    point = closest;
                }
            }
            return closestEdge;
        }

        /// <summary>
        /// Add an edge between two vertices represented by their ids.
        /// </summary>
        /// <param name="vertexId1">Id of the first vertex.</param>
        /// <param name="vertexId2">Id of the second vertex.</param>
        /// <param name="cut">Intersect new edge with existing edges.</param>
        /// <returns>Edges between two vertices. Single if cut is false.</returns>
        public List<Edge> AddEdge(ulong vertexId1, ulong vertexId2, bool cut = true)
        {
            if (cut)
            {
                return AddCutEdge(vertexId1, vertexId2);
            }
            else
            {
                return new List<Edge> { AddInsertEdge(vertexId1, vertexId2) };
            }
        }

        /// <summary>
        /// Add an edge between two vertices.
        /// </summary>
        /// <param name="a">First vertex.</param>
        /// <param name="b">Second vertex.</param>
        /// <param name="cut">Intersect new edge with existing edges.</param>
        /// <returns>Edges between two vertices. Single if cut is false.</returns>
        public List<Edge> AddEdge(Vertex a, Vertex b, bool cut = true)
        {
            return AddEdge(a.Id, b.Id, cut);
        }

        /// <summary>
        /// Add an edge between two vertices represented by their position.
        /// Positions that are not yet present in the grid are created as new vertices.
        /// </summary>
        /// <param name="a"></param>
        /// <param name="b"></param>
        /// <param name="cut">Intersect new edge with existing edges.</param>
        /// <returns>Edges between two vertices. Single if cut is false.</returns>
        public List<Edge> AddEdge(Vector3 a, Vector3 b, bool cut = true)
        {
            var vertexA = AddVertex(a);
            var vertexB = AddVertex(b);
            return AddEdge(vertexA.Id, vertexB.Id, cut);
        }

        /// <summary>
        /// Remove the Vertex from the grid.
        /// All it's edges are removed as well, including any neighbor
        /// vertices that are left without edges.
        /// </summary>
        /// <param name="v">Vertex to delete.</param>
        public void RemoveVertex(Vertex v)
        {
            //If there are no edges - delete the vertex manually.
            if (!v.Edges.Any())
            {
                DeleteVertex(v.Id);
                return;
            }

            //Otherwise, edges will remove it's orphan vertices.
            foreach (var edge in v.Edges.ToList())
            {
                RemoveEdge(edge);
            }
        }

        /// <summary>
        /// Remove the Edge from the grid.
        /// </summary>
        /// <param name="edge">Edge to delete</param>
        public void RemoveEdge(Edge edge)
        {
            var hash = Edge.GetHash(new List<ulong> { edge.StartId, edge.EndId });
            if (!this._edgesLookup.Remove(hash))
            {
                return;
            }

            if (!this.Edges.Remove(edge.Id))
            {
                return;
            }

            var startVertexEdges = this.GetVertex(edge.StartId).Edges;
            startVertexEdges.Remove(edge);
            if (!startVertexEdges.Any())
            {
                DeleteVertex(edge.StartId);
            }
            var endVertexEdges = this.GetVertex(edge.EndId).Edges;
            endVertexEdges.Remove(edge);
            if (!endVertexEdges.Any())
            {
                DeleteVertex(edge.EndId);
            }
        }

        /// <summary>
        /// Store points of edges both vertices of which are located at the given plane.
        /// Use with InsertSnapshot to duplicate vertices to a new elevation,
        /// while allowing modification of the original edges before duplication takes place.
        /// </summary>
        /// <param name="plane">Plane to retrieve edges from.</param>
        /// <param name="edgesToCheck">Optional. Edges to check, all by default .</param>
        /// <returns>Position pair for each edge stored.</returns>
        public List<(Vector3 Start, Vector3 End)> SnapshotEdgesOnPlane(
            Plane plane, IEnumerable<Edge> edgesToCheck = null)
        {
            if (edgesToCheck == null)
            {
                edgesToCheck = GetEdges();
            }

            List<(Vector3, Vector3)> snapshot = new List<(Vector3, Vector3)>();
            foreach (var e in edgesToCheck)
            {
                var sv = GetVertex(e.StartId);
                var ev = GetVertex(e.EndId);
                if (sv != null && Math.Abs(sv.Point.DistanceTo(plane)) < Tolerance &&
                    ev != null && Math.Abs(ev.Point.DistanceTo(plane)) < Tolerance)
                {
                    snapshot.Add((sv.Point, ev.Point));
                }
            }
            return snapshot;
        }

        /// <summary>
        /// Duplicate stored edges with transformation applied.
        /// Use with InsertSnapshot to move a list of existing or previously existed edges to the new location,
        /// for example, copy edges from one elevation to another.
        /// </summary>
        /// <param name="storedEdges">Edge positions to duplicate.</param>
        /// <param name="transform">Transformation to apply to all of the new edges.</param>
        /// <param name="connect">Optional. Connect each new vertex with it's original vertex if it still exist.</param>
        public void InsertSnapshot(
            List<(Vector3 Start, Vector3 End)> storedEdges, Transform transform, bool connect = true)
        {
            HashSet<ulong> alreadyConnected = new HashSet<ulong>();

            foreach (var (Start, End) in storedEdges)
            {
                var newSV = AddVertex(transform.OfPoint(Start));
                var newEV = AddVertex(transform.OfPoint(End));
                AddEdge(newSV.Id, newEV.Id);

                if (connect)
                {
                    // The same vertex can be part of multiple edges.
                    // Cache to avoid expensive cut operations.
                    if (!alreadyConnected.Contains(newSV.Id) &&
                        TryGetVertexIndex(Start, out var id))
                    {
                        AddEdge(newSV.Id, id);
                        alreadyConnected.Add(newSV.Id);
                    }

                    if (!alreadyConnected.Contains(newEV.Id) &&
                        TryGetVertexIndex(End, out id))
                    {
                        AddEdge(newEV.Id, id);
                        alreadyConnected.Add(newEV.Id);
                    }
                }
            }
        }

        /// <summary>
        /// Perform deep cloning of the AdaptiveGrid.
        /// New grid will have the same ids but can be edited independently.
        /// </summary>
        /// <returns>Cloned AdaptiveGrid</returns>
        public AdaptiveGrid Clone()
        {
            AdaptiveGrid clone = new AdaptiveGrid(new Transform(Transform));
            clone._edgeId = _edgeId;
            clone._vertexId = _vertexId;

            clone._edges = _edges.ToDictionary(
                e => e.Key,
                e => new Edge(e.Value.Id, e.Value.StartId, e.Value.EndId));

            clone._vertices = _vertices.ToDictionary(
                e => e.Key,
                e => {
                    var v = new Vertex(e.Value.Id, e.Value.Point);
                    foreach (var edge in e.Value.Edges)
                    {
                        v.Edges.Add(clone._edges[edge.Id]);
                    }
                    return v;
                });

            clone._edgesLookup = _edgesLookup.ToDictionary(e => e.Key, e => e.Value);

            clone._xyzLookup = _xyzLookup.ToDictionary(
                xyz => xyz.Key, xyz => xyz.Value.ToDictionary(
                yz => yz.Key, yz => yz.Value.ToDictionary(
                z => z.Key, z => z.Value)));

            return clone;
        }

        #endregion

        #region Private logic

        /// <summary>
        /// Add an Edge or return the exiting one with given indexes.
        /// </summary>
        /// <param name="vertexId1">Index of the first Vertex</param>
        /// <param name="vertexId2">Index of the second Vertex</param>
        /// <returns>New or existing Edge.</returns>
        private Edge AddInsertEdge(ulong vertexId1, ulong vertexId2)
        {
            if (vertexId1 == vertexId2)
            {
                throw new ArgumentException("Can't create edge. The vertices of the edge cannot be the same.", $"{vertexId1}, {vertexId2}");
            }

            var hash = Edge.GetHash(new List<ulong> { vertexId1, vertexId2 });

            if (!this._edgesLookup.TryGetValue(hash, out var edgeId))
            {
                var startVertex = this.GetVertex(vertexId1);
                var endVertex = this.GetVertex(vertexId2);

                if (startVertex == null)
                {
                    throw new ArgumentException("Can't create edge. Start vertex id is not present in the grid.", $"{vertexId1}");
                }

                if (endVertex == null)
                {
                    throw new ArgumentException("Can't create edge. End vertex id is not present in the grid.", $"{vertexId2}");
                }

                var edge = new Edge(this._edgeId, vertexId1, vertexId2);
                edgeId = edge.Id;

                this._edgesLookup[hash] = edgeId;
                this.Edges.Add(edgeId, edge);

                startVertex.Edges.Add(edge);
                endVertex.Edges.Add(edge);

                this._edgeId++;
                return edge;
            }
            else
            {
                this.Edges.TryGetValue(edgeId, out var edge);
                return edge;
            }
        }

        /// <summary>
        /// Add an edge between two vertices and intersect it with other edges on the grid.
        /// </summary>
        /// <param name="startId">Index of start vertex.</param>
        /// <param name="endId">Index of end vertex.</param>
        /// <returns>Ordered list of edges between start and end vertices.</returns>
        private List<Edge> AddCutEdge(ulong startId, ulong endId)
        {
            var startVertex = GetVertex(startId);
            var endVertex = GetVertex(endId);

            if (startVertex == null)
            {
                throw new ArgumentException("Can't create edge. Start vertex id is not present in the grid.", $"{startId}");
            }

            if (endVertex == null)
            {
                throw new ArgumentException("Can't create edge. End vertex id is not present in the grid.", $"{endId}");
            }

            var sp = startVertex.Point;
            var ep = endVertex.Point;
            List<Edge> edgesToRemove = new List<Edge>();
            var intersectionPoints = new List<Vector3>();

            foreach (var edge in GetEdges())
            {
                var edgeV0 = GetVertex(edge.StartId);
                var edgeV1 = GetVertex(edge.EndId);

                if ((startId == edgeV0.Id && endId == edgeV1.Id) ||
                    (startId == edgeV1.Id && endId == edgeV0.Id))
                {
                    continue;
                }

                (double minX, double maxX) = edgeV0.Point.X < edgeV1.Point.X ?
                    (edgeV0.Point.X, edgeV1.Point.X) : (edgeV1.Point.X, edgeV0.Point.X);
                (double minY, double maxY) = edgeV0.Point.Y < edgeV1.Point.Y ?
                    (edgeV0.Point.Y, edgeV1.Point.Y) : (edgeV1.Point.Y, edgeV0.Point.Y);
                (double minZ, double maxZ) = edgeV0.Point.Z < edgeV1.Point.Z ?
                    (edgeV0.Point.Z, edgeV1.Point.Z) : (edgeV1.Point.Z, edgeV0.Point.Z);
                //Positive tolerance means that space, tolerance outside the min max box is still considered inside.
                if (!IsLineInDomain((sp, ep), (new Vector3(minX, minY, minZ), new Vector3(maxX, maxY, maxZ)),
                    Tolerance, Tolerance, out _, out _))
                {
                    continue;
                }

                var newEdgeLine = new Line(sp, ep);
                var oldEdgeLine = new Line(edgeV0.Point, edgeV1.Point);
                if (newEdgeLine.Intersects(oldEdgeLine, out var intersectionPoint, includeEnds: true))
                {
                    intersectionPoints.Add(intersectionPoint);
                    var newVertex = AddVertex(intersectionPoint);
                    if (edge.StartId != newVertex.Id && edge.EndId != newVertex.Id)
                    {
                        AddInsertEdge(edge.StartId, newVertex.Id);
                        AddInsertEdge(edge.EndId, newVertex.Id);
                        edgesToRemove.Add(edge);
                    }
                }
                else if (oldEdgeLine.Direction().IsParallelTo(newEdgeLine.Direction()))
                {
                    var isNewEdgeStartOnOldEdge = oldEdgeLine.PointOnLine(newEdgeLine.Start, false, Tolerance);
                    var isNewEdgeEndOnOldEdge = oldEdgeLine.PointOnLine(newEdgeLine.End, false, Tolerance);
                    var isOldEdgeStartOnNewEdge = newEdgeLine.PointOnLine(oldEdgeLine.Start, true, Tolerance);
                    var isOldEdgeEndOnNewEdge = newEdgeLine.PointOnLine(oldEdgeLine.End, true, Tolerance);
                    // new edge is inside old edge
                    if (isNewEdgeStartOnOldEdge && isNewEdgeEndOnOldEdge &&
                        AddEdgeInsideExisting(edgeV0, edgeV1, startVertex, endVertex))
                    {
                        edgesToRemove.Add(edge);
                    }
                    // edges overlap
                    else if (isNewEdgeStartOnOldEdge || isNewEdgeEndOnOldEdge)
                    {
                        if (isOldEdgeEndOnNewEdge &&
                            AddEdgeOverlappingExisting(edgeV0, edgeV1, startVertex, endVertex, true))
                        {
                            edgesToRemove.Add(edge);
                            intersectionPoints.Add(oldEdgeLine.End);
                        }

                        if (isOldEdgeStartOnNewEdge &&
                            AddEdgeOverlappingExisting(edgeV0, edgeV1, startVertex, endVertex, false))
                        {
                            edgesToRemove.Add(edge);
                            intersectionPoints.Add(oldEdgeLine.Start);
                        }
                    }
                    // old edge is inside new edge
                    else if (isOldEdgeStartOnNewEdge && isOldEdgeEndOnNewEdge)
                    {
                        intersectionPoints.Add(oldEdgeLine.Start);
                        intersectionPoints.Add(oldEdgeLine.End);
                    }
                }
            }

            List<Edge> addedEdges = null;
            if (intersectionPoints.Any())
            {
                addedEdges = AddEdgesInBetween(startVertex, endVertex,
                    intersectionPoints.OrderBy(p => p.DistanceTo(startVertex.Point)));
            }
            else
            {
                addedEdges = new List<Edge>() { AddInsertEdge(startVertex.Id, endVertex.Id) };
            }

            foreach (var edge in edgesToRemove)
            {
                RemoveEdge(edge);
            }

            return addedEdges;
        }

        private bool AddEdgeInsideExisting(Vertex oldV0, Vertex oldV1,
                                           Vertex newV0, Vertex newV1)
        {
            bool startInserted = false;
            bool endInserted = false;
            if (oldV0.Point.DistanceTo(newV0.Point) < oldV0.Point.DistanceTo(newV1.Point))
            {
                if (oldV0.Id != newV0.Id)
                {
                    AddInsertEdge(oldV0.Id, newV0.Id);
                    startInserted = true;
                }

                if (oldV1.Id != newV1.Id)
                {
                    AddInsertEdge(oldV1.Id, newV1.Id);
                    endInserted = true;
                }
            }
            else
            {
                if (oldV0.Id != newV1.Id)
                {
                    AddInsertEdge(oldV0.Id, newV1.Id);
                    endInserted = true;
                }

                if (oldV1.Id != newV0.Id)
                {
                    AddInsertEdge(oldV1.Id, newV0.Id);
                    startInserted = true;
                }
            }
            return startInserted || endInserted;
        }

        private bool AddEdgeOverlappingExisting(Vertex oldV0, Vertex oldV1,
                                                Vertex newV0, Vertex newV1,
                                                bool isOldEdgeEndOnNewEdge)
        {
            bool inserted = false;
            var oldStart = isOldEdgeEndOnNewEdge ? oldV0 : oldV1;
            var oldEnd = isOldEdgeEndOnNewEdge ? oldV1 : oldV0;
            if (oldStart.Point.DistanceTo(newV0.Point) < oldStart.Point.DistanceTo(newV1.Point))
            {
                if (newV0.Id != oldEnd.Id)
                {
                    AddInsertEdge(oldStart.Id, newV0.Id);
                    inserted = true;
                }
            }
            else
            {
                if (newV1.Id != oldEnd.Id)
                {
                    AddInsertEdge(oldStart.Id, newV1.Id);
                    inserted = true;
                }
            }
            return inserted;
        }

        private List<Edge> AddEdgesInBetween(Vertex start, Vertex end, IEnumerable<Vector3> points)
        {
            var addedEdges = new List<Edge>();
            var v1 = start;
            foreach (var p in points)
            {
                if (!v1.Point.IsAlmostEqualTo(p, Tolerance))
                {
                    var v2 = AddVertex(p);
                    addedEdges.Add(AddInsertEdge(v1.Id, v2.Id));
                    v1 = v2;
                }
            }

            if (v1 != end)
            {
                addedEdges.Add(AddInsertEdge(v1.Id, end.Id));
            }
            return addedEdges;
        }

        private void AddEdgesOnLine(Vector3 start, Vector3 end, IEnumerable<Vector3> candidates, bool allowEdgesOutsideBoundary)
        {
            if (Boundaries != null && !allowEdgesOutsideBoundary)
            {
                var boundary2d = new Polygon(Boundaries.Vertices.Select(v => new Vector3(v.X, v.Y)).ToList());
                var inside = new Line(new Vector3(start.X, start.Y), new Vector3(end.X, end.Y)).Trim(boundary2d, out var _);
                if (!inside.Any())
                {
                    return;
                }

                var fi = inside.First();
                start = new Vector3(fi.Start.X, fi.Start.Y, start.Z);
                end = new Vector3(fi.End.X, fi.End.Y, end.Z);
            }

            var onLine = candidates.Where(x => Line.PointOnLine(x, start, end));
            var ordered = onLine.OrderBy(x => (x - start).Dot(end - start));
            var strip = new List<Vector3>();
            strip.Add(start);
            foreach (var point in ordered)
            {
                if (!point.IsAlmostEqualTo(start, Tolerance) &&
                    !point.IsAlmostEqualTo(end, Tolerance) &&
                    !point.IsAlmostEqualTo(strip.Last(), Tolerance))
                {
                    strip.Add(point);
                }
            }
            strip.Add(end);

            AddVertices(strip, VerticesInsertionMethod.Connect);
        }

        /// <summary>
        /// Intersect points into grid and connect them into edges.
        /// New edges are intersected along intersection points.
        /// End points of each segment are extended up to given distance until the next hit on both sides.
        /// If not extended, point is connected to the grid at its position.
        /// </summary>
        /// <param name="points">Points to add and connect to the grid.</param>
        /// <param name="extendDistance">Distance at which lines are extended to existing edges.</param>
        /// <returns>Vertices in order they are inserted, including already existing. Can contain duplicates.</returns>
        public List<Vertex> AddVerticesWithCustomExtension(IList<Vector3> points, double extendDistance)
        {
            List<Vertex> vertices = new List<Vertex>();

            for (int i = 0; i < points.Count - 1; i++)
            {
                var segmentLength = (points[i + 1] - points[i]).Length();
                // Find any intersections between infinite segment and grid edges.
                var hits = IntersectGraph(points[i], points[i + 1]);
                // If none - just insert segment into grid.
                if (!hits.Any())
                {
                    var start = AddVertex(points[i]);
                    var end = AddVertex(points[i + 1]);
                    if (!vertices.Any() || vertices.Last().Id != start.Id)
                    {
                        vertices.Add(start);
                    }

                    if (start.Id != end.Id)
                    {
                        AddEdge(points[i], points[i + 1], false);
                        vertices.Add(end);
                    }
                    continue;
                }

                // Each segment is extended both sides if next intersection is less than extendDistance away.
                // Extend start or add is as is if it's too far away.
                int index = LastNegativeHit(hits, segmentLength);
                Vertex lastCut;
                if (index < 0 || hits[index].DistanceAlongLine < -extendDistance)
                {
                    lastCut = AddVertex(points[i]);
                }
                else if (hits[index].DistanceAlongEdge.ApproximatelyEquals(0, Tolerance))
                {
                    lastCut = GetVertex(hits[index].Edge.StartId);
                }
                else if (hits[index].DistanceAlongEdge.ApproximatelyEquals(hits[index].EdgeLength, Tolerance))
                {
                    lastCut = GetVertex(hits[index].Edge.EndId);
                }
                else
                {
                    var startPoint = GetVertex(hits[index].Edge.StartId).Point;
                    var endPoint = GetVertex(hits[index].Edge.EndId).Point;
                    var cutPoint = startPoint + hits[index].DistanceAlongEdge * (endPoint - startPoint).Unitized();
                    lastCut = CutEdge(hits[index].Edge, cutPoint);
                }

                // Ignore consequent duplicate vertices. Duplicates are still possible though.
                index++;
                if (!vertices.Any() || vertices.Last().Id != lastCut.Id)
                {
                    vertices.Add(lastCut);
                }

                // Insert any ordered intersection between start and end
                while (index < hits.Count && hits[index].DistanceAlongLine < segmentLength + Tolerance)
                {
                    var newCut = InsertHit(hits[index], lastCut);
                    if (newCut != null)
                    {
                        vertices.Add(newCut);
                        lastCut = newCut;
                    }
                    index++;
                }

                // Snap segment end to the first outside intersection if it's not too far away.
                // If it's not there or too far away - just insert end point as is.
                if (!hits[index - 1].DistanceAlongLine.ApproximatelyEquals(segmentLength, Tolerance))
                {
                    var hit = index < hits.Count ? hits[index] : (null, 0, 0, 0);
                    var finalCut = InsertFinalCut(hit, lastCut, points[i + 1], segmentLength + extendDistance);
                    if (finalCut != null)
                    {
                        vertices.Add(finalCut);
                    }
                }
            }
            return vertices;
        }

        #region AddVerticesWithCustomExtension helper functions

        private List<(Edge Edge, double DistanceAlongLine, double DistanceAlongEdge, double EdgeLength)> IntersectGraph(
            Vector3 start, Vector3 end)
        {
            var hits = new List<(Edge Edge, double D1, double D2, double L2)>();
            foreach (var edge in GetEdges())
            {
                var startVertex = GetVertex(edge.StartId);
                var endVertex = GetVertex(edge.EndId);
                var edgeStartPoint = startVertex.Point;
                var edgeEndPoint = endVertex.Point;
                if (edgeStartPoint.IsAlmostEqualTo(edgeEndPoint))
                {
                    continue;
                }

                if (Line.Intersects(start, end, edgeStartPoint, edgeEndPoint, out var result, true, true))
                {
                    var dot1 = (result - start).Dot((end - start).Unitized());
                    var dot2 = (result - edgeStartPoint).Dot((edgeEndPoint - edgeStartPoint).Unitized());
                    var l2 = (edgeEndPoint - edgeStartPoint).Length();
                    if (dot2 > -Vector3.EPSILON && dot2 < l2 + Vector3.EPSILON)
                    {
                        hits.Add((edge, dot1, dot2, l2));
                    }
                }
            }

            return hits.OrderBy(h => h.D1).ToList();
        }

        private int LastNegativeHit(
            List<(Edge edge, double LineParam, double EdgeParam, double EdgeLength)> hits,
            double segmentLength)
        {
            int index = -1;
            for (int j = 0; j < hits.Count; j++)
            {
                if (hits[j].LineParam < -Tolerance)
                {
                    index = j;
                }
                else
                {
                    if (index < 0)
                    {
                        if (hits[j].LineParam > segmentLength + Tolerance)
                        {
                            index = -1;
                        }
                        else
                        {
                            index = j;
                        }
                    }
                    break;
                }
            }
            return index;
        }

        private Vertex InsertHit(
            (Edge Edge, double LineParam, double EdgeParam, double EdgeLength) hit,
            Vertex lastCut)
        {
            Vertex newCut = null;
            if (hit.EdgeParam.ApproximatelyEquals(0, Tolerance))
            {
                if (hit.Edge.StartId != lastCut.Id)
                {
                    newCut = GetVertex(hit.Edge.StartId);
                    AddInsertEdge(lastCut.Id, newCut.Id);
                }
            }
            else if (hit.EdgeParam.ApproximatelyEquals(hit.EdgeLength, Tolerance))
            {
                if (hit.Edge.EndId != lastCut.Id)
                {
                    newCut = GetVertex(hit.Edge.EndId);
                    AddInsertEdge(lastCut.Id, newCut.Id);
                }
            }
            else
            {
                var startPoint = GetVertex(hit.Edge.StartId).Point;
                var endPoint = GetVertex(hit.Edge.EndId).Point;
                var cutPoint = startPoint + hit.EdgeParam * (endPoint - startPoint).Unitized();
                newCut = CutEdge(hit.Edge, cutPoint);
                if (newCut.Id != lastCut.Id)
                {
                    AddInsertEdge(lastCut.Id, newCut.Id);
                }
            }
            return newCut;
        }

        private Vertex InsertFinalCut(
            (Edge Edge, double DistanceAlongLine, double DistanceAlongEdge, double EdgeLength) hit,
            Vertex lastCut, Vector3 endPoint, double maxDistance)
        {
            Vertex finalCut;
            if (hit.Edge == null || hit.DistanceAlongLine > maxDistance)
            {
                finalCut = AddVertex(endPoint);
                if (finalCut.Id != lastCut.Id)
                {
                    AddInsertEdge(lastCut.Id, finalCut.Id);
                }
            }
            else
            {
                finalCut = InsertHit(hit, lastCut);
            }
            return finalCut;
        }

        #endregion

        private void DeleteVertex(ulong id)
        {
<<<<<<< HEAD
            var vertex = _vertices[id];
            _vertices.Remove(id);
            DeleteFromXYZLookup(vertex);
=======
            var vertex = Vertices[id];
            Vertices.Remove(id);
            var zDict = GetAddressParent(_verticesLookup, vertex.Point, tolerance: Tolerance);
            if (zDict == null)
            {
                return;
            }
            zDict.Remove(vertex.Point.Z);

            TryGetValue(_verticesLookup, vertex.Point.X, out var yzDict, Tolerance);
            if (zDict.Count == 0)
            {
                yzDict.Remove(vertex.Point.Y);
            }
            if (yzDict.Count == 0)
            {
                _verticesLookup.Remove(vertex.Point.X);
            }
>>>>>>> fffe8416
        }

        private Grid2d CreateGridFromPolygon(Polygon boundingPolygon)
        {
            var boundingPolygonPlane = boundingPolygon.Plane();
            var primaryAxisDirection = Transform.XAxis - Transform.XAxis.Dot(boundingPolygonPlane.Normal) * boundingPolygonPlane.Normal;
            if (primaryAxisDirection.IsZero())
            {
                primaryAxisDirection = Transform.ZAxis - Transform.ZAxis.Dot(boundingPolygonPlane.Normal) * boundingPolygonPlane.Normal;
            }
            var grid = new Grid2d(boundingPolygon, new Transform(boundingPolygon.Vertices.FirstOrDefault(),
                primaryAxisDirection, boundingPolygon.Normal()));
            return grid;

        }

        private void SplitGridAtIntersectionPoints(Polygon boundingPolygon, Grid2d grid, IEnumerable<Edge> edgesToIntersect)
        {
            var boundingPolygonPlane = boundingPolygon.Plane();
            var intersectionPoints = new List<Vector3>();
            foreach (var edge in edgesToIntersect)
            {
                if (GetLine(edge).Intersects(boundingPolygonPlane, out var intersectionPoint)
                    && boundingPolygon.Contains(intersectionPoint))
                {
                    intersectionPoints.Add(intersectionPoint);
                }
            }
            grid.U.SplitAtPoints(intersectionPoints);
            grid.V.SplitAtPoints(intersectionPoints);
        }

        private void SplitGrid(Grid2d grid, IEnumerable<Vector3> keyPoints)
        {
            grid.U.SplitAtPoints(keyPoints);
            grid.V.SplitAtPoints(keyPoints);
        }

        #region AddFromGridWithBoundingPolygon and its subfunctions.

        private Transform FromGridUVTransform(Grid2d grid)
        {
            var uDomain = grid.U.curveDomain;
            var vDomain = grid.V.curveDomain;
            Vector3 xAxis = (grid.U.Evaluate(uDomain.Max) - grid.U.Evaluate(uDomain.Min)) / uDomain.Length;
            Vector3 yAxis = (grid.V.Evaluate(vDomain.Max) - grid.V.Evaluate(vDomain.Min)) / vDomain.Length;
            Vector3 zAxis = xAxis.Cross(yAxis);
            var fromGrid = new Transform(grid.U.Evaluate(uDomain.Min) + grid.V.Evaluate(vDomain.Min), xAxis, yAxis, zAxis).Concatenated(grid.fromGrid);
            return fromGrid;
        }

        private List<(Vertex Start, Vertex End)> SplitSegmentWithPoints(
            (Vector3 Start, Vector3 End) line,
            List<Vertex> points)
        {
            var resultingSegments = new List<(Vertex, Vertex)>();
            var lineVector = line.End - line.Start;
            points.Add(AddVertex(line.Start));
            points.Add(AddVertex(line.End));
            points.Sort((p, q) => Math.Sign(lineVector.Dot(p.Point - q.Point)));
            for (int i = 1; i < points.Count; ++i)
            {
                resultingSegments.Add((points[i-1], points[i]));
            }
            return resultingSegments;
        }

        private List<(Vertex Start, Vertex End)> SplitLineSegmentsWithParameters(
            IEnumerable<Line> segmentsToSplit, 
            double lineParameter, 
            List<double> parametersOnLine, 
            bool isU,
            List<Vertex> collectedPoints,
            Transform fromGrid)
        {
            var swapXYAxes = new Transform(new Vector3(0, 0, 0), Vector3.YAxis, Vector3.XAxis, Vector3.ZAxis);
            var identity = new Transform();
            var currentTransform = (isU ? swapXYAxes : identity).Concatenated(fromGrid);
            var segments = segmentsToSplit.Select(x => x);
            if (isU)
            {
                segments = segments.Select(l => l.TransformedLine(swapXYAxes));
            }

            segments = segments.Select(l => l.Start.Y < l.End.Y ? l : l.Reversed());
            segments = segments.OrderBy(l => l.Start.Y);
            var resultingSegments = new List<(Vertex, Vertex)>();
            var newIntersectionPoints = new List<Vertex>();

            int yId = 0;
            foreach (var segment in segments)
            {
                var previousPoint = segment.Start;
                var previousVertex = AddVertex(currentTransform.OfPoint(previousPoint));
                var lastPoint = segment.End;
                var lastVertex = AddVertex(currentTransform.OfPoint(lastPoint));
                newIntersectionPoints.Add(previousVertex);
                newIntersectionPoints.Add(lastVertex);
                while (yId < parametersOnLine.Count && parametersOnLine[yId] < previousPoint.Y)
                {
                    ++yId;
                }
                while (yId < parametersOnLine.Count && parametersOnLine[yId] < lastPoint.Y)
                {
                    var nextPoint = new Vector3(lineParameter, parametersOnLine[yId]);
                    var nextVertex = AddVertex(currentTransform.OfPoint(nextPoint));
                    newIntersectionPoints.Add(nextVertex);
                    resultingSegments.Add((previousVertex, nextVertex));
                    previousVertex = nextVertex;
                    ++yId;
                }
                resultingSegments.Add((previousVertex, lastVertex));
            }

            collectedPoints.AddRange(newIntersectionPoints);

            return resultingSegments;
        }

        private HashSet<Edge> AddFromGridWithBoundingPolygon(Grid2d grid, Polygon boundingPolygon)
        {
            if (Math.Max(grid.U.Domain.Length, grid.V.Domain.Length) < Tolerance)
            {
                return new HashSet<Edge>();
            }

            var uList = grid.U.GetCellDomains(true);
            var vList = grid.V.GetCellDomains(true);

            var fromGrid = FromGridUVTransform(grid);
            var toGrid = fromGrid.Inverted();

            var uvPolygon = boundingPolygon.TransformedPolygon(toGrid);

            var newSegments = new List<(Vertex Start, Vertex End)>();
            var collectedPoints = new List<Vertex>();

            foreach (var u in uList)
            {
                var verticalLine = new Line(new Vector3(u, vList.First()), new Vector3(u, vList.Last()));
                var internalSegments = verticalLine.Trim(uvPolygon, out _, includeCoincidenceAtEdge: true);
                newSegments.AddRange(SplitLineSegmentsWithParameters(internalSegments, u, vList, false, collectedPoints, fromGrid));
            }

            foreach (var v in vList)
            {
                var horizontalLine = new Line(new Vector3(uList.First(), v), new Vector3(uList.Last(), v));
                var internalSegments = horizontalLine.Trim(uvPolygon, out _, includeCoincidenceAtEdge: true);
                newSegments.AddRange(SplitLineSegmentsWithParameters(internalSegments, v, uList, true, collectedPoints, fromGrid));
            }

            newSegments.AddRange(boundingPolygon.Edges().SelectMany(
                e => SplitSegmentWithPoints(e, collectedPoints.Where(p => new Line(e.from, e.to).PointOnLine(p.Point)).ToList())));

            var edgeCandidates = new HashSet<(ulong, ulong)>();
            foreach (var segment in newSegments)
            {
                var v0 = segment.Start;
                var v1 = segment.End;
                if (v0 != v1)
                {
                    var pair = v0.Id < v1.Id ? (v0.Id, v1.Id) : (v1.Id, v0.Id);
                    edgeCandidates.Add(pair);
                }
            }

            var addedEdges = new HashSet<Edge>(edgeCandidates.Select(edge => AddInsertEdge(edge.Item1, edge.Item2)));

            return addedEdges;
        }

        #endregion

        private void AddVerticalEdges(Vector3 extrusionAxis, double height, HashSet<Edge> addedEdges)
        {
            foreach (var bottomVertex in addedEdges.SelectMany(e => GetVertices(e)).Distinct())
            {
                var heightVector = height * extrusionAxis;
                var topVertex = AddVertex(bottomVertex.Point + heightVector);
                AddInsertEdge(bottomVertex.Id, topVertex.Id);
            }
        }

        /// <summary>
        /// Check where number lies in comparison to given domain.
        /// </summary>
        /// <param name="number">Number to check.</param>
        /// <param name="domain">Min-Max range.</param>
        /// <param name="tolerance">How far outside the range numbers are considered inside.
        /// When tolerance positive - range is increased by it, when negative - decreased.</param>
        /// <returns>Low, Inside or High.</returns>
        private PointOrientation NumberOrientation(
            double number,
            (double Min, double Max) domain,
            double tolerance)
        {
            PointOrientation po = PointOrientation.Inside;
            if (number - domain.Min < -tolerance)
                po = PointOrientation.Low;
            else if (number - domain.Max > tolerance)
                po = PointOrientation.Hi;
            return po;
        }

        /// <summary>
        /// Check if line lies in certain domain.
        /// This happens if any line point is Inside domain at any coordinate or
        /// two points are on different sides on the domain - Hi and Low.
        /// </summary>
        /// <param name="line">Line to check.</param>
        /// <param name="domain">Min-Max range in 3 coordinates.</param>
        /// <param name="xyTolerance">Tolerance for X and Y coordinates.</param>
        /// <param name="zTolerance">Tolerance for Z coordinate.</param>
        /// <param name="startInside">Is start point of line inside the domain.</param>
        /// <param name="endInside">Is end point of line inside the domain.</param>
        /// <returns>Low, Inside or High.</returns>
        private bool IsLineInDomain(
            (Vector3 Start, Vector3 End) line,
            (Vector3 Min, Vector3 Max) domain,
            double xyTolerance, double zTolerance,
            out bool startInside, out bool endInside)
        {
            startInside = false;
            endInside = false;
            PointOrientation startZ = NumberOrientation(line.Start.Z, (domain.Min.Z, domain.Max.Z), zTolerance);
            PointOrientation endZ = NumberOrientation(line.End.Z, (domain.Min.Z, domain.Max.Z), zTolerance);
            if (startZ == endZ && startZ != PointOrientation.Inside)
            {
                return false;
            }

            PointOrientation startX = NumberOrientation(line.Start.X, (domain.Min.X, domain.Max.X), xyTolerance);
            PointOrientation startY = NumberOrientation(line.Start.Y, (domain.Min.Y, domain.Max.Y), xyTolerance);
            PointOrientation endX = NumberOrientation(line.End.X, (domain.Min.X, domain.Max.X), xyTolerance);
            PointOrientation endY = NumberOrientation(line.End.Y, (domain.Min.Y, domain.Max.Y), xyTolerance);

            if ((startX == endX && startX != PointOrientation.Inside) ||
                (startY == endY && startY != PointOrientation.Inside))
            {
                return false;
            }

            startInside = startZ == PointOrientation.Inside &&
                          startX == PointOrientation.Inside &&
                          startY == PointOrientation.Inside;

            endInside = endZ == PointOrientation.Inside &&
                        endX == PointOrientation.Inside &&
                        endY == PointOrientation.Inside;
            return true;
        }

        private static IEnumerable<T> GetValues<T>(Dictionary<double, T> dict, double key, double? tolerance = null)

        {
            if (dict.TryGetValue(key, out var value))
            {
                yield return value;
            }
            else if (tolerance != null)
            {
                foreach (var kvp in dict)
                {
                    if (Math.Abs(key - kvp.Key) <= tolerance)
                    {
                        yield return kvp.Value;
                    }
                }
            }
        }

        private ulong GetFromXYZLookup(Vector3 point,
                                       out Dictionary<double, Dictionary<double, ulong>> yzLookup,
                                       out Dictionary<double, ulong> zLookup,
                                       double? tolerance = null)
        {
            yzLookup = null;
            zLookup = null;

            foreach (var yzToId in GetValues(_xyzLookup, point.X, tolerance))
            {
                yzLookup = yzToId;
                foreach (var zToId in GetValues(yzLookup, point.Y, tolerance))
                {
                    zLookup = zToId;
                    foreach (var id in GetValues(zLookup, point.Z, tolerance))
                    {
                        return id;
                    }
                }
            }

            return 0;
        }

        private void AddToXYZLookup(Vertex vertex,
                                    Dictionary<double, Dictionary<double, ulong>> yzLookup,
                                    Dictionary<double, ulong> zLookup)
        {
            if (yzLookup == null)
            {
                yzLookup = new Dictionary<double, Dictionary<double, ulong>>();
                _xyzLookup.Add(vertex.Point.X, yzLookup);
            }

            if (zLookup == null)
            {
                zLookup = new Dictionary<double, ulong>();
                yzLookup.Add(vertex.Point.Y, zLookup);
            }

            zLookup[vertex.Point.Z] = vertex.Id;
        }

        private void DeleteFromXYZLookup(Vertex vertex)
        {
            var id = GetFromXYZLookup(vertex.Point, out var yzLookup, out var zLookup, Tolerance / 2);
            if (id == 0 || id != vertex.Id || zLookup == null || yzLookup == null)
            {
                throw new Exception("Vertex can't be removed. Coordinate dictionary is broken.");
            }

            zLookup.Remove(vertex.Point.Z);
            if (zLookup.Count == 0)
            {
                yzLookup.Remove(vertex.Point.Y);
            }
            if (yzLookup.Count == 0)
            {
                _xyzLookup.Remove(vertex.Point.X);
            }
        }

        #endregion
    }
}<|MERGE_RESOLUTION|>--- conflicted
+++ resolved
@@ -370,13 +370,8 @@
             {
                 id = this._vertexId;
                 var vertex = new Vertex(id, point);
-<<<<<<< HEAD
                 AddToXYZLookup(vertex, yzLookup, zLookup);
-                _vertices[id] = vertex;
-=======
-                zDict[point.Z] = id;
                 Vertices[id] = vertex;
->>>>>>> fffe8416
                 this._vertexId++;
                 return vertex;
             }
@@ -784,7 +779,8 @@
 
             clone._vertices = _vertices.ToDictionary(
                 e => e.Key,
-                e => {
+                e =>
+                {
                     var v = new Vertex(e.Value.Id, e.Value.Point);
                     foreach (var edge in e.Value.Edges)
                     {
@@ -1308,30 +1304,9 @@
 
         private void DeleteVertex(ulong id)
         {
-<<<<<<< HEAD
-            var vertex = _vertices[id];
-            _vertices.Remove(id);
-            DeleteFromXYZLookup(vertex);
-=======
             var vertex = Vertices[id];
             Vertices.Remove(id);
-            var zDict = GetAddressParent(_verticesLookup, vertex.Point, tolerance: Tolerance);
-            if (zDict == null)
-            {
-                return;
-            }
-            zDict.Remove(vertex.Point.Z);
-
-            TryGetValue(_verticesLookup, vertex.Point.X, out var yzDict, Tolerance);
-            if (zDict.Count == 0)
-            {
-                yzDict.Remove(vertex.Point.Y);
-            }
-            if (yzDict.Count == 0)
-            {
-                _verticesLookup.Remove(vertex.Point.X);
-            }
->>>>>>> fffe8416
+            DeleteFromXYZLookup(vertex);
         }
 
         private Grid2d CreateGridFromPolygon(Polygon boundingPolygon)
@@ -1394,15 +1369,15 @@
             points.Sort((p, q) => Math.Sign(lineVector.Dot(p.Point - q.Point)));
             for (int i = 1; i < points.Count; ++i)
             {
-                resultingSegments.Add((points[i-1], points[i]));
+                resultingSegments.Add((points[i - 1], points[i]));
             }
             return resultingSegments;
         }
 
         private List<(Vertex Start, Vertex End)> SplitLineSegmentsWithParameters(
-            IEnumerable<Line> segmentsToSplit, 
-            double lineParameter, 
-            List<double> parametersOnLine, 
+            IEnumerable<Line> segmentsToSplit,
+            double lineParameter,
+            List<double> parametersOnLine,
             bool isU,
             List<Vertex> collectedPoints,
             Transform fromGrid)
