using System;
using System.Collections.Generic;
using System.Diagnostics;
using System.Linq;
using System.Runtime.CompilerServices;
using Elements.Geometry;
using Elements.Geometry.Solids;
using Elements.Interfaces;
using Elements.Search;
using Elements.Spatial;
using Elements.Utilities;
using Newtonsoft.Json;

[assembly: InternalsVisibleTo("Hypar.Elements.Serialization.SVG.Tests"),
            InternalsVisibleTo("Hypar.Elements.Serialization.SVG")]

namespace Elements
{
    /// <summary>
    /// An element with a geometric representation.
    /// </summary>
    [JsonConverter(typeof(Serialization.JSON.JsonInheritanceConverter), "discriminator")]
    public class GeometricElement : Element
    {
        internal BBox3 _bounds;
        internal Csg.Solid _csg;

        // Used to attach a "selectable: false" flag to the element in the
        // generated GLB. NOTE: currently only considered in the "ModelLines /
        // ModelPoints" pathways — this is not yet supported for mesh elements.
        internal bool _isSelectable = true;

        /// <summary>
        /// The element's bounds.
        /// The bounds are only available when the geometry has been
        /// updated using UpdateBoundsAndComputeSolid(),
        /// </summary>
        [JsonIgnore]
        public BBox3 Bounds => _bounds;

        /// <summary>The element's transform.</summary>
        [JsonProperty("Transform", Required = Required.AllowNull)]
        public Transform Transform { get; set; }

        /// <summary>The element's material.</summary>
        [JsonProperty("Material", Required = Required.AllowNull)]
        public Material Material { get; set; }

        /// <summary>The element's representation.</summary>
        [JsonProperty("Representation", Required = Required.AllowNull)]
        public Representation Representation { get; set; }

        /// <summary>
        ///  The list of element representations. 
        /// </summary>
        [JsonIgnore]
        public List<RepresentationInstance> RepresentationInstances { get; set; } = new List<RepresentationInstance>();

        /// <summary>When true, this element will act as the base definition for element instances, and will not appear in visual output.</summary>
        [JsonProperty("IsElementDefinition", Required = Required.DisallowNull, NullValueHandling = Newtonsoft.Json.NullValueHandling.Ignore)]
        public bool IsElementDefinition { get; set; } = false;

        /// <summary>
        /// A function used to modify vertex attributes of the object's mesh
        /// during tesselation. Each vertex is passed to the modifier
        /// as the object is tessellated.
        /// </summary>
        [JsonIgnore]
        public Func<(Vector3 position, Vector3 normal, UV uv, Color? color), (Vector3 position, Vector3 normal, UV uv, Color? color)> ModifyVertexAttributes { get; set; }

        /// <summary>
        /// Create a geometric element.
        /// </summary>
        /// <param name="transform">The element's transform.</param>
        /// <param name="material">The element's material.</param>
        /// <param name="representation"></param>
        /// <param name="isElementDefinition"></param>
        /// <param name="id"></param>
        /// <param name="name"></param>
        [JsonConstructor]
        public GeometricElement(Transform @transform = null, Material @material = null, Representation @representation = null, bool @isElementDefinition = false, System.Guid @id = default, string @name = null)
            : base(id, name)
        {
            this.Transform = @transform ?? new Geometry.Transform();
            this.Material = @material ?? BuiltInMaterials.Default;
            this.Representation = @representation;
            this.IsElementDefinition = @isElementDefinition;
        }

        /// <summary>
        /// This method provides an opportunity for geometric elements
        /// to adjust their solid operations before tesselation. As an example,
        /// a floor might want to clip its opening profiles out of
        /// the profile of the floor.
        /// </summary>
        public virtual void UpdateRepresentations()
        {
            // Override in derived classes
        }

        /// <summary>
        /// Update the computed solid and the bounding box of the element.
        /// </summary>
        public void UpdateBoundsAndComputeSolid(bool transformed = false)
        {
            if (Transform != null)
            {
                var tScale = Transform.GetScale();
                if (tScale.X == 0.0 || tScale.Y == 0.0 || tScale.Z == 0.0)
                {
                    throw new ArgumentOutOfRangeException($"A solid cannot be created for elements {Id}. One or more components of the element's transform has a scale equal to zero.");
                }
            }
            _csg = GetFinalCsgFromSolids(transformed);
            if (_csg == null)
            {
                return;
            }
            _bounds = new BBox3(_csg.Polygons.SelectMany(p => p.Vertices.Select(v => v.Pos.ToVector3())));
        }

        /// <summary>
        /// Create an instance of this element.
        /// Instances will point to the same instance of an element.
        /// </summary>
        /// <param name="transform">The transform for this element instance.</param>
        /// <param name="name">The name of this element instance.</param>
        public ElementInstance CreateInstance(Transform transform, string name)
        {
            if (!this.IsElementDefinition)
            {
                throw new Exception($"An instance cannot be created of the type {this.GetType().Name} because it is not marked as an element definition. Set the IsElementDefinition flag to true.");
            }

            return new ElementInstance(this, transform, name, Guid.NewGuid());
        }

        /// <summary>
        /// Get the mesh representing the this Element's geometry. By default it will be untransformed.
        /// </summary>
        /// <param name="transform">Should the mesh be transformed into its final location?</param>
        public Mesh ToMesh(bool transform = false)
        {
            if (!HasGeometry())
            {
                this.UpdateRepresentations();
                if (!HasGeometry())
                {
                    throw new ArgumentNullException("This geometric element has no geometry, and cannot be turned into a mesh.");
                }
            }
            var mesh = new Mesh();
            var solid = GetFinalCsgFromSolids(transform);
            solid.Tessellate(ref mesh);
            return mesh;
        }

        /// <summary>
        /// Does this geometric element have geometry?
        /// </summary>
        public bool HasGeometry()
        {
            return Representation != null && Representation.SolidOperations != null && Representation.SolidOperations.Count > 0;
        }

        /// <summary>
        /// Does this element intersect the provided plane?
        /// </summary>
        /// <param name="plane">The plane of intersection.</param>
        /// <param name="intersectionPolygons">A collection of polygons representing
        /// the intersections of the plane and the element's solid geometry.</param>
        /// <param name="beyondPolygons">A collection of polygons representing coplanar 
        /// faces beyond the plane of intersection.</param>
        /// <param name="lines">A collection of lines representing intersections
        /// of zero-thickness elements with the plane.</param>
        /// <returns>True if an intersection occurs, otherwise false.</returns>
        public bool Intersects(Plane plane,
                               out Dictionary<Guid, List<Polygon>> intersectionPolygons,
                               out Dictionary<Guid, List<Polygon>> beyondPolygons,
                               out Dictionary<Guid, List<Line>> lines)
        {
            beyondPolygons = new Dictionary<Guid, List<Polygon>>();
            intersectionPolygons = new Dictionary<Guid, List<Polygon>>();
            lines = new Dictionary<Guid, List<Line>>();

            if (Representation == null)
            {
                return false;
            }

            var graphVertices = new List<Vector3>();
            var graphEdges = new List<List<(int from, int to, int? tag)>>();

            // TODO: Can we avoid this copy? It seems to be the most straightforward
            // way to get the csg transformed for sectioning.
            var localCsg = _csg.Transform(Transform.ToMatrix4x4());
            foreach (var csgPoly in localCsg.Polygons)
            {
                var csgNormal = csgPoly.Plane.Normal.ToVector3();

                if (csgNormal.IsAlmostEqualTo(plane.Normal) && csgPoly.Plane.IsBehind(plane))
                {
                    // TODO: We can cut out transformation if the element's transform is null.
                    var backPoly = csgPoly.Project(plane);
                    if (!beyondPolygons.ContainsKey(Id))
                    {
                        beyondPolygons[Id] = new List<Polygon>() { backPoly };
                    }
                    else
                    {
                        beyondPolygons[Id].Add(backPoly);
                    }

                    continue;
                }

                var edgeResults = new List<Vector3>();
                for (var i = 0; i < csgPoly.Vertices.Count; i++)
                {
                    var a = csgPoly.Vertices[i].Pos.ToVector3();
                    var b = i == csgPoly.Vertices.Count - 1 ? csgPoly.Vertices[0].Pos.ToVector3() : csgPoly.Vertices[i + 1].Pos.ToVector3();
                    if (plane.Intersects((a, b), out var xsect))
                    {
                        edgeResults.Add(xsect);
                    }
                }

                if (edgeResults.Count < 2)
                {
                    continue;
                }

                var d = csgNormal.Cross(plane.Normal).Unitized();
                edgeResults.Sort(new DirectionComparer(d));

                // Draw segments through the results and add to the 
                // half edge graph.
                for (var j = 0; j < edgeResults.Count - 1; j += 2)
                {
                    // Don't create zero-length edges.
                    if (edgeResults[j].IsAlmostEqualTo(edgeResults[j + 1]))
                    {
                        continue;
                    }

                    var a = Solid.FindOrCreateGraphVertex(edgeResults[j], graphVertices, graphEdges);
                    var b = Solid.FindOrCreateGraphVertex(edgeResults[j + 1], graphVertices, graphEdges);
                    var e1 = (a, b, 0);
                    var e2 = (b, a, 0);
                    if (graphEdges[a].Contains(e1) || graphEdges[b].Contains(e2))
                    {
                        continue;
                    }
                    else
                    {
                        graphEdges[a].Add(e1);
                    }
                }
            }

            var heg = new HalfEdgeGraph2d()
            {
                Vertices = graphVertices,
                EdgesPerVertex = graphEdges
            };

            try
            {
                // Elements with zero thickness sections.
                if (heg.Vertices.Count == 2)
                {
                    // TODO: We're over-drawing here because we have edges
                    // that are from->to and to->from.
                    foreach (var edges in heg.EdgesPerVertex)
                    {
                        foreach (var (from, to, tag) in edges)
                        {
                            var start = heg.Vertices[from];
                            var end = heg.Vertices[to];
                            var line = new Line(start, end);
                            if (!lines.ContainsKey(Id))
                            {
                                lines[Id] = new List<Geometry.Line>() { line };
                            }
                            else
                            {
                                lines[Id].Add(line);
                            }
                        }
                    }
                    return true;
                }

                var rebuiltPolys = heg.Polygonize();
                if (rebuiltPolys == null || rebuiltPolys.Count == 0)
                {
                    return false;
                }

                if (!intersectionPolygons.ContainsKey(Id))
                {
                    intersectionPolygons[Id] = new List<Polygon>(rebuiltPolys);
                }
                else
                {
                    intersectionPolygons[Id].AddRange(rebuiltPolys);
                }

                return true;
            }
            catch (Exception ex)
            {
                Debug.WriteLine(ex.Message);
                return false;
            }
        }

        /// <summary>
        /// Get the computed csg solid.
        /// The csg is centered on the origin by default.
        /// </summary>
        /// <param name="transformed">Should the csg be transformed by the element's transform?</param>
        internal Csg.Solid GetFinalCsgFromSolids(bool transformed = false)
        {
            if (Representation == null || Representation.SolidOperations.Count == 0)
            {
                return null;
            }

<<<<<<< HEAD
            // To properly compute csgs, all solid operation csgs need
            // to be transformed into their final position. Then the csgs
            // can be computed and by default the final csg will have the inverse of the
            // geometric element's transform applied to "reset" it.
            // The transforms applied to each node in the glTF will then
            // ensure that the elements are correctly transformed.
            Csg.Solid csg = new Csg.Solid();

            var solids = new List<Csg.Solid>();
            var voids = new List<Csg.Solid>();

            foreach (var op in Representation.SolidOperations)
            {
                if (op.IsVoid)
                {
                    voids.Add(TransformedSolidOperation(op));
                }
                else
                {
                    solids.Add(TransformedSolidOperation(op));
                }
            }

            if (this is IHasOpenings openingContainer)
            {
                foreach (var opening in openingContainer.Openings)
                {
                    foreach (var op in opening.Representation.SolidOperations)
                    {
                        if (op.IsVoid)
                        {
                            voids.Add(TransformedSolidOperation(op, opening.Transform));
                        }
                    }
                }
            }

            var solidItems = solids.ToArray();
            var voidItems = voids.ToArray();

            if (voids.Count == 1 && solids.Count == 0)
            {
                csg = voids.First();
            }
            else
            {
                // Don't try CSG booleans if we only have one one solid.
                if (solids.Count() == 1)
                {
                    csg = solids.First();
                }
                else if (solids.Count() > 0)
                {
                    csg = csg.Union(solidItems);
                }

                if (voids.Count() > 0)
                {
                    csg = csg.Subtract(voidItems);
                }
            }

            if (voids.Count() > 0)
            {
                csg = csg.Subtract(voidItems);
            }

            if (Transform == null || transformed)
            {
                return csg;
            }
            else
            {
                var inverse = new Transform(Transform);
                inverse.Invert();

                csg = csg.Transform(inverse.ToMatrix4x4());
                return csg;
            }
=======
            return SolidOperationUtils.GetFinalCsgFromSolids(Representation.SolidOperations, this, transformed);
>>>>>>> 4e2748eb
        }

        internal Csg.Solid[] GetCsgSolids(bool transformed = false)
        {
            var solids = Representation.SolidOperations.Where(op => op.IsVoid == false)
                                                       .Select(op => SolidOperationUtils.TransformedSolidOperation(op, this))
                                                       .ToArray();
            if (Transform == null || transformed)
            {
                return solids;
            }
            else
            {
                var inverse = new Transform(Transform);
                inverse.Invert();
                return solids.Select(s => s.Transform(inverse.ToMatrix4x4())).ToArray();
            }
        }

<<<<<<< HEAD
        private Csg.Solid TransformedSolidOperation(Geometry.Solids.SolidOperation op, Transform addTransform = null)
        {
            if (Transform == null)
            {
                return op._solid.ToCsg();
            }

            // Transform the solid operation by the the local transform AND the
            // element's transform, or just by the element's transform.
            var transformedOp = op.LocalTransform != null
                        ? op._solid.ToCsg().Transform(Transform.Concatenated(op.LocalTransform).ToMatrix4x4())
                        : op._solid.ToCsg().Transform(Transform.ToMatrix4x4());
            if (addTransform == null)
            {
                return transformedOp;
            }

            // If an addition transform was provided, don't forget
            // to apply that as well.
            return transformedOp.Transform(addTransform.ToMatrix4x4());
        }

=======
>>>>>>> 4e2748eb
        /// <summary>
        /// Get graphics buffers and other metadata required to modify a GLB.
        /// </summary>
        /// <returns>
        /// True if there is graphicsbuffers data applicable to add, false otherwise.
        /// Out variables should be ignored if the return value is false.
        /// </returns>
        public virtual bool TryToGraphicsBuffers(out List<GraphicsBuffers> graphicsBuffers, out string id, out glTFLoader.Schema.MeshPrimitive.ModeEnum? mode)
        {
            id = null;
            mode = null;
            graphicsBuffers = new List<GraphicsBuffers>(); // this is intended to be discarded
            return false;
        }
    }
}<|MERGE_RESOLUTION|>--- conflicted
+++ resolved
@@ -327,89 +327,7 @@
                 return null;
             }
 
-<<<<<<< HEAD
-            // To properly compute csgs, all solid operation csgs need
-            // to be transformed into their final position. Then the csgs
-            // can be computed and by default the final csg will have the inverse of the
-            // geometric element's transform applied to "reset" it.
-            // The transforms applied to each node in the glTF will then
-            // ensure that the elements are correctly transformed.
-            Csg.Solid csg = new Csg.Solid();
-
-            var solids = new List<Csg.Solid>();
-            var voids = new List<Csg.Solid>();
-
-            foreach (var op in Representation.SolidOperations)
-            {
-                if (op.IsVoid)
-                {
-                    voids.Add(TransformedSolidOperation(op));
-                }
-                else
-                {
-                    solids.Add(TransformedSolidOperation(op));
-                }
-            }
-
-            if (this is IHasOpenings openingContainer)
-            {
-                foreach (var opening in openingContainer.Openings)
-                {
-                    foreach (var op in opening.Representation.SolidOperations)
-                    {
-                        if (op.IsVoid)
-                        {
-                            voids.Add(TransformedSolidOperation(op, opening.Transform));
-                        }
-                    }
-                }
-            }
-
-            var solidItems = solids.ToArray();
-            var voidItems = voids.ToArray();
-
-            if (voids.Count == 1 && solids.Count == 0)
-            {
-                csg = voids.First();
-            }
-            else
-            {
-                // Don't try CSG booleans if we only have one one solid.
-                if (solids.Count() == 1)
-                {
-                    csg = solids.First();
-                }
-                else if (solids.Count() > 0)
-                {
-                    csg = csg.Union(solidItems);
-                }
-
-                if (voids.Count() > 0)
-                {
-                    csg = csg.Subtract(voidItems);
-                }
-            }
-
-            if (voids.Count() > 0)
-            {
-                csg = csg.Subtract(voidItems);
-            }
-
-            if (Transform == null || transformed)
-            {
-                return csg;
-            }
-            else
-            {
-                var inverse = new Transform(Transform);
-                inverse.Invert();
-
-                csg = csg.Transform(inverse.ToMatrix4x4());
-                return csg;
-            }
-=======
             return SolidOperationUtils.GetFinalCsgFromSolids(Representation.SolidOperations, this, transformed);
->>>>>>> 4e2748eb
         }
 
         internal Csg.Solid[] GetCsgSolids(bool transformed = false)
@@ -429,31 +347,6 @@
             }
         }
 
-<<<<<<< HEAD
-        private Csg.Solid TransformedSolidOperation(Geometry.Solids.SolidOperation op, Transform addTransform = null)
-        {
-            if (Transform == null)
-            {
-                return op._solid.ToCsg();
-            }
-
-            // Transform the solid operation by the the local transform AND the
-            // element's transform, or just by the element's transform.
-            var transformedOp = op.LocalTransform != null
-                        ? op._solid.ToCsg().Transform(Transform.Concatenated(op.LocalTransform).ToMatrix4x4())
-                        : op._solid.ToCsg().Transform(Transform.ToMatrix4x4());
-            if (addTransform == null)
-            {
-                return transformedOp;
-            }
-
-            // If an addition transform was provided, don't forget
-            // to apply that as well.
-            return transformedOp.Transform(addTransform.ToMatrix4x4());
-        }
-
-=======
->>>>>>> 4e2748eb
         /// <summary>
         /// Get graphics buffers and other metadata required to modify a GLB.
         /// </summary>
