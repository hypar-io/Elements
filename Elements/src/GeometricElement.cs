--- conflicted
+++ resolved
@@ -276,38 +276,6 @@
                 }
             }
 
-<<<<<<< HEAD
-            if (!intersectionPoints.Any())
-            {
-                return false;
-            }
-
-            // Draw segments through the results and add to the
-            // half edge graph.
-            for (var j = 0; j < intersectionPoints.Count - 1; j += 2)
-            {
-                // Don't create zero-length edges.
-                if (intersectionPoints[j].IsAlmostEqualTo(intersectionPoints[j + 1]))
-                {
-                    continue;
-                }
-
-                var a = Solid.FindOrCreateGraphVertex(intersectionPoints[j], graphVertices, graphEdges);
-                var b = Solid.FindOrCreateGraphVertex(intersectionPoints[j + 1], graphVertices, graphEdges);
-                var e1 = (a, b, 0);
-                var e2 = (b, a, 0);
-                if (graphEdges[a].Contains(e1) || graphEdges[b].Contains(e2))
-                {
-                    continue;
-                }
-                else
-                {
-                    graphEdges[a].Add(e1);
-                }
-            }
-
-=======
->>>>>>> d246cee1
             var heg = new HalfEdgeGraph2d()
             {
                 Vertices = graphVertices,
