using System;
using System.Collections.Generic;
using System.Linq;
<<<<<<< HEAD
=======
using System.Reflection;
using System.Runtime.CompilerServices;
>>>>>>> 588a5e7d
using Elements.Geometry;
using Elements.Interfaces;
using Elements.Serialization.JSON;
using System.Text.Json.Serialization;

[assembly: InternalsVisibleTo("Hypar.Elements.Serialization.SVG.Tests"),
            InternalsVisibleTo("Hypar.Elements.Serialization.SVG")]

namespace Elements
{
    /// <summary>
    /// An element with a geometric representation.
    /// </summary>
<<<<<<< HEAD
=======
    [JsonConverter(typeof(Serialization.JSON.JsonInheritanceConverter), "discriminator")]
>>>>>>> 588a5e7d
    public class GeometricElement : Element
    {
        internal BBox3 _bounds;
        internal Csg.Solid _csg;

        /// <summary>The element's transform.</summary>
        public Transform Transform { get; set; }

        /// <summary>The element's material.</summary>
        [JsonConverter(typeof(ElementConverter<Material>))]
        public Material Material { get; set; }

        /// <summary>The element's representation.</summary>
        public Representation Representation { get; set; }

        /// <summary>When true, this element will act as the base definition for element instances, and will not appear in visual output.</summary>
        public bool IsElementDefinition { get; set; } = false;

        /// <summary>
        /// A function used to modify vertex attributes of the object's mesh
        /// during tesselation. Each vertex is passed to the modifier
        /// as the object is tessellated.
        /// </summary>
        [JsonIgnore]
        public Func<(Vector3 position, Vector3 normal, UV uv, Color? color), (Vector3 position, Vector3 normal, UV uv, Color? color)> ModifyVertexAttributes { get; set; }

        /// <summary>
        /// Create a geometric element.
        /// </summary>
        /// <param name="transform">The element's transform.</param>
        /// <param name="material">The element's material.</param>
        /// <param name="representation"></param>
        /// <param name="isElementDefinition"></param>
        /// <param name="id"></param>
        /// <param name="name"></param>
        [JsonConstructor]
        public GeometricElement(Transform @transform = null, Material @material = null, Representation @representation = null, bool @isElementDefinition = false, System.Guid @id = default, string @name = null)
            : base(id, name)
        {
            this.Transform = @transform ?? new Geometry.Transform();
            this.Material = @material ?? BuiltInMaterials.Default;
            this.Representation = @representation;
            this.IsElementDefinition = @isElementDefinition;
        }

        /// <summary>
        /// This method provides an opportunity for geometric elements
        /// to adjust their solid operations before tesselation. As an example,
        /// a floor might want to clip its opening profiles out of
        /// the profile of the floor.
        /// </summary>
        public virtual void UpdateRepresentations()
        {
            // Override in derived classes
        }

        /// <summary>
        /// Update the computed solid and the bounding box of the element.
        /// </summary>
        public void UpdateBoundsAndComputeSolid()
        {
            if (Transform != null)
            {
                var tScale = Transform.GetScale();
                if (tScale.X == 0.0 || tScale.Y == 0.0 || tScale.Z == 0.0)
                {
                    throw new ArgumentOutOfRangeException($"A solid cannot be created for elements {Id}. One or more components of the element's transform has a scale equal to zero.");
                }
            }
            _csg = GetFinalCsgFromSolids();
            if (_csg == null)
            {
                return;
            }
            _bounds = new BBox3(_csg.Polygons.SelectMany(p => p.Vertices.Select(v => v.Pos.ToVector3())));
        }

        /// <summary>
        /// Create an instance of this element.
        /// Instances will point to the same instance of an element.
        /// </summary>
        /// <param name="transform">The transform for this element instance.</param>
        /// <param name="name">The name of this element instance.</param>
        public ElementInstance CreateInstance(Transform transform, string name)
        {
            if (!this.IsElementDefinition)
            {
                throw new Exception($"An instance cannot be created of the type {this.GetType().Name} because it is not marked as an element definition. Set the IsElementDefinition flag to true.");
            }

            return new ElementInstance(this, transform, name, Guid.NewGuid());
        }

        /// <summary>
        /// Get the mesh representing the this Element's geometry. By default it will be untransformed.
        /// </summary>
        /// <param name="transform">Should the mesh be transformed into its final location?</param>
        public Mesh ToMesh(bool transform = false)
        {
            if (!HasGeometry())
            {
                this.UpdateRepresentations();
                if (!HasGeometry())
                {
                    throw new ArgumentNullException("This geometric element has no geometry, and cannot be turned into a mesh.");
                }
            }
            var mesh = new Mesh();
            var solid = GetFinalCsgFromSolids(transform);
            solid.Tessellate(ref mesh);
            return mesh;
        }

        /// <summary>
        /// Does this geometric element have geometry?
        /// </summary>
        public bool HasGeometry()
        {
            return Representation != null && Representation.SolidOperations != null && Representation.SolidOperations.Count > 0;
        }

        /// <summary>
        /// Get the computed csg solid.
        /// The csg is centered on the origin by default.
        /// </summary>
        /// <param name="transformed">Should the csg be transformed by the element's transform?</param>
        internal Csg.Solid GetFinalCsgFromSolids(bool transformed = false)
        {
            if (Representation == null || Representation.SolidOperations.Count == 0)
            {
                return null;
            }

            // To properly compute csgs, all solid operation csgs need
            // to be transformed into their final position. Then the csgs
            // can be computed and by default the final csg will have the inverse of the
            // geometric element's transform applied to "reset" it.
            // The transforms applied to each node in the glTF will then
            // ensure that the elements are correctly transformed.
            Csg.Solid csg = new Csg.Solid();

            var solids = new List<Csg.Solid>();
            var voids = new List<Csg.Solid>();

            foreach (var op in Representation.SolidOperations)
            {
                if (op.IsVoid)
                {
                    voids.Add(TransformedSolidOperation(op));
                }
                else
                {
                    solids.Add(TransformedSolidOperation(op));
                }
            }

            if (this is IHasOpenings openingContainer)
            {
                foreach (var opening in openingContainer.Openings)
                {
                    foreach (var op in opening.Representation.SolidOperations)
                    {
                        if (op.IsVoid)
                        {
                            voids.Add(TransformedSolidOperation(op, opening.Transform));
                        }
                    }
                }
            }

            var solidItems = solids.ToArray();
            var voidItems = voids.ToArray();

            // Don't try CSG booleans if we only have one one solid and no voids.
            if (solids.Count() == 1 && voids.Count() == 0)
            {
                csg = solids.First();
            }
            else if (solids.Count() > 0)
            {
                csg = csg.Union(solidItems);
            }
            else
            {
                return csg;
            }

            if (voids.Count() > 0)
            {
                csg = csg.Subtract(voidItems);
            }

            if (Transform == null || transformed)
            {
                return csg;
            }
            else
            {
                var inverse = new Transform(Transform);
                inverse.Invert();

                csg = csg.Transform(inverse.ToMatrix4x4());
                return csg;
            }
        }

        internal Csg.Solid[] GetCsgSolids(bool transformed = false)
        {
            var solids = Representation.SolidOperations.Where(op => op.IsVoid == false)
                                                       .Select(op => TransformedSolidOperation(op))
                                                       .ToArray();
            if (Transform == null || transformed)
            {
                return solids;
            }
            else
            {
                var inverse = new Transform(Transform);
                inverse.Invert();
                return solids.Select(s => s.Transform(inverse.ToMatrix4x4())).ToArray();
            }
        }

        private Csg.Solid TransformedSolidOperation(Geometry.Solids.SolidOperation op, Transform addTransform = null)
        {
            if (Transform == null)
            {
                return op._solid.ToCsg();
            }

            // Transform the solid operatioon by the the local transform AND the
            // element's transform, or just by the element's transform.
            var transformedOp = op.LocalTransform != null
                        ? op._solid.ToCsg().Transform(Transform.Concatenated(op.LocalTransform).ToMatrix4x4())
                        : op._solid.ToCsg().Transform(Transform.ToMatrix4x4());
            if (addTransform == null)
            {
                return transformedOp;
            }

            // If an addition transform was proovided, don't forget
            // to apply that as well.
            return transformedOp.Transform(addTransform.ToMatrix4x4());
        }

        /// <summary>
        /// Get graphics buffers and other metadata required to modify a GLB.
        /// </summary>
        /// <returns>
        /// True if there is graphicsbuffers data applicable to add, false otherwise.
        /// Out variables should be ignored if the return value is false.
        /// </returns>
        public virtual bool TryToGraphicsBuffers(out List<GraphicsBuffers> graphicsBuffers, out string id, out glTFLoader.Schema.MeshPrimitive.ModeEnum? mode)
        {
            id = null;
            mode = null;
            graphicsBuffers = new List<GraphicsBuffers>(); // this is intended to be discarded
            return false;
        }
    }
}<|MERGE_RESOLUTION|>--- conflicted
+++ resolved
@@ -1,11 +1,7 @@
 using System;
 using System.Collections.Generic;
 using System.Linq;
-<<<<<<< HEAD
-=======
-using System.Reflection;
 using System.Runtime.CompilerServices;
->>>>>>> 588a5e7d
 using Elements.Geometry;
 using Elements.Interfaces;
 using Elements.Serialization.JSON;
@@ -19,10 +15,6 @@
     /// <summary>
     /// An element with a geometric representation.
     /// </summary>
-<<<<<<< HEAD
-=======
-    [JsonConverter(typeof(Serialization.JSON.JsonInheritanceConverter), "discriminator")]
->>>>>>> 588a5e7d
     public class GeometricElement : Element
     {
         internal BBox3 _bounds;
