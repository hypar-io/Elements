<Project Sdk="Microsoft.NET.Sdk">

  <PropertyGroup>
    <OutputType>Exe</OutputType>
    <TargetFramework>net6.0</TargetFramework>
  </PropertyGroup>

  <ItemGroup>
    <ProjectReference Include="..\Elements\src\Elements.csproj" />
  </ItemGroup>

  <ItemGroup>
<<<<<<< HEAD
=======
    <Reference Include="Csg">
      <HintPath>../Elements/lib/Csg.dll</HintPath>
    </Reference>
  </ItemGroup>

  <ItemGroup>
>>>>>>> 86f6c00c
    <PackageReference Include="BenchmarkDotNet" Version="0.12.1" />
  </ItemGroup>

</Project>
<|MERGE_RESOLUTION|>--- conflicted
+++ resolved
@@ -1,25 +1,22 @@
-<Project Sdk="Microsoft.NET.Sdk">
-
-  <PropertyGroup>
-    <OutputType>Exe</OutputType>
-    <TargetFramework>net6.0</TargetFramework>
-  </PropertyGroup>
-
-  <ItemGroup>
-    <ProjectReference Include="..\Elements\src\Elements.csproj" />
-  </ItemGroup>
-
-  <ItemGroup>
-<<<<<<< HEAD
-=======
-    <Reference Include="Csg">
-      <HintPath>../Elements/lib/Csg.dll</HintPath>
-    </Reference>
-  </ItemGroup>
-
-  <ItemGroup>
->>>>>>> 86f6c00c
-    <PackageReference Include="BenchmarkDotNet" Version="0.12.1" />
-  </ItemGroup>
-
-</Project>
+<Project Sdk="Microsoft.NET.Sdk">
+
+  <PropertyGroup>
+    <OutputType>Exe</OutputType>
+    <TargetFramework>net6.0</TargetFramework>
+  </PropertyGroup>
+
+  <ItemGroup>
+    <ProjectReference Include="..\Elements\src\Elements.csproj" />
+  </ItemGroup>
+
+  <ItemGroup>
+    <Reference Include="Csg">
+      <HintPath>../Elements/lib/Csg.dll</HintPath>
+    </Reference>
+  </ItemGroup>
+
+  <ItemGroup>
+    <PackageReference Include="BenchmarkDotNet" Version="0.12.1" />
+  </ItemGroup>
+
+</Project>